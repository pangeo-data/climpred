--- conflicted
+++ resolved
@@ -101,13 +101,7 @@
     he.plot(**kws)
     he = he.add_uninitialized(hist_ds_uninitialized_1d)
     he.plot(**kws)
-<<<<<<< HEAD
     he = he.add_observations(reconstruction_ds_1d)
     he.plot(**kws)
     he = he.add_observations(observations_ds_1d)
-=======
-    he = he.add_observations(reconstruction_ds_1d, "reconstruction")
-    he.plot(**kws)
-    he = he.add_observations(observations_ds_1d, "observations")
->>>>>>> 93918748
     he.plot(**kws)