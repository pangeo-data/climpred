"""
Objects dealing with decadal prediction metrics.

Concept of calculating predictability skill
-------------------------------------------
- metric: how is skill calculated, e.g. pearson_r, rmse
- comparison: how forecasts and observation/truth are compared, e.g., m2m, e2r

High-level functions
-------------------
- compute_perfect_model: computes the perfect-model predictability skill
according to metric and comparison
- compute_reference: computes predictability/skill relative to some reference
- compute_persistence: computes a persistence forecast from some simulation
- bootstrap from uninitialized ensemble:
    - PM_sig(ds, control, metric=rmse, comparison=_m2m, bootstrap=500, sig=99)
    - threshold to determine predictability horizon

# TODO: make metrics non-dependent of prediction framework used
Metrics (submit to functions as strings)
-------
- mae: Mean Absolute Error
- nmae: Normalized Ensemble Mean Absolute Error (perfect-model only)
- mse: Mean Square Error (perfect-model only)
- nev: Normalized Ensemble Variance (perfect-model only)
- nmse: Normalized Ensemble Mean Square Error (perfect-model only)
- msss: Mean Square Skill Score (perfect-model only)
- ppp: Prognostic Potential Predictability (perfect-model only)
- rmse:  Root-Mean Square Error
- nrmse: Normalized Root-Mean Square Error (perfect-model only)
- pearson_r: Anomaly correlation coefficient
- uACC: unbiased ACC (perfect-model only)

Comparisons (submit to functions as strings)
-----------
Perfect Model:
- m2c: many forecasts vs. control truth
- m2e: many forecasts vs. ensemble mean truth
- m2m: many forecasts vs. many truths in turn
- e2c: ensemble mean forecast vs. control truth

Reference:
- e2r: ensemble mean vs. reference
- m2r: individual ensemble members vs. reference

Additional Functions
--------
- Diagnostic Potential Predictability (DPP)
(Boer 2004, Resplandy 2015/Seferian 2018)
- predictability horizon:
    - bootstrapping limit


Data Structure
--------------
This module works on xr.Datasets with the following dimensions and coordinates:
- 1D (Predictability of timelines of preprocessed regions):
    - ensemble : initialization months/years
    - area : pre-processed region strings
    - time : lead months/years from the initialization
    - period : time averaging: yearmean, seasonal mean

Example ds via load_dataset('PM_MPI-ESM-LR_ds'):
<xarray.Dataset>
Dimensions:                  (area: 14, ensemble: 12, member: 10, period: 5,
                              time: 20)
Coordinates:
  * ensemble                 (ensemble) int64 3014 3023 3045 3061 3124 3139 ...
  * area                     (area) object 'global' 'North_Atlantic_SPG' ...
  * time                     (time) int64 1 2 3 4 5 6 ...
  * period                   (period) object 'DJF' 'JJA' 'MAM' 'SON' 'ym'
Dimensions without coordinates: member
Data variables:
    tos                   (period, time, area, ensemble, member) float32 ...
...

- 3D (Predictability maps):
    - ensemble
    - lon(y, x), lat(y, x)
    - time (as in lead time)
    - period (time averaging: yearmean, seasonal mean)

Example via load_dataset('PM_MPI-ESM-LR_ds3d'):
<xarray.Dataset>
Dimensions:      (bnds: 2, ensemble: 11, member: 9, x: 256, y: 220, time: 21)
Coordinates:
    lon          (y, x) float64 -47.25 -47.69 -48.12 ... 131.3 132.5 133.8
    lat          (y, x) float64 76.36 76.3 76.24 76.17 ... -77.25 -77.39 -77.54
  * ensemble     (ensemble) int64 3061 3124 3178 3023 ... 3228 3175 3144 3139
  * time         (time) int64 1 2 3 4 5 ... 19 20
Dimensions without coordinates: bnds, member, x, y
Data variables:
    tos          (time, ensemble, member, y, x) float32
    dask.array<shape=(21, 11, 9, 220, 256), chunksize=(1, 1, 1, 220, 256)>
...

This 3D example data is from curivlinear grid MPIOM (MPI Ocean Model)
NetCDF output.
The time dimensions is called 'time' and is in integer, not datetime[ns]
"""
import numpy as np
import xarray as xr

from xskillscore import mae as _mae
from xskillscore import mse as _mse
from xskillscore import pearson_r as _pearson_r
from xskillscore import rmse as _rmse
<<<<<<< HEAD
from xskillscore import pearson_r_p_value
=======

from .stats import _check_xarray, _get_dims
>>>>>>> 1f9d2d89

from .stats import _check_xarray, _get_dims, z_significance
import warnings
import types
# -------------------------------------------- #
# HELPER FUNCTIONS
# Should only be used internally by esmtools
# -------------------------------------------- #


def _shift(a, b, lag, dim='time'):
    """
    Helper function to return two shifted time series for applying statistics
    to lags. This shifts them, and then forces them to have a common dimension
    so as not to break the metric functions.

    This function is usually applied in a loop. So, one loops over (1, nlags)
    applying the shift, then the metric, then concatenates all results into
    one xarray object.
    """
    if a[dim].size != b[dim].size:
        raise IOError("Please provide time series of equal lengths.")
    N = a[dim].size
    a = a.isel({dim: slice(0, N - lag)})
    b = b.isel({dim: slice(0 + lag, N)})
    b[dim] = a[dim]
    return a, b


def _control_for_reference_period(control, reference_period='MK',
                                  obs_years=40):
    """
    Modifies control according to knowledge approach.

    Reference
    ---------
    - Hawkins, Ed, Steffen Tietsche, Jonathan J. Day, Nathanael Melia, Keith
        Haines, and Sarah Keeley. “Aspects of Designing and Evaluating
        Seasonal-to-Interannual Arctic Sea-Ice Prediction Systems.” Quarterly
        Journal of the Royal Meteorological Society 142, no. 695
        (January 1, 2016): 672–83. https://doi.org/10/gfb3pn.

    args:
    reference_period : str
        'MK' : maximum knowledge
        'OP' : operational
        'OP_full_length' : operational observational record length but keep
                           full length of record
    obs_years : int
        length of observational record

    return:
        control
    """
    if reference_period is 'MK':
        control = control
    elif reference_period is 'OP_full_length':
        control = control - \
            control.rolling(time=obs_years, min_periods=1,
                            center=True).mean() + control.mean('time')
    elif reference_period is 'OP':
        raise ValueError('not yet implemented')
    else:
        raise ValueError("choose a reference period")
    return control


def _get_variance(control, reference_period=None, time_length=None):
    """
    Get variance to normalize skill score.

    Args:
    control
    reference_period : str see _control_for_reference_period
    time_length : int
        smooth control by time_length before taking variance
    """
    if reference_period is not None and isinstance(time_length, int):
        control = _control_for_reference_period(control,
                                                reference_period=reference_period,
                                                obs_years=time_length)
        return control.var('time')
    else:
        return control.var('time')


def _get_norm_factor(comparison):
    """
    Get normalization factor for ppp, nvar, nrmse.
    Used in compute_perfect_model.

    m2e gets smaller rmse's than m2m by design, see Seferian 2018 et al.
    m2m, m2c-ensemble variance should be divided by 2 to get var(control)
    """
    comparison_name = comparison.__name__
    if comparison_name in ['_m2e', '_e2c']:
        return 1
    elif comparison_name in ['_m2c', '_m2m']:
        return 2
    else:
        raise ValueError('specify comparison to get normalization factor.')


def _drop_ensembles(ds, rmd_ensemble=[0]):
    """Drop ensembles from ds."""
    if all(ens in ds.ensemble.values for ens in rmd_ensemble):
        ensemble_list = list(ds.ensemble.values)
        for ens in rmd_ensemble:
            ensemble_list.remove(ens)
    else:
        raise ValueError('select available ensemble starting years',
                         rmd_ensemble)
    return ds.sel(ensemble=ensemble_list)


def _drop_members(ds, rmd_member=[0]):
    """Drop members by name selection .sel(member=) from ds."""
    if all(m in ds.member.values for m in rmd_member):
        member_list = list(ds.member.values)
        for ens in rmd_member:
            member_list.remove(ens)
    else:
        raise ValueError('select available members', rmd_member)
    return ds.sel(member=member_list)


def _select_members_ensembles(ds, m=None, e=None):
    """Subselect ensembles and members from ds."""
    if m is None:
        m = ds.member.values
    if e is None:
        e = ds.ensemble.values
    return ds.sel(member=m, ensemble=e)


def _stack_to_supervector(ds, new_dim='svd',
                          stacked_dims=('ensemble', 'member')):
    """
    Stack all stacked_dims (likely ensemble and member) dimensions into one
    supervector dimension to perform metric over.
    """
    return ds.stack({new_dim: stacked_dims})


# --------------------------------------------#
# COMPARISONS
# --------------------------------------------#
def _get_comparison_function(comparison):
    """
    Similar to _get_metric_function. This converts a string comparison entry
    from the user into an actual function for the package to interpret.

    PERFECT MODEL:
    m2m : Compare all members to all other members.
    m2c : Compare all members to the control.
    m2e : Compare all members to the ensemble mean.
    e2c : Compare the ensemble mean to the control.

    REFERENCE:
    e2r : Compare the ensemble mean to the reference.
    m2r : Compare each ensemble member to the reference.
    """
    if comparison == 'm2m':
        comparison = '_m2m'
    elif comparison == 'm2c':
        comparison = '_m2c'
    elif comparison == 'm2e':
        comparison = '_m2e'
    elif comparison == 'e2c':
        comparison = '_e2c'
    elif comparison == 'e2r':
        comparison = '_e2r'
    elif comparison == 'm2r':
        comparison = '_m2r'
    else:
        raise ValueError("""Please supply a comparison from the following list:
            'm2m'
            'm2c'
            'm2e'
            'e2c'
            'e2r'
            'm2r'
            """)
    return eval(comparison)


def _m2m(ds, supervector_dim='svd'):
    """
    Create two supervectors to compare all members to all other members in turn
    """
    truth_list = []
    fct_list = []
    for m in ds.member.values:
        # drop the member being truth
        ds_reduced = _drop_members(ds, rmd_member=[m])
        truth = ds.sel(member=m)
        for m2 in ds_reduced.member:
            for e in ds.ensemble:
                truth_list.append(truth.sel(ensemble=e))
                fct_list.append(ds_reduced.sel(member=m2, ensemble=e))
    truth = xr.concat(truth_list, supervector_dim)
    fct = xr.concat(fct_list, supervector_dim)
    return fct, truth


def _m2e(ds, supervector_dim='svd'):
    """
    Create two supervectors to compare all members to ensemble mean.
    """
    truth = ds.mean('member')
    fct, truth = xr.broadcast(ds, truth)
    fct = _stack_to_supervector(fct, new_dim=supervector_dim)
    truth = _stack_to_supervector(truth, new_dim=supervector_dim)
    return fct, truth


def _m2c(ds, supervector_dim='svd', control_member=[0]):
    """
    Create two supervectors to compare all members to control.

    control_member: list of one integer
        index to be removed, default 0
    """
    truth = ds.isel(member=control_member).squeeze()
    # drop the member being truth
    ds_dropped = _drop_members(ds, rmd_member=ds.member.values[control_member])
    fct, truth = xr.broadcast(ds_dropped, truth)
    fct = _stack_to_supervector(fct, new_dim=supervector_dim)
    truth = _stack_to_supervector(truth, new_dim=supervector_dim)
    return fct, truth

    return fct, truth


def _e2c(ds, supervector_dim='svd', control_member=[0]):
    """
    Create two supervectors to compare ensemble mean to control.
    """
    truth = ds.isel(member=control_member).squeeze()
    truth = truth.rename({'ensemble': supervector_dim})
    # drop the member being truth
    ds = _drop_members(ds, rmd_member=[ds.member.values[control_member]])
    fct = ds.mean('member')
    fct = fct.rename({'ensemble': supervector_dim})
    return fct, truth


def _e2r(ds, reference):
    """
    For a reference-based decadal prediction ensemble. This compares the
    ensemble mean prediction to the reference (hindcast, simulation,
    observations).
    """
    if 'member' in _get_dims(ds):
        print("Taking ensemble mean...")
        fct = ds.mean('member')
    else:
        fct = ds
    return fct, reference


def _m2r(ds, reference):
    """
    For a reference-based decadal prediction ensemble. This compares each
    member individually to the reference (hindcast, simulation,
    observations).
    """
    # check that this contains more than one member
    if ('member' not in _get_dims(ds)) or (ds.member.size == 1):
        raise ValueError("""Please supply a decadal prediction ensemble with
            more than one member. You might have input the ensemble mean here
            although asking for a member-to-reference comparison.""")
    else:
        fct = ds
    reference = reference.expand_dims('member')
    nMember = fct.member.size
    reference = reference.isel(member=[0] * nMember)
    reference['member'] = fct['member']
    return fct, reference


# --------------------------------------------#
# METRICS
# Metrics for computing predictability.
# --------------------------------------------#
def _get_metric_function(metric):
    """
    This allows the user to submit a string representing the desired function
    to anything that takes a metric. The old format forced the user to import
    an underscore function (which by definition we don't want).

    Currently compatable with functions:
    * compute_persistence()
    * compute_perfect_model()
    * compute_reference()

    Currently compatable with metrics:
    * pearson_r
    * rmse
    * mae
    * mse
    * rmse_v
    * nrmse
    * nev
    * ppp
    * msss
    * uACC

    Metrics
    --------
    pearson_r : 'pearson_r', 'pearsonr', 'pr'
    rmse: 'rmse'
    mae: 'mae'
    mse: 'mse'
    nrmse: 'mrmse'
    nmse: 'nmse','nev'
    ppp: 'ppp','msss'
    uACC: 'uacc'

    Returns
    --------
    metric : function object of the metric.
    """
<<<<<<< HEAD
    # catches issues with wrappers, etc. that actually submit the
    # proper underscore function
    if type(metric) == types.FunctionType:
        return metric
    else:
        pearson = ['pr', 'pearsonr', 'pearson_r']
        if metric in pearson:
            metric = '_pearson_r'
        elif metric == 'rmse':
            metric = '_rmse'
        elif metric == 'mae':
            metric = '_mae'
        elif metric.lower() == 'mse':
            metric = '_mse'
        elif metric.lower() == 'nrmse':
            metric = '_nrmse'
        elif metric.lower() in ['nev', 'nmse']:
            metric = '_nmse'
        elif metric.lower() in ['ppp', 'msss']:
            metric = '_ppp'
        elif metric.lower() == 'uacc':
            metric = '_uacc'
        else:
            raise ValueError("""Please supply a metric from the following list:
                'pearson_r'
                'rmse'
                'mse'
                'nrmse'
                'nev'
                'nmse'
                'ppp'
                'msss'
                'uacc'
                """)
        return eval(metric)
=======
    pearson = ['pr', 'pearsonr', 'pearson_r']
    if metric in pearson:
        metric = '_pearson_r'
    elif metric == 'rmse':
        metric = '_rmse'
    elif metric == 'mae':
        metric = '_mae'
    elif metric == 'nmae':
        metric = '_nmae'
    elif metric.lower() == 'mse':
        metric = '_mse'
    elif metric.lower() == 'nrmse':
        metric = '_nrmse'
    elif metric.lower() in ['nev', 'nmse']:
        metric = '_nmse'
    elif metric.lower() in ['ppp', 'msss']:
        metric = '_ppp'
    elif metric.lower() == 'uacc':
        metric = '_uacc'
    else:
        raise ValueError("""Please supply a metric from the following list:
            'pearson_r'
            'rmse'
            'mse'
            'nrmse'
            'nev'
            'nmse'
            'ppp'
            'msss'
            'uacc'
            'nmae'
            """)
    return eval(metric)

>>>>>>> 1f9d2d89

# TODO: Do we need wrappers or should we rather create wrappers for skill score
#       as used in a specific paper: def Seferian2018(ds, control):
#       return PM_compute(ds, control, metric=_ppp, comparison=_m2e)
def _ppp(ds, control, comparison, running=None, reference_period=None):
    """
    Prognostic Potential Predictability (PPP) metric.

    Formula
    -------
    PPP = 1 - MSE / std_control

    References
    ----------
    - Griffies, S. M., and K. Bryan. “A Predictability Study of Simulated
        North Atlantic Multidecadal Variability.” Climate Dynamics 13, no. 7–8
        (August 1, 1997): 459–87. https://doi.org/10/ch4kc4.
    - Pohlmann, Holger, Michael Botzet, Mojib Latif, Andreas Roesch, Martin
        Wild, and Peter Tschuck. “Estimating the Decadal Predictability of a
        Coupled AOGCM.” Journal of Climate 17, no. 22 (November 1, 2004):
        4463–72. https://doi.org/10/d2qf62.
    - Bushuk, Mitchell, Rym Msadek, Michael Winton, Gabriel Vecchi, Xiaosong
        Yang, Anthony Rosati, and Rich Gudgel. “Regional Arctic Sea–Ice
        Prediction: Potential versus Operational Seasonal Forecast Skill.
        Climate Dynamics, June 9, 2018. https://doi.org/10/gd7hfq.
    """
    supervector_dim = 'svd'
    fct, truth = comparison(ds, supervector_dim)
    mse_skill = _mse(fct, truth, dim=supervector_dim)
    var = _get_variance(control, time_length=running,
                        reference_period=reference_period)
    fac = _get_norm_factor(comparison)
    ppp_skill = 1 - mse_skill / var / fac
    return ppp_skill


def _nrmse(ds, control, comparison, running=None, reference_period=None):
    """
    Normalized Root Mean Square Error (NRMSE) metric.

    Formula
    -------
    NRMSE = 1 - RMSE / std_control

    References
    ----------
    - Bushuk, Mitchell, Rym Msadek, Michael Winton, Gabriel Vecchi, Xiaosong
        Yang, Anthony Rosati, and Rich Gudgel. “Regional Arctic Sea–Ice
        Prediction: Potential versus Operational Seasonal Forecast Skill.”
        Climate Dynamics, June 9, 2018. https://doi.org/10/gd7hfq.
    - Hawkins, Ed, Steffen Tietsche, Jonathan J. Day, Nathanael Melia, Keith
        Haines, and Sarah Keeley. “Aspects of Designing and Evaluating
        Seasonal-to-Interannual Arctic Sea-Ice Prediction Systems.” Quarterly
        Journal of the Royal Meteorological Society 142, no. 695
        (January 1, 2016): 672–83. https://doi.org/10/gfb3pn.

    """
    supervector_dim = 'svd'
    fct, truth = comparison(ds, supervector_dim)
    rmse_skill = _rmse(fct, truth, dim=supervector_dim)
    var = _get_variance(control, time_length=running,
                        reference_period=reference_period)
    fac = _get_norm_factor(comparison)
    nrmse_skill = 1 - rmse_skill / np.sqrt(var) / np.sqrt(fac)
    return nrmse_skill


def _nmse(ds, control, comparison, running=None, reference_period=None):
    """
    Normalized Ensemble Measure Square Error (NMSE) metric.

    Formula
    -------
    NMSE-SS = 1 - mse / var

    Reference
    ---------
    - Griffies, S. M., and K. Bryan. “A Predictability Study of Simulated North
      Atlantic Multidecadal Variability.” Climate Dynamics 13, no. 7–8
<<<<<<< HEAD
      (August 1, 1997): 459–87. https://doi.org/10/ch4kc4.

      NOTE: NMSE = - 1 - NEV
=======
      (August 1, 1997): 459–87. https://doi.org/10/ch4kc4. NOTE: NMSE = - 1 - NEV
>>>>>>> 1f9d2d89
    """
    supervector_dim = 'svd'
    fct, truth = comparison(ds, supervector_dim)
    mse_skill = _mse(fct, truth, dim=supervector_dim)
    var = _get_variance(control, time_length=running,
                        reference_period=reference_period)
    fac = _get_norm_factor(comparison)
    nmse_skill = 1 - mse_skill / var / fac
    return nmse_skill


def _nmae(ds, control, comparison, running=None, reference_period=None):
    """
    Normalized Ensemble Mean Absolute Error metric.

    Formula
    -------
    NMAE-SS = 1 - mse / var

    Reference
    ---------
    - Griffies, S. M., and K. Bryan. “A Predictability Study of Simulated North
      Atlantic Multidecadal Variability.” Climate Dynamics 13, no. 7–8
      (August 1, 1997): 459–87. https://doi.org/10/ch4kc4.
<<<<<<< HEAD

      NOTE: NMSE = - 1 - NEV
    """
    supervector_dim = 'svd'
    fct, truth = comparison(ds, supervector_dim)
    mse_skill = _mse(fct, truth, dim=supervector_dim)
    var = _get_variance(control, time_length=running,
                        reference_period=reference_period)
    fac = _get_norm_factor(comparison)
    nmse_skill = 1 - mse_skill / var / fac
    return nmse_skill


def _nmae(ds, control, comparison, running=None, reference_period=None):
    """
    Normalized Ensemble Mean Absolute Error metric.

    Formula
    -------
    NMAE-SS = 1 - mse / var

    Reference
    ---------
    - Griffies, S. M., and K. Bryan. “A Predictability Study of Simulated North
      Atlantic Multidecadal Variability.” Climate Dynamics 13, no. 7–8
      (August 1, 1997): 459–87. https://doi.org/10/ch4kc4.
=======
>>>>>>> 1f9d2d89
    """
    supervector_dim = 'svd'
    fct, truth = comparison(ds, supervector_dim)
    mae_skill = _mae(fct, truth, dim=supervector_dim)
    var = _get_variance(control, time_length=running,
                        reference_period=reference_period)
    fac = _get_norm_factor(comparison)
    nmae_skill = 1 - mae_skill / np.sqrt(var) / fac
    return nmae_skill


def _uacc(fct, truth, control, running=None, reference_period=None):
    """
    Unbiased ACC (uACC) metric.

    Formula
    -------
    - uACC = PPP ** .5 = MSSS ** .5

    Reference
    ---------
    - Bushuk, Mitchell, Rym Msadek, Michael Winton, Gabriel Vecchi, Xiaosong
      Yang, Anthony Rosati, and Rich Gudgel. “Regional Arctic Sea–Ice
      Prediction: Potential versus Operational Seasonal Forecast Skill.
      Climate Dynamics, June 9, 2018. https://doi.org/10/gd7hfq.
    """
    return np.sqrt(_ppp(fct, truth, control, running, reference_period))


# --------------------------------------------#
# COMPUTE PREDICTABILITY/FORECASTS
# Highest-level features for computing
# predictability.
# --------------------------------------------#
def compute_perfect_model(ds, control, metric='pearson_r', comparison='m2m',
                          running=None, reference_period=None):
    """
    Compute a predictability skill score for a perfect-model framework
    simulation dataset.

    Parameters
    ----------
    ds, control : xr.DataArray or xr.Dataset with 'time' dimension (optional
                  spatial coordinates)
        input data
    metric : function
        metric from ['rmse', 'mae', 'pearson_r', 'mse', 'ppp', 'nev', 'nmae',
                     'nmse', 'uACC', 'MSSS']
    comparison : function
        comparison from ['m2m', 'm2e', 'm2c', 'e2c']
    running : int
        Size of the running window for variance smoothing
        (only optionally applicable to perfect-model metrics)
    reference_period : str


    Returns
    -------
    res : xr.DataArray or xr.Dataset
        skill score
    """
    supervector_dim = 'svd'
    comparison = _get_comparison_function(comparison)
    if comparison not in [_m2m, _m2c, _m2e, _e2c]:
        raise ValueError('specify comparison argument')

    metric = _get_metric_function(metric)
    if metric in [_pearson_r, _rmse, _mse, _mae]:
        fct, truth = comparison(ds, supervector_dim)
        res = metric(fct, truth, dim=supervector_dim)
        return res
<<<<<<< HEAD
    # perfect-model only metrics
    elif metric in [_nmae, _nrmse, _nmse, _ppp, _uacc]:
=======
    elif metric in [_nmae, _nrmse, _nmse, _ppp, _uacc]:  # perfect-model only metrics
>>>>>>> 1f9d2d89
        res = metric(ds, control, comparison, running, reference_period)
        return res
    else:
        raise ValueError('specify metric argument')


def compute_reference(ds, reference, metric='pearson_r', comparison='e2r',
                      nlags=None, horizon=False, alpha=0.05, ci=90):
    """
    Compute a predictability skill score against some reference (hindcast,
    assimilation, reconstruction, observations)

    Note that if reference is the reconstruction, the output correlation
    coefficients are for potential predictability. If the reference is
    observations, the output correlation coefficients are actual skill.

    Parameters
    ----------
    ds : xarray object
        Expected to follow package conventions (and should be an ensemble mean)
        `ensemble` : dim of initialization dates
        `time` : dim of lead years from those initializations
        Additional dims can be lat, lon, depth, etc. but should not be
        individual members.
    reference : xarray object
        reference output/data over same time period
    metric : str (default 'pearson_r')
        Metric used in comparing the decadal prediction ensemble with the
        reference.
        * pearson_r
        * rmse
        * mae
        * mse
    comparison : str (default 'e2r')
        How to compare the decadal prediction ensemble to the reference.
        * e2r : ensemble mean to reference
        * m2r : each member to the reference
    nlags : int (default length of `time` dim)
        How many lags to compute skill/potential predictability out to
    horizon : (optional bool) If true, compute and return the predictability
              horizon. This checks that (1) the initialized ensemble skill
              correlations to the reference simulation are statistically
              significant, and (2) that the resulting r-values are
              significantly different from the persistence r-values.
    alpha: (optional double) p-value significance to check for correlations
           between initialized ensemble and reference simulation.
    ci: (optional int) confidence level in comparing initialized skill to
        persistence skill.

    Returns
    -------
    skill : xarray object
        Predictability with main dimension `lag`
    persistence : xarray object (if horizon is True)
    horizon : xarray object (if horizon is True)
    """
    _check_xarray(ds)
    _check_xarray(reference)
    comparison = _get_comparison_function(comparison)
    if comparison not in [_e2r, _m2r]:
        raise ValueError("""Please input either 'e2r' or 'm2r' for your
            comparison.""")
    fct, reference = comparison(ds, reference)
    if nlags is None:
        nlags = fct.time.size
    metric = _get_metric_function(metric)
    if metric not in [_pearson_r, _rmse, _mse, _mae]:
        raise ValueError("""Please input 'pearson_r', 'rmse', 'mse', or
            'mae' for your metric.""")
    plag = []
    for i in range(0, nlags):
        a, b = _shift(fct.isel(time=i), reference, i, dim='ensemble')
        plag.append(metric(a, b, dim='ensemble'))
    skill = xr.concat(plag, 'time')
    skill['time'] = np.arange(1, 1 + nlags)
    if (horizon) & (metric == _pearson_r):
        # NaN values throw warnings for p-value comparison, so just
        # suppress that here.
        p_value = []
        for i in range(0, nlags):
            a, b = _shift(fct.isel(time=i), reference, i, dim='ensemble')
            with warnings.catch_warnings():
                warnings.simplefilter("ignore")
                p_value.append(pearson_r_p_value(a, b, dim='ensemble'))
        p_value = xr.concat(p_value, 'time')
        p_value['time'] = np.arange(1, 1 + nlags)
    if horizon:
        persistence = compute_persistence(reference, nlags, metric=metric)
        if metric == _pearson_r:
            horizon = xr_predictability_horizon(skill, persistence,
                                                limit='upper',
                                                p_values=p_value,
                                                N=reference.ensemble.size,
                                                alpha=alpha, ci=ci)
        else:
            horizon = xr_predictability_horizon(skill, persistence,
                                                limit='lower')
        return skill, persistence, horizon
    else:
        return skill


def compute_persistence(reference, nlags, metric='pearson_r', dim='ensemble'):
    """
    Computes the skill of  a persistence forecast from a reference
    (e.g., hindcast/assimilation) or control run.

    This simply applies some metric on the input out to some lag. The user
    should avoid computing persistence with prebuilt ACF functions in e.g.,
    python, MATLAB, R as they tend to use FFT methods for speed but incorporate
    error due to this.

    Currently supported metrics for persistence:
    * pearson_r
    * rmse
    * mse
    * mae

    Parameters
    ---------
    reference : xarray object
        The reference time series over which to compute persistence.
    nlags : int
        Number of lags to compute persistence to.
    metric : str (default 'pearson_r')
        Metric to apply at each lag for the persistence computation. Choose
        from 'pearson_r' or 'rmse'.
    dim : str (default 'ensemble')
        Dimension over which to compute persistence forecast.

    Returns
    -------
    pers : xarray object
        Results of persistence forecast with the input metric applied.


    References
    ----------
    Chapter 8 (Short-Term Climate Prediction) in
    Van den Dool, Huug. Empirical methods in short-term climate prediction.
    Oxford University Press, 2007.
    """
    _check_xarray(reference)
    metric = _get_metric_function(metric)
    if metric not in [_pearson_r, _rmse, _mse, _mae]:
        raise ValueError("""Please select between the following metrics:
            'pearson_r',
            'rmse',
            'mse',
            'mae'""")
    plag = []  # holds results of persistence for each lag
    for i in range(1, 1 + nlags):
        a, b = _shift(reference, reference, i, dim=dim)
        plag.append(metric(a, b, dim=dim))
    pers = xr.concat(plag, 'time')
    pers['time'] = np.arange(1, 1 + nlags)
    return pers


# --------------------------------------------#
# Diagnostic Potential Predictability (DPP)
# Functions related to DPP from Boer et al.
# --------------------------------------------#
def DPP(ds, m=10, chunk=True, var_all_e=False):
    """
    Calculate Diagnostic Potential Predictability (DPP) as potentially
    predictable variance fraction (ppvf) in Boer 2004.

    Note: Different way of calculating it than in Seferian 2018 or
    Resplandy 2015, but quite similar results.

    References
    ----------
    - Boer, G. J. “Long Time-Scale Potential Predictability in an Ensemble of
        Coupled Climate Models.” Climate Dynamics 23, no. 1 (August 1, 2004):
        29–44. https://doi.org/10/csjjbh.
    - Resplandy, L., R. Séférian, and L. Bopp. “Natural Variability of CO2 and
        O2 Fluxes: What Can We Learn from Centuries-Long Climate Models
        Simulations?” Journal of Geophysical Research: Oceans 120, no. 1
        (January 2015): 384–404. https://doi.org/10/f63c3h.
    - Séférian, Roland, Sarah Berthet, and Matthieu Chevallier. “Assessing the
        Decadal Predictability of Land and Ocean Carbon Uptake.” Geophysical
        Research Letters, March 15, 2018. https://doi.org/10/gdb424.

    Parameters
    ----------
    ds : DataArray with time dimension (optional spatial coordinates)
    m : int
        separation time scale in years between predictable low-freq
        component and high-freq noise
    chunk : boolean
        Whether chunking is applied. Default: True.
        If False, then uses Resplandy 2015 / Seferian 2018 method.

    Returns
    -------
    DPP : DataArray as ds without time dimension

    Example 1D
    ----------
    import esmtools as et
    ds = et.prediction.load_dataset('PM_MPI-ESM-LR_ds')
    control = et.prediction.load_dataset('PM_MPI-ESM-LR_control')
    ds_DPPm10 = et.prediction.DPP(ds,m=10,chunk=True)

    """
    # TODO: rename or find xr equiv
    def _chunking(ds, number_chunks=False, chunk_length=False):
        """
        Separate data into chunks and reshapes chunks in a c dimension.

        Specify either the number chunks or the length of chunks.
        Needed for DPP.

        Parameters
        ----------
        ds : DataArray with time dimension (optional spatial coordinates)
            Input data
        number_chunks : boolean
            Number of chunks in the return data
        chunk_length : boolean
            Length of chunks

        Returns
        -------
        c : DataArray
            Output data as ds, but with additional dimension c and
            all same time coordinates
        """
        if number_chunks and not chunk_length:
            chunk_length = np.floor(ds['time'].size / number_chunks)
            cmin = int(ds['time'].min())
        elif not number_chunks and chunk_length:
            cmin = int(ds['time'].min())
            number_chunks = int(np.floor(ds['time'].size / chunk_length))
        else:
            raise ValueError('set number_chunks or chunk_length to True')
        c = ds.sel(time=slice(cmin, cmin + chunk_length - 1))
        c = c.expand_dims('c')
        c['c'] = [0]
        for i in range(1, number_chunks):
            c2 = ds.sel(time=slice(cmin + chunk_length * i,
                                   cmin + (i + 1) * chunk_length - 1))
            c2 = c2.expand_dims('c')
            c2['c'] = [i]
            c2['time'] = c['time']
            c = xr.concat([c, c2], 'c')
        return c

    if not chunk:
        s2v = ds.rolling(time=m).mean().var('time')
        s2e = (ds - ds.rolling(time=m).mean()).var('time')
        s2 = s2v + s2e
    if chunk:
        # first chunk
        chunked_means = _chunking(
            ds, chunk_length=m).mean('time')
        # sub means in chunks
        chunked_deviations = _chunking(
            ds, chunk_length=m) - chunked_means
        s2v = chunked_means.var('c')
        if var_all_e:
            s2e = chunked_deviations.var(['time', 'c'])
        else:
            s2e = chunked_deviations.var('time').mean('c')
        s2 = s2v + s2e
    DPP = (s2v - s2 / (m)) / (s2)
    return DPP


# --------------------------------------------#
# BOOTSTRAPPING
# Functions for sampling an ensemble
# --------------------------------------------#
def _pseudo_ens(ds, control):
    """
    Create a pseudo-ensemble from control run.

    Needed for bootstrapping confidence intervals of a metric.
    Takes randomly 20yr segments from control and rearranges them into ensemble
    and member dimensions.

    Parameters
    ----------
    control : xr.DataArray with 'time' dimension
        Input ensemble data

    Returns
    -------
    ds_e : xr.DataArray with time, ensemble, member dimension
        pseudo-ensemble generated from control run

    Example
    -------
    import esmtools as et
    ds = et.prediction.load_dataset('PM_MPI-ESM-LR_ds')
    control = et.prediction.load_dataset('PM_MPI-ESM-LR_control')
    ds_e = et.prediction.pseudo_ens(control,ds)
    """
    nens = ds.ensemble.size
    nmember = ds.member.size
    length = ds.time.size
    c_start = 0
    c_end = control['time'].size
    time = ds['time']

    def isel_years(control, year_s, m=None, length=length):
        new = control.isel(time=slice(year_s, year_s + length - 0))
        if isinstance(new, xr.DataArray):
            new['time'] = time
        elif isinstance(new, xr.Dataset):
            new = new.assign(time=time)
        return new

    def create_pseudo_members(control):
        startlist = np.random.randint(c_start, c_end - length - 1, nmember)
        return xr.concat([isel_years(control, start)
                          for start in startlist], 'member')
    return xr.concat([create_pseudo_members(control) for _ in range(nens)],
                     'ensemble')


def bootstrap_perfect_model(ds, control, metric='rmse', comparison='m2m',
                            reference_period='MK', sig=95, bootstrap=30):
    """
    Return sig-th percentile of function to be choosen from pseudo ensemble
    generated from control.

    Parameters
    ----------
    control : xr.DataArray/Dataset with time dimension
        input control data
    ds : xr.DataArray/Dataset with time, ensemble and member dimensions
        input ensemble data
    sig: int or list
        Significance level for bootstrapping from pseudo ensemble
    bootstrap: int
        number of iterations

    Returns
    -------
    sig_level : xr.DataArray/Dataset as inputs
        significance level without time, ensemble and member dimensions
        as many sig_level as listitems in sig

    """
    _check_xarray(ds)
    _check_xarray(control)
    x = []
    _control = _control_for_reference_period(
        control, reference_period=reference_period)
    for _ in range(1 + int(bootstrap / ds['time'].size)):
        ds_pseudo = _pseudo_ens(ds, _control)
        ds_pseudo_metric = compute_perfect_model(
            ds_pseudo, _control, metric=metric, comparison=comparison)
        x.append(ds_pseudo_metric)
    ds_pseudo_metric = xr.concat(x, dim='it')
    if isinstance(sig, list):
        qsig = [x / 100 for x in sig]
    else:
        qsig = sig / 100
    sig_level = ds_pseudo_metric.quantile(q=qsig, dim=['time', 'it'])
    return sig_level


# --------------------------------------------#
# PREDICTABILITY HORIZON
# --------------------------------------------#
def xr_predictability_horizon(skill, threshold, limit='upper',
                              perfect_model=False, p_values=None, N=None,
                              alpha=0.05, ci=90):
    """
    Get predictability horizons of dataset from skill and
    threshold dataset.

    Inputs:
        skill: (xarray object) skill (e.g., ACC) at different lead times.
        threshold: (xarray object) skill for persistence or uninitialized
                   ensemble.
        limit: (optional str) If 'upper' check horizon for correlation
               coefficients by testing lead time to which the skill
               beats out the threshold. If 'lower', check horizon for which
               error (e.g., MAE) is lower than threshold.
        perfect_model: (optional bool) If True, do not consider p values, N,
                       etc.
        p_values: (optional xarray object) If using 'upper' limit, input
                  a DataArray/Dataset of the same dimensions as skill that
                  contains p-values for the skill correlatons.

    Returns:
        predictability horizon reduced by the lead time dimension.
    """
    if (limit is 'upper') and (not perfect_model):
        if (p_values is None) | (p_values.dims != skill.dims):
            raise ValueError("""Please submit an xarray object of the same
                dimensions as `skill` that contains p-values for the skill
                correlatons.""")
        if N is None:
            raise ValueError("""Please submit N, the length of the original
                time series being correlated.""")
        sig = z_significance(skill, threshold, N, ci)
        ph = ((p_values < alpha) & (sig)).argmin('time')
        # where ph not reached, set max time
        ph_not_reached = ((p_values < alpha) & (sig)).all('time')
    elif (limit is 'upper') and (perfect_model):
        ph = (skill > threshold).argmin('time')
        ph_not_reached = (skill > threshold).all('time')
    elif limit is 'lower':
        ph = (skill < threshold).argmin('time')
        # where ph not reached, set max time
        ph_not_reached = (skill < threshold).all('time')
    else:
        raise ValueError("""Please either submit 'upper' or 'lower' for the
            limit keyword.""")
    ph = ph.where(~ph_not_reached, other=skill['time'].max())
    # mask out any initial NaNs (land, masked out regions, etc.)
    mask = np.asarray(skill.isel({'time': 0}))
    mask = np.isnan(mask)
    ph = ph.where(~mask, np.nan)
    return ph<|MERGE_RESOLUTION|>--- conflicted
+++ resolved
@@ -105,12 +105,7 @@
 from xskillscore import mse as _mse
 from xskillscore import pearson_r as _pearson_r
 from xskillscore import rmse as _rmse
-<<<<<<< HEAD
 from xskillscore import pearson_r_p_value
-=======
-
-from .stats import _check_xarray, _get_dims
->>>>>>> 1f9d2d89
 
 from .stats import _check_xarray, _get_dims, z_significance
 import warnings
@@ -434,7 +429,6 @@
     --------
     metric : function object of the metric.
     """
-<<<<<<< HEAD
     # catches issues with wrappers, etc. that actually submit the
     # proper underscore function
     if type(metric) == types.FunctionType:
@@ -470,42 +464,7 @@
                 'uacc'
                 """)
         return eval(metric)
-=======
-    pearson = ['pr', 'pearsonr', 'pearson_r']
-    if metric in pearson:
-        metric = '_pearson_r'
-    elif metric == 'rmse':
-        metric = '_rmse'
-    elif metric == 'mae':
-        metric = '_mae'
-    elif metric == 'nmae':
-        metric = '_nmae'
-    elif metric.lower() == 'mse':
-        metric = '_mse'
-    elif metric.lower() == 'nrmse':
-        metric = '_nrmse'
-    elif metric.lower() in ['nev', 'nmse']:
-        metric = '_nmse'
-    elif metric.lower() in ['ppp', 'msss']:
-        metric = '_ppp'
-    elif metric.lower() == 'uacc':
-        metric = '_uacc'
-    else:
-        raise ValueError("""Please supply a metric from the following list:
-            'pearson_r'
-            'rmse'
-            'mse'
-            'nrmse'
-            'nev'
-            'nmse'
-            'ppp'
-            'msss'
-            'uacc'
-            'nmae'
-            """)
-    return eval(metric)
-
->>>>>>> 1f9d2d89
+      
 
 # TODO: Do we need wrappers or should we rather create wrappers for skill score
 #       as used in a specific paper: def Seferian2018(ds, control):
@@ -585,13 +544,9 @@
     ---------
     - Griffies, S. M., and K. Bryan. “A Predictability Study of Simulated North
       Atlantic Multidecadal Variability.” Climate Dynamics 13, no. 7–8
-<<<<<<< HEAD
       (August 1, 1997): 459–87. https://doi.org/10/ch4kc4.
 
       NOTE: NMSE = - 1 - NEV
-=======
-      (August 1, 1997): 459–87. https://doi.org/10/ch4kc4. NOTE: NMSE = - 1 - NEV
->>>>>>> 1f9d2d89
     """
     supervector_dim = 'svd'
     fct, truth = comparison(ds, supervector_dim)
@@ -616,7 +571,6 @@
     - Griffies, S. M., and K. Bryan. “A Predictability Study of Simulated North
       Atlantic Multidecadal Variability.” Climate Dynamics 13, no. 7–8
       (August 1, 1997): 459–87. https://doi.org/10/ch4kc4.
-<<<<<<< HEAD
 
       NOTE: NMSE = - 1 - NEV
     """
@@ -643,8 +597,6 @@
     - Griffies, S. M., and K. Bryan. “A Predictability Study of Simulated North
       Atlantic Multidecadal Variability.” Climate Dynamics 13, no. 7–8
       (August 1, 1997): 459–87. https://doi.org/10/ch4kc4.
-=======
->>>>>>> 1f9d2d89
     """
     supervector_dim = 'svd'
     fct, truth = comparison(ds, supervector_dim)
@@ -716,12 +668,8 @@
         fct, truth = comparison(ds, supervector_dim)
         res = metric(fct, truth, dim=supervector_dim)
         return res
-<<<<<<< HEAD
     # perfect-model only metrics
     elif metric in [_nmae, _nrmse, _nmse, _ppp, _uacc]:
-=======
-    elif metric in [_nmae, _nrmse, _nmse, _ppp, _uacc]:  # perfect-model only metrics
->>>>>>> 1f9d2d89
         res = metric(ds, control, comparison, running, reference_period)
         return res
     else:
