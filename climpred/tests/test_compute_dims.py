--- conflicted
+++ resolved
@@ -37,15 +37,11 @@
 ):
     """Test deterministic metric calc skill over member dim."""
     actual = compute_perfect_model(
-<<<<<<< HEAD
         PM_da_initialized_1d,
         PM_da_control_1d,
         comparison=comparison,
         metric='rmse',
         dim='member',
-=======
-        pm_da_ds1d, pm_da_control1d, comparison=comparison, metric='rmse', dim='member',
->>>>>>> 0afdf59e
     )
     assert 'init' in actual.dims
     assert not actual.isnull().any()
@@ -82,15 +78,11 @@
         dim=['init', 'member'],
     )
     stack_dims_false = compute_perfect_model(
-<<<<<<< HEAD
         PM_da_initialized_1d,
         PM_da_control_1d,
         comparison='m2c',
         metric='rmse',
         dim='member',
-=======
-        pm_da_ds1d, pm_da_control1d, comparison='m2c', metric='rmse', dim='member',
->>>>>>> 0afdf59e
     ).mean(['init'])
     # no more than 10% difference
     assert_allclose(stack_dims_true, stack_dims_false, rtol=0.1, atol=0.03)
@@ -148,15 +140,11 @@
     """Test whether compute_pm calcs skill over all possible dims
     and comparisons and just reduces the result by dim."""
     actual = compute_perfect_model(
-<<<<<<< HEAD
         PM_da_initialized_1d,
         PM_da_control_1d,
         metric=metric,
         dim=dim,
         comparison=comparison,
-=======
-        pm_da_ds1d, pm_da_control1d, metric=metric, dim=dim, comparison=comparison,
->>>>>>> 0afdf59e
     )
     # change dim as automatically in compute functions for probabilistic
     if dim in ['init', ['init', 'member']] and metric in PROBABILISTIC_METRICS:
@@ -179,15 +167,11 @@
     """Test whether compute_hindcast calcs skill over all possible dims
     and comparisons and just reduces the result by dim."""
     actual = compute_hindcast(
-<<<<<<< HEAD
         hind_da_initialized_1d,
         observations_da_1d,
         metric=metric,
         dim=dim,
         comparison=comparison,
-=======
-        initialized_da, observations_da, metric=metric, dim=dim, comparison=comparison,
->>>>>>> 0afdf59e
     )
     # change dim as automatically in compute functions for probabilistic
     if dim == 'init' and metric in PROBABILISTIC_METRICS:
