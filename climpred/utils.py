--- conflicted
+++ resolved
@@ -243,9 +243,6 @@
 
 
 def assign_attrs(
-<<<<<<< HEAD
-    skill, ds, function_name, metadata_dict=None, metric=None, comparison=None, dim=None
-=======
     skill,
     ds,
     function_name,
@@ -253,7 +250,6 @@
     metric=None,
     comparison=None,
     dim=None,
->>>>>>> 03d1534f
 ):
     """Write information about prediction skill into attrs.
 
