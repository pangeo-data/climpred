--- conflicted
+++ resolved
@@ -2,7 +2,6 @@
 CLIMPRED_ENSEMBLE_DIMS = ['init', 'member', 'lead']
 CLIMPRED_DIMS = CLIMPRED_ENSEMBLE_DIMS + ['time']
 
-<<<<<<< HEAD
 # Valid units for lead dimension
 VALID_LEAD_UNITS = ['years', 'seasons', 'months', 'weeks', 'pentads', 'days']
 
@@ -13,8 +12,6 @@
 # Leap also works, but changing Leap,NoLeap fails
 PM_CALENDAR_STR = 'DatetimeNoLeap'
 
-=======
->>>>>>> 64476f20
 # default kwargs when using concat
 # data_vars='minimal' could be added but needs to check that not xr.Dataset
 CONCAT_KWARGS = {'coords': 'minimal', 'compat': 'override'}
