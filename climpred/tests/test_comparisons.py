--- conflicted
+++ resolved
@@ -27,21 +27,11 @@
     ds = PM_da_initialized_1d
     aforecast, areference = __e2c.function(ds, metric=metric)
 
-<<<<<<< HEAD
     control_member = ds.member.values[0]
     reference = ds.sel(member=control_member, drop=True)
     # drop the member being reference
     ds = ds.drop_sel(member=control_member)
-    forecast = ds.mean('member')
-=======
-    control_member = [0]
-    reference = ds.isel(member=control_member).squeeze()
-    if "member" in reference.coords:
-        del reference["member"]
-    # drop the member being reference
-    ds = _drop_members(ds, removed_member=[ds.member.values[control_member]])
     forecast = ds.mean("member")
->>>>>>> 93918748
 
     eforecast, ereference = forecast, reference
     # very weak testing on shape
@@ -87,13 +77,8 @@
     reference_list = []
     forecast_list = []
     for m in ds.member.values:
-<<<<<<< HEAD
-        forecast = ds.drop_sel(member=m).mean('member')
+        forecast = ds.drop_sel(member=m).mean("member")
         reference = ds.sel(member=m, drop=True)
-=======
-        forecast = _drop_members(ds, removed_member=[m]).mean("member")
-        reference = ds.sel(member=m).squeeze()
->>>>>>> 93918748
         forecast, reference = xr.broadcast(forecast, reference)
         forecast_list.append(forecast)
         reference_list.append(reference)
@@ -122,15 +107,9 @@
     reference_list = []
     forecast_list = []
     for m in ds.member.values:
-<<<<<<< HEAD
         forecast = ds.drop_sel(member=m)
-        forecast['member'] = np.arange(1, 1 + forecast.member.size)
+        forecast["member"] = np.arange(1, 1 + forecast.member.size)
         reference = ds.sel(member=m, drop=True)
-=======
-        forecast = _drop_members(ds, removed_member=[m])
-        forecast["member"] = np.arange(1, 1 + forecast.member.size)
-        reference = ds.sel(member=m).squeeze()
->>>>>>> 93918748
         forecast, reference = xr.broadcast(forecast, reference)
         reference_list.append(reference)
         forecast_list.append(forecast)
@@ -169,11 +148,7 @@
     forecast_list = []
     supervector_dim = "member"
     for m in ds.member.values:
-<<<<<<< HEAD
-        forecast = ds.drop_sel(member=m).median('member')
-=======
-        forecast = _drop_members(ds, removed_member=[m]).median("member")
->>>>>>> 93918748
+        forecast = ds.drop_sel(member=m).median("member")
         reference = ds.sel(member=m).squeeze()
         forecast_list.append(forecast)
         reference_list.append(reference)
