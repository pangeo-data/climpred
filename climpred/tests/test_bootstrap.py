--- conflicted
+++ resolved
@@ -122,7 +122,6 @@
     )
 
 
-<<<<<<< HEAD
 def test_bootstrap_uninit_pm_ensemble_from_control_cftime_annual_identical(
     PM_ds_initialized_1d_ym_cftime, PM_ds_control_1d_ym_cftime
 ):
@@ -251,7 +250,7 @@
         assert (res[d] == res_cf[d]).all()
     # init same size
     assert res['init'].size == res_cf['init'].size
-=======
+
 @pytest.mark.slow
 @pytest.mark.parametrize('alignment', ['same_inits', 'same_verifs'])
 def test_bootstrap_hindcast_alignment(
@@ -285,4 +284,3 @@
             resample_dim='init',
             alignment='same_verifs',
         )
->>>>>>> 64476f20
