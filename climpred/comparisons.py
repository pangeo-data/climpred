--- conflicted
+++ resolved
@@ -6,8 +6,6 @@
 from .constants import M2M_MEMBER_DIM
 from .exceptions import DimensionError
 
-<<<<<<< HEAD
-# import error
 # from .utils import _transpose_and_rechunk_to
 
 
@@ -18,11 +16,7 @@
     return new_chunk_ds.transpose(*ori_chunk_ds.dims).chunk(ori_chunk_ds.chunks)
 
 
-# from .constants import M2M_MEMBER_DIM
-M2M_MEMBER_DIM = 'forecast_member'
-
-=======
->>>>>>> d599eb0f
+from .constants import M2M_MEMBER_DIM
 
 def _drop_members(ds, removed_member=None):
     """
