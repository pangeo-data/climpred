import dask
import numpy as np
import xarray as xr

from .checks import has_dims, has_min_len
from .constants import M2M_MEMBER_DIM


def _transpose_and_rechunk_to(new_chunk_ds, ori_chunk_ds):
    """Chunk xr.object `new_chunk_ds` as another xr.object `ori_chunk_ds`.
    This is needed after some operations which reduce chunks to size 1.
    First transpose a to ds.dims then apply ds chunking to a."""
    # supposed to be in .utils but circular imports therefore here
    transpose_kwargs = (
        {"transpose_coords": False} if isinstance(new_chunk_ds, xr.DataArray) else {}
    )
    return new_chunk_ds.transpose(*ori_chunk_ds.dims, **transpose_kwargs).chunk(
        ori_chunk_ds.chunks
    )


<<<<<<< HEAD
=======
def _drop_members(ds, removed_member=None):
    """
    Drop members by name selection .sel(member=) from ds.

    Args:
        ds (xarray object): xr.Dataset/xr.DataArray with member dimension
        removed_member (list): list of members to be dropped. Default: [0]

    Returns:
        ds (xarray object): xr.Dataset/xr.DataArray with less members.

    Raises:
        DimensionError: if list items are not all in ds.member

    """
    if removed_member is None:
        removed_member = [0]
    if all(m in ds.member.values for m in removed_member):
        member_list = list(ds.member.values)
        for ens in removed_member:
            member_list.remove(ens)
    else:
        raise DimensionError("select available members only")
    return ds.sel(member=member_list)


def _broadcast_non_CLIMPRED_DIMS_from_forecast_to_verif(forecast, verif):
    """Broadcast missing non CLIMPRED_DIMS from forecast to verif."""
    for d in forecast.dims:
        if d not in CLIMPRED_DIMS and d in forecast.dims and d not in verif.dims:
            verif = verif.expand_dims(d)
            verif = verif.isel({d: [0] * forecast[d].size})
            verif[d] = forecast[d]
    return forecast, verif


>>>>>>> 93918748
def _display_comparison_metadata(self):
    summary = "----- Comparison metadata -----\n"
    summary += f"Name: {self.name}\n"
    # probabilistic or only deterministic
    if not self.probabilistic:
        summary += "Kind: deterministic\n"
    else:
        summary += "Kind: deterministic and probabilistic\n"
    summary += f"long_name: {self.long_name}\n"
    # doc
    summary += f"Function: {self.function.__doc__}\n"
    return summary


class Comparison:
    """Master class for all comparisons."""

    def __init__(
        self, name, function, hindcast, probabilistic, long_name=None, aliases=None,
    ):
        """Comparison initialization.

        Args:
            name (str): name of comparison.
            function (function): comparison function.
            hindcast (bool): Can comparison be used in `compute_hindcast`?
                `False` means `compute_perfect_model`
            probabilistic (bool): Can this comparison be used for probabilistic
                metrics also? Probabilistic metrics require multiple forecasts.
                `False` means that comparison is only deterministic.
                `True` means that comparison can be used both deterministic and
                probabilistic.
            long_name (str, optional): longname of comparison. Defaults to None.
            aliases (list of str, optional): Allowed aliases for this comparison.
                Defaults to ``None``.

        Returns:
            comparison: comparison class Comparison.

        """
        self.name = name
        self.function = function
        self.hindcast = hindcast
        self.probabilistic = probabilistic
        self.long_name = long_name
        self.aliases = aliases

    def __repr__(self):
        """Show metadata of comparison class."""
        return _display_comparison_metadata(self)


# --------------------------------------------#
# PERFECT-MODEL COMPARISONS
# --------------------------------------------#


def _m2m(ds, metric=None):
    """Compare all members to all others in turn while leaving out the verification
    ``member``.

    Args:
        ds (xarray object): xr.Dataset/xr.DataArray with ``member`` dimension.
        metric (Metric):
            If deterministic, forecast and reference have ``member`` dim.
            If probabilistic, only forecast has ``member`` dim.

    Returns:
        xr.object: forecast, reference.
    """
    reference_list = []
    forecast_list = []
    for m in ds.member.values:
        forecast = ds.drop_sel(member=m)
        # set incrementing members to avoid nans from broadcasting
<<<<<<< HEAD
        forecast['member'] = np.arange(1, 1 + forecast.member.size)
        reference = ds.sel(member=m, drop=True)
=======
        forecast["member"] = np.arange(1, 1 + forecast.member.size)
        reference = ds.sel(member=m).squeeze()
>>>>>>> 93918748
        # Tiles the singular "reference" member to compare directly to all other members
        if not metric.probabilistic:
            forecast, reference = xr.broadcast(forecast, reference)
        reference_list.append(reference)
        forecast_list.append(forecast)
    reference = xr.concat(reference_list, M2M_MEMBER_DIM)
    forecast = xr.concat(forecast_list, M2M_MEMBER_DIM)
    reference[M2M_MEMBER_DIM] = np.arange(reference[M2M_MEMBER_DIM].size)
    forecast[M2M_MEMBER_DIM] = np.arange(forecast[M2M_MEMBER_DIM].size)
    return forecast, reference


__m2m = Comparison(
    name="m2m",
    function=_m2m,
    hindcast=False,
    probabilistic=True,
    long_name="Comparison of all forecasts vs. all other members as verification",
)


def _m2e(ds, metric=None):
    """
    Compare all members to ensemble mean while leaving out the reference in
     ensemble mean.

    Args:
        ds (xarray object): xr.Dataset/xr.DataArray with member and ensemble
                            dimension.
        metric (Metric): needed for probabilistic metrics.
                      therefore useless in m2e comparison,
                      but expected by internal API.

    Returns:
        xr.object: forecast, reference.
    """
    reference_list = []
    forecast_list = []
    M2E_COMPARISON_DIM = "member"
    for m in ds.member.values:
<<<<<<< HEAD
        forecast = ds.drop_sel(member=m).mean('member')
        reference = ds.sel(member=m, drop=True)
=======
        forecast = _drop_members(ds, removed_member=[m]).mean("member")
        reference = ds.sel(member=m).squeeze()
>>>>>>> 93918748
        forecast_list.append(forecast)
        reference_list.append(reference)
    reference = xr.concat(reference_list, M2E_COMPARISON_DIM)
    forecast = xr.concat(forecast_list, M2E_COMPARISON_DIM)
    forecast[M2E_COMPARISON_DIM] = np.arange(forecast[M2E_COMPARISON_DIM].size)
    reference[M2E_COMPARISON_DIM] = np.arange(reference[M2E_COMPARISON_DIM].size)
    if dask.is_dask_collection(forecast):
        forecast = _transpose_and_rechunk_to(forecast, ds)
        reference = _transpose_and_rechunk_to(reference, ds)
    return forecast, reference


__m2e = Comparison(
    name="m2e",
    function=_m2e,
    hindcast=False,
    probabilistic=False,
    long_name="Comparison of all members as verification vs. the ensemble mean"
    "forecast",
)


def _m2c(ds, control_member=None, metric=None):
    """
    Compare all other members forecasts to control member verification.

    Args:
        ds (xarray object): xr.Dataset/xr.DataArray with member and ensemble
                            dimension.
        control_member: list of the one integer member serving as
                        reference. Default 0
        metric (Metric): if deterministic, forecast and reference both have member dim
                      if probabilistic, only forecast has member dim

    Returns:
        xr.object: forecast, reference.
    """
    if control_member is None:
        control_member = ds.member.values[0]
    reference = ds.sel(member=control_member, drop=True)
    # drop the member being reference
    forecast = ds.drop_sel(member=control_member)
    if not metric.probabilistic:
        forecast, reference = xr.broadcast(forecast, reference)
<<<<<<< HEAD
=======
    elif "member" in reference.coords:
        del reference["member"]
>>>>>>> 93918748
    return forecast, reference


__m2c = Comparison(
    name="m2c",
    function=_m2c,
    hindcast=False,
    probabilistic=True,
    long_name="Comparison of multiple forecasts vs. control verification",
)


def _e2c(ds, control_member=None, metric=None):
    """
    Compare ensemble mean forecast to control member verification.

    Args:
        ds (xarray object): xr.Dataset/xr.DataArray with member and ensemble
                            dimension.
        control_member: list of the one integer member serving as
                        reference. Default 0
        metric (Metric): needed for probabilistic metrics.
                      therefore useless in e2c comparison,
                      but expected by internal API.

    Returns:
        xr.object: forecast, reference.
    """
    if control_member is None:
<<<<<<< HEAD
        control_member = ds.member.values[0]
    reference = ds.sel(member=control_member, drop=True)
    ds = ds.drop_sel(member=control_member)
    forecast = ds.mean('member')
=======
        control_member = [0]
    reference = ds.isel(member=control_member).squeeze()
    if "member" in reference.coords:
        del reference["member"]
    ds = _drop_members(ds, removed_member=[ds.member.values[control_member]])
    forecast = ds.mean("member")
>>>>>>> 93918748
    return forecast, reference


__e2c = Comparison(
    name="e2c",
    function=_e2c,
    hindcast=False,
    probabilistic=False,
    long_name="Comparison of the ensemble mean forecast vs. control as verification",
)


# --------------------------------------------#
# HINDCAST COMPARISONS
# --------------------------------------------#
def _e2o(hind, verif, metric=None):
    """Compare the ensemble mean forecast to the verification data for a
    ``HindcastEnsemble`` setup.

    Args:
        hind (xarray object): Hindcast with optional ``member`` dimension.
        verif (xarray object): Verification data.
        metric (Metric): needed for probabilistic metrics.
                      therefore useless in ``e2o`` comparison,
                      but expected by internal API.

    Returns:
        xr.object: forecast, verif.
    """
    if "member" in hind.dims:
        forecast = hind.mean("member")
    else:
        forecast = hind
    return forecast, verif


__e2o = Comparison(
    name="e2o",
    function=_e2o,
    hindcast=True,
    probabilistic=False,
    long_name="Verify the ensemble mean against the verification data",
    aliases=["e2r"],
)


def _m2o(hind, verif, metric=None):
    """Compares each ensemble member individually to the verification data for a
    ``HindcastEnsemble`` setup.

    Args:
        hind (xarray object): Hindcast with ``member`` dimension.
        verif (xarray object): Verification data.
        metric (Metric):
            If deterministic, forecast and verif both have ``member`` dim;
            If probabilistic, only forecast has ``member`` dim.

    Returns:
        xr.object: forecast, verif.
    """
    # check that this contains more than one member
<<<<<<< HEAD
    has_dims(hind, 'member', 'decadal prediction ensemble')
    has_min_len(hind['member'], 1, 'decadal prediction ensemble member')
    forecast = hind
    if not metric.probabilistic and 'member' not in verif.dims:
        forecast, verif = xr.broadcast(
            forecast, verif, exclude=['time', 'init', 'lead']
        )
=======
    has_dims(hind, "member", "decadal prediction ensemble")
    has_min_len(hind["member"], 1, "decadal prediction ensemble member")
    forecast, verif = _broadcast_non_CLIMPRED_DIMS_from_forecast_to_verif(hind, verif)
    if not metric.probabilistic and "member" not in verif.dims:
        verif = verif.expand_dims("member")
        nMember = forecast.member.size
        verif = verif.isel(member=[0] * nMember)
        verif["member"] = forecast["member"]
>>>>>>> 93918748
    return forecast, verif


__m2o = Comparison(
    name="m2o",
    function=_m2o,
    hindcast=True,
    probabilistic=True,
    long_name="Verify each individual forecast member against the verification data.",
    aliases=["m2r"],
)


__ALL_COMPARISONS__ = [__m2m, __m2e, __m2c, __e2c, __e2o, __m2o]

COMPARISON_ALIASES = dict()
for c in __ALL_COMPARISONS__:
    if c.aliases is not None:
        for a in c.aliases:
            COMPARISON_ALIASES[a] = c.name

# Which comparisons work with which set of metrics.
# ['e2o', 'm2o']
HINDCAST_COMPARISONS = [c.name for c in __ALL_COMPARISONS__ if c.hindcast]
# ['m2c', 'e2c', 'm2m', 'm2e']
PM_COMPARISONS = [c.name for c in __ALL_COMPARISONS__ if not c.hindcast]
ALL_COMPARISONS = HINDCAST_COMPARISONS + PM_COMPARISONS
# ['m2c', 'm2m']
PROBABILISTIC_PM_COMPARISONS = [
    c.name for c in __ALL_COMPARISONS__ if (not c.hindcast and c.probabilistic)
]
NON_PROBABILISTIC_PM_COMPARISONS = [
    c.name for c in __ALL_COMPARISONS__ if (not c.hindcast and not c.probabilistic)
]

# ['m2o']
PROBABILISTIC_HINDCAST_COMPARISONS = [
    c.name for c in __ALL_COMPARISONS__ if (c.hindcast and c.probabilistic)
]
PROBABILISTIC_COMPARISONS = (
    PROBABILISTIC_HINDCAST_COMPARISONS + PROBABILISTIC_PM_COMPARISONS
)
ALL_COMPARISONS = [c.name for c in __ALL_COMPARISONS__]<|MERGE_RESOLUTION|>--- conflicted
+++ resolved
@@ -19,45 +19,6 @@
     )
 
 
-<<<<<<< HEAD
-=======
-def _drop_members(ds, removed_member=None):
-    """
-    Drop members by name selection .sel(member=) from ds.
-
-    Args:
-        ds (xarray object): xr.Dataset/xr.DataArray with member dimension
-        removed_member (list): list of members to be dropped. Default: [0]
-
-    Returns:
-        ds (xarray object): xr.Dataset/xr.DataArray with less members.
-
-    Raises:
-        DimensionError: if list items are not all in ds.member
-
-    """
-    if removed_member is None:
-        removed_member = [0]
-    if all(m in ds.member.values for m in removed_member):
-        member_list = list(ds.member.values)
-        for ens in removed_member:
-            member_list.remove(ens)
-    else:
-        raise DimensionError("select available members only")
-    return ds.sel(member=member_list)
-
-
-def _broadcast_non_CLIMPRED_DIMS_from_forecast_to_verif(forecast, verif):
-    """Broadcast missing non CLIMPRED_DIMS from forecast to verif."""
-    for d in forecast.dims:
-        if d not in CLIMPRED_DIMS and d in forecast.dims and d not in verif.dims:
-            verif = verif.expand_dims(d)
-            verif = verif.isel({d: [0] * forecast[d].size})
-            verif[d] = forecast[d]
-    return forecast, verif
-
-
->>>>>>> 93918748
 def _display_comparison_metadata(self):
     summary = "----- Comparison metadata -----\n"
     summary += f"Name: {self.name}\n"
@@ -133,13 +94,8 @@
     for m in ds.member.values:
         forecast = ds.drop_sel(member=m)
         # set incrementing members to avoid nans from broadcasting
-<<<<<<< HEAD
-        forecast['member'] = np.arange(1, 1 + forecast.member.size)
+        forecast["member"] = np.arange(1, 1 + forecast.member.size)
         reference = ds.sel(member=m, drop=True)
-=======
-        forecast["member"] = np.arange(1, 1 + forecast.member.size)
-        reference = ds.sel(member=m).squeeze()
->>>>>>> 93918748
         # Tiles the singular "reference" member to compare directly to all other members
         if not metric.probabilistic:
             forecast, reference = xr.broadcast(forecast, reference)
@@ -180,13 +136,8 @@
     forecast_list = []
     M2E_COMPARISON_DIM = "member"
     for m in ds.member.values:
-<<<<<<< HEAD
-        forecast = ds.drop_sel(member=m).mean('member')
+        forecast = ds.drop_sel(member=m).mean("member")
         reference = ds.sel(member=m, drop=True)
-=======
-        forecast = _drop_members(ds, removed_member=[m]).mean("member")
-        reference = ds.sel(member=m).squeeze()
->>>>>>> 93918748
         forecast_list.append(forecast)
         reference_list.append(reference)
     reference = xr.concat(reference_list, M2E_COMPARISON_DIM)
@@ -231,11 +182,6 @@
     forecast = ds.drop_sel(member=control_member)
     if not metric.probabilistic:
         forecast, reference = xr.broadcast(forecast, reference)
-<<<<<<< HEAD
-=======
-    elif "member" in reference.coords:
-        del reference["member"]
->>>>>>> 93918748
     return forecast, reference
 
 
@@ -265,19 +211,10 @@
         xr.object: forecast, reference.
     """
     if control_member is None:
-<<<<<<< HEAD
         control_member = ds.member.values[0]
     reference = ds.sel(member=control_member, drop=True)
     ds = ds.drop_sel(member=control_member)
-    forecast = ds.mean('member')
-=======
-        control_member = [0]
-    reference = ds.isel(member=control_member).squeeze()
-    if "member" in reference.coords:
-        del reference["member"]
-    ds = _drop_members(ds, removed_member=[ds.member.values[control_member]])
     forecast = ds.mean("member")
->>>>>>> 93918748
     return forecast, reference
 
 
@@ -339,24 +276,13 @@
         xr.object: forecast, verif.
     """
     # check that this contains more than one member
-<<<<<<< HEAD
-    has_dims(hind, 'member', 'decadal prediction ensemble')
-    has_min_len(hind['member'], 1, 'decadal prediction ensemble member')
-    forecast = hind
-    if not metric.probabilistic and 'member' not in verif.dims:
-        forecast, verif = xr.broadcast(
-            forecast, verif, exclude=['time', 'init', 'lead']
-        )
-=======
     has_dims(hind, "member", "decadal prediction ensemble")
     has_min_len(hind["member"], 1, "decadal prediction ensemble member")
-    forecast, verif = _broadcast_non_CLIMPRED_DIMS_from_forecast_to_verif(hind, verif)
+    forecast = hind
     if not metric.probabilistic and "member" not in verif.dims:
-        verif = verif.expand_dims("member")
-        nMember = forecast.member.size
-        verif = verif.isel(member=[0] * nMember)
-        verif["member"] = forecast["member"]
->>>>>>> 93918748
+        forecast, verif = xr.broadcast(
+            forecast, verif, exclude=["time", "init", "lead"]
+        )
     return forecast, verif
 
 
