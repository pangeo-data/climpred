import cftime
import numpy as np
import pandas as pd
import pytest
import xarray as xr
from xarray.testing import assert_allclose

from climpred.bootstrap import bootstrap_perfect_model
from climpred.comparisons import PM_COMPARISONS, __m2c
from climpred.metrics import DETERMINISTIC_PM_METRICS, __pearson_r
from climpred.prediction import compute_hindcast, compute_perfect_model
from climpred.tutorial import load_dataset
from climpred.utils import (
    convert_time_index,
    copy_coords_from_to,
    find_start_dates_for_given_init,
    get_comparison_class,
    get_metric_class,
    intersect,
    lead_units_equal_control_time_stride,
    return_time_series_freq,
    shift_cftime_index,
    shift_cftime_singular,
)


def test_get_metric_class():
    """Test if passing in a string gets the right metric function."""
    actual = get_metric_class("pearson_r", DETERMINISTIC_PM_METRICS).name
    expected = __pearson_r.name
    assert actual == expected


def test_get_metric_class_fail():
    """Test if passing something not in the dict raises the right error."""
    with pytest.raises(KeyError) as excinfo:
        get_metric_class("not_metric", DETERMINISTIC_PM_METRICS)
    assert "Specify metric from" in str(excinfo.value)


def test_get_comparison_class():
    """Test if passing in a string gets the right comparison function."""
    actual = get_comparison_class("m2c", PM_COMPARISONS).name
    expected = __m2c.name
    assert actual == expected


def test_get_comparison_class_fail():
    """Test if passing something not in the dict raises the right error."""
    with pytest.raises(KeyError) as excinfo:
        get_comparison_class("not_comparison", PM_COMPARISONS)
    assert "Specify comparison from" in str(excinfo.value)


def test_intersect():
    """Test if the intersect (overlap) of two lists work."""
    x = [1, 5, 6]
    y = [1, 6, 7]
    actual = intersect(x, y)
    expected = np.array([1, 6])
    assert all(a == e for a, e in zip(actual, expected))


def test_da_assign_attrs(PM_ds_initialized_1d, PM_ds_control_1d):
    """Test assigning attrs for compute_perfect_model and dataarrays."""
<<<<<<< HEAD
    metric = 'pearson_r'
    comparison = 'm2e'
=======
    alignment = "same_inits"
    metric = "pearson_r"
    comparison = "m2e"
>>>>>>> 93918748
    actual = compute_perfect_model(
        PM_ds_initialized_1d, PM_ds_control_1d, metric=metric, comparison=comparison,
    ).attrs
<<<<<<< HEAD
    assert actual['metric'] == metric
    assert actual['comparison'] == comparison
    if metric == 'pearson_r':
        assert actual['units'] == 'None'
    assert actual['skill_calculated_by_function'] == 'compute_perfect_model'
=======
    assert actual["alignment"] == alignment
    assert actual["metric"] == metric
    assert actual["comparison"] == comparison
    if metric == "pearson_r":
        assert actual["units"] == "None"
    assert actual["skill_calculated_by_function"] == "compute_perfect_model"
>>>>>>> 93918748
    assert (
        actual["prediction_skill"]
        == "calculated by climpred https://climpred.readthedocs.io/"
    )


def test_ds_assign_attrs(PM_ds_initialized_1d, PM_ds_control_1d):
    """Test assigning attrs for datasets."""
<<<<<<< HEAD
    metric = 'mse'
    comparison = 'm2e'
    dim = ['init', 'member']
    PM_ds_initialized_1d.attrs['units'] = 'C'
=======
    metric = "mse"
    comparison = "m2e"
    alignment = "same_inits"
    dim = ["init", "member"]
    PM_ds_initialized_1d.attrs["units"] = "C"
>>>>>>> 93918748
    actual = compute_perfect_model(
        PM_ds_initialized_1d,
        PM_ds_control_1d,
        metric=metric,
        comparison=comparison,
        dim=dim,
    ).attrs
<<<<<<< HEAD
    assert actual['metric'] == metric
    assert actual['comparison'] == comparison
    if metric == 'pearson_r':
        assert actual['units'] == 'None'
    assert actual['skill_calculated_by_function'] == 'compute_perfect_model'
    assert actual['units'] == '(C)^2'
    assert actual['dim'] == dim
=======
    assert actual["alignment"] == alignment
    assert actual["metric"] == metric
    assert actual["comparison"] == comparison
    if metric == "pearson_r":
        assert actual["units"] == "None"
    assert actual["skill_calculated_by_function"] == "compute_perfect_model"
    assert actual["units"] == "(C)^2"
    assert actual["dim"] == dim
>>>>>>> 93918748


def test_bootstrap_pm_assign_attrs():
    """Test assigning attrs for bootstrap_perfect_model."""
    v = "tos"
    metric = "pearson_r"
    comparison = "m2e"
    ITERATIONS = 3
    sig = 95
    da = load_dataset("MPI-PM-DP-1D")[v].isel(area=1, period=-1)
    control = load_dataset("MPI-control-1D")[v].isel(area=1, period=-1)
    actual = bootstrap_perfect_model(
        da,
        control,
        metric=metric,
        comparison=comparison,
        iterations=ITERATIONS,
        sig=sig,
    ).attrs
    assert actual["metric"] == metric
    assert actual["comparison"] == comparison
    assert actual["bootstrap_iterations"] == ITERATIONS
    assert str(round((1 - sig / 100) / 2, 3)) in actual["confidence_interval_levels"]
    if metric == "pearson_r":
        assert actual["units"] == "None"
    assert "bootstrap" in actual["skill_calculated_by_function"]


def test_hindcast_assign_attrs():
    """Test assigning attrs for compute_hindcast."""
    metric = "pearson_r"
    comparison = "e2o"
    da = load_dataset("CESM-DP-SST")
    control = load_dataset("ERSST")
    actual = compute_hindcast(da, control, metric=metric, comparison=comparison).attrs
    assert actual["metric"] == metric
    assert actual["comparison"] == comparison
    if metric == "pearson_r":
        assert actual["units"] == "None"
    assert actual["skill_calculated_by_function"] == "compute_hindcast"


def test_copy_coords_from_to_ds(PM_ds_control_3d):
    """Test whether coords are copied from one xr object to another."""
    xro = PM_ds_control_3d
    c_1time = xro.isel(time=4).drop_vars("time")
    assert "time" not in c_1time.coords
    c_1time = copy_coords_from_to(xro.isel(time=2), c_1time)
    assert (c_1time.time == xro.isel(time=2).time).all()


def test_copy_coords_from_to_da(PM_da_control_3d):
    """Test whether coords are copied from one xr object to another."""
    xro = PM_da_control_3d
    c_1time = xro.isel(time=4).drop_vars("time")
    assert "time" not in c_1time.coords
    c_1time = copy_coords_from_to(xro.isel(time=2), c_1time)
    assert (c_1time.time == xro.isel(time=2).time).all()


def test_copy_coords_from_to_ds_chunk(PM_ds_control_3d):
    """Test whether coords are copied from one xr object to another."""
    xro = PM_ds_control_3d.chunk({"time": 5})
    c_1time = xro.isel(time=4).drop_vars("time")
    assert "time" not in c_1time.coords
    c_1time = copy_coords_from_to(xro.isel(time=2), c_1time)
    assert (c_1time.time == xro.isel(time=2).time).all()


def test_copy_coords_from_to_da_different_xro(PM_ds_control_3d):
    xro = PM_ds_control_3d.chunk({"time": 5})
    c_1time = xro.isel(time=4).drop_vars("time")
    with pytest.raises(ValueError) as excinfo:
        copy_coords_from_to(xro.isel(time=2).tos, c_1time)
    assert "xro_from and xro_to must be both either" in str(excinfo.value)


def test_cftime_index_unchanged():
    """Tests that a CFTime index going through convert time is unchanged."""
    inits = xr.cftime_range("1990", "2000", freq="Y", calendar="noleap")
    da = xr.DataArray(np.random.rand(len(inits)), dims="init", coords=[inits])
    new_inits = convert_time_index(da, "init", "")
    assert_allclose(new_inits.init, da.init)


def test_pandas_datetime_converted_to_cftime():
    """Tests that a pd.DatetimeIndex is converted to xr.CFTimeIndex."""
    inits = pd.date_range("1990", "2000", freq="YS")
    da = xr.DataArray(np.random.rand(len(inits)), dims="init", coords=[inits])
    new_inits = convert_time_index(da, "init", "")
    assert isinstance(new_inits["init"].to_index(), xr.CFTimeIndex)


def test_int64_converted_to_cftime():
    """Tests the xr.Int64Index is converted to xr.CFTimeIndex."""
    inits = np.arange(1990, 2000)
    da = xr.DataArray(np.random.rand(len(inits)), dims="init", coords=[inits])
    new_inits = convert_time_index(da, "init", "")
    assert isinstance(new_inits["init"].to_index(), xr.CFTimeIndex)


def test_float64_converted_to_cftime():
    """Tests the xr.Float64Index is converted to xr.CFTimeIndex."""
    inits = np.arange(1990, 2000) * 1.0
    da = xr.DataArray(np.random.rand(len(inits)), dims="init", coords=[inits])
    new_inits = convert_time_index(da, "init", "")
    assert isinstance(new_inits["init"].to_index(), xr.CFTimeIndex)


def test_numeric_index_auto_appends_lead_attrs():
    """Tests that for numeric inits, lead units are automatically set to 'years'"""
    lead = np.arange(3)
    int_inits = np.arange(1990, 2000)
    float_inits = int_inits * 1.0
    int_da = xr.DataArray(
        np.random.rand(len(int_inits), len(lead)),
        dims=["init", "lead"],
        coords=[int_inits, lead],
    )
    float_da = xr.DataArray(
        np.random.rand(len(float_inits), len(lead)),
        dims=["init", "lead"],
        coords=[float_inits, lead],
    )
    new_int_da = convert_time_index(int_da, "init", "")
    new_float_da = convert_time_index(float_da, "init", "")
    assert new_int_da.lead.attrs["units"] == "years"
    assert new_float_da.lead.attrs["units"] == "years"


def test_convert_time_index_does_not_overwrite():
    """Tests that `convert_time_index` does not overwrite the original index."""
    inits = np.arange(1990, 2000)
    da = xr.DataArray(np.random.rand(len(inits)), dims="init", coords=[inits])
    new_inits = convert_time_index(da, "init", "")
    assert isinstance(da.init.to_index(), pd.Int64Index)
    assert isinstance(new_inits.init.to_index(), xr.CFTimeIndex)


def test_irregular_initialization_dates():
    """Tests that irregularly spaced initializations convert properly."""
    inits = np.arange(1990, 2010)
    inits = np.delete(inits, [3, 5, 8, 12, 15])
    da = xr.DataArray(np.random.rand(len(inits)), dims="init", coords=[inits])
    new_inits = convert_time_index(da, "init", "")
    assert (new_inits["init"].to_index().year == inits).all()


def test_shift_cftime_singular():
    """Tests that a singular ``cftime`` is shifted the appropriate amount."""
    cftime_initial = cftime.DatetimeNoLeap(1990, 1, 1)
    cftime_expected = cftime.DatetimeNoLeap(1990, 3, 1)
    # Shift forward two months at month start.
    cftime_from_func = shift_cftime_singular(cftime_initial, 2, "MS")
    assert cftime_expected == cftime_from_func


def test_shift_cftime_index():
    """Tests that ``CFTimeIndex`` is shifted by the appropriate amount."""
    idx = xr.cftime_range("1990", "2000", freq="YS")
    da = xr.DataArray(np.random.rand(len(idx)), dims="time", coords=[idx])
    expected = idx.shift(3, "YS")
    res = shift_cftime_index(da, "time", 3, "YS")
    assert (expected == res).all()


@pytest.mark.parametrize(
    "init",
    [
        pytest.lazy_fixture("PM_ds_initialized_1d_ym_cftime"),
        pytest.lazy_fixture("PM_ds_initialized_1d_mm_cftime"),
        pytest.lazy_fixture("PM_ds_initialized_1d_dm_cftime"),
    ],
)
def test_return_time_series_freq_freq_init_pm(init):
    """Test that return_time_series_freq returns expected freq for different lead
    units."""
    actual = return_time_series_freq(init, "init")
    expected = init.lead.attrs["units"].strip("s")
    assert actual == expected


@pytest.mark.parametrize(
    "init, control",
    [
        (
            pytest.lazy_fixture("PM_ds_initialized_1d_ym_cftime"),
            pytest.lazy_fixture("PM_ds_control_1d_ym_cftime"),
        ),
        (
            pytest.lazy_fixture("PM_ds_initialized_1d_mm_cftime"),
            pytest.lazy_fixture("PM_ds_control_1d_mm_cftime"),
        ),
        (
            pytest.lazy_fixture("PM_ds_initialized_1d_dm_cftime"),
            pytest.lazy_fixture("PM_ds_control_1d_dm_cftime"),
        ),
    ],
)
def test_lead_units_equal_control_time_stride_freq(init, control):
    """Test that init_pm and control are compatible when both same freq."""
    assert lead_units_equal_control_time_stride(init, control)


def test_lead_units_equal_control_time_stride_daily_fails(
    PM_ds_initialized_1d_ym_cftime, PM_ds_control_1d_dm_cftime
):
    """Test that init_pm annual and control daily is not compatible."""
    with pytest.raises(ValueError) as excinfo:
        lead_units_equal_control_time_stride(
            PM_ds_initialized_1d_ym_cftime, PM_ds_control_1d_dm_cftime
        )
        assert "Please provide the same temporal resolution for control.time" in str(
            excinfo.value
        )


def test_find_start_dates_for_given_init(
    PM_ds_initialized_1d_mm_cftime, PM_ds_control_1d_mm_cftime
):
    """Test that start dates are one year apart."""
    for init in PM_ds_initialized_1d_mm_cftime.init:
        start_dates = find_start_dates_for_given_init(PM_ds_control_1d_mm_cftime, init)
        freq = return_time_series_freq(PM_ds_initialized_1d_mm_cftime, "init")
        assert return_time_series_freq(start_dates, "time") == "year"
        assert (getattr(start_dates.time.dt, freq) == getattr(init.dt, freq)).all()
        # same number of start dates are years or one less
        assert start_dates.time.size - len(
            np.unique(PM_ds_control_1d_mm_cftime.time.dt.year.values)
        ) in [0, 1]
<|MERGE_RESOLUTION|>--- conflicted
+++ resolved
@@ -1,365 +1,331 @@
-import cftime
-import numpy as np
-import pandas as pd
-import pytest
-import xarray as xr
-from xarray.testing import assert_allclose
-
-from climpred.bootstrap import bootstrap_perfect_model
-from climpred.comparisons import PM_COMPARISONS, __m2c
-from climpred.metrics import DETERMINISTIC_PM_METRICS, __pearson_r
-from climpred.prediction import compute_hindcast, compute_perfect_model
-from climpred.tutorial import load_dataset
-from climpred.utils import (
-    convert_time_index,
-    copy_coords_from_to,
-    find_start_dates_for_given_init,
-    get_comparison_class,
-    get_metric_class,
-    intersect,
-    lead_units_equal_control_time_stride,
-    return_time_series_freq,
-    shift_cftime_index,
-    shift_cftime_singular,
-)
-
-
-def test_get_metric_class():
-    """Test if passing in a string gets the right metric function."""
-    actual = get_metric_class("pearson_r", DETERMINISTIC_PM_METRICS).name
-    expected = __pearson_r.name
-    assert actual == expected
-
-
-def test_get_metric_class_fail():
-    """Test if passing something not in the dict raises the right error."""
-    with pytest.raises(KeyError) as excinfo:
-        get_metric_class("not_metric", DETERMINISTIC_PM_METRICS)
-    assert "Specify metric from" in str(excinfo.value)
-
-
-def test_get_comparison_class():
-    """Test if passing in a string gets the right comparison function."""
-    actual = get_comparison_class("m2c", PM_COMPARISONS).name
-    expected = __m2c.name
-    assert actual == expected
-
-
-def test_get_comparison_class_fail():
-    """Test if passing something not in the dict raises the right error."""
-    with pytest.raises(KeyError) as excinfo:
-        get_comparison_class("not_comparison", PM_COMPARISONS)
-    assert "Specify comparison from" in str(excinfo.value)
-
-
-def test_intersect():
-    """Test if the intersect (overlap) of two lists work."""
-    x = [1, 5, 6]
-    y = [1, 6, 7]
-    actual = intersect(x, y)
-    expected = np.array([1, 6])
-    assert all(a == e for a, e in zip(actual, expected))
-
-
-def test_da_assign_attrs(PM_ds_initialized_1d, PM_ds_control_1d):
-    """Test assigning attrs for compute_perfect_model and dataarrays."""
-<<<<<<< HEAD
-    metric = 'pearson_r'
-    comparison = 'm2e'
-=======
-    alignment = "same_inits"
-    metric = "pearson_r"
-    comparison = "m2e"
->>>>>>> 93918748
-    actual = compute_perfect_model(
-        PM_ds_initialized_1d, PM_ds_control_1d, metric=metric, comparison=comparison,
-    ).attrs
-<<<<<<< HEAD
-    assert actual['metric'] == metric
-    assert actual['comparison'] == comparison
-    if metric == 'pearson_r':
-        assert actual['units'] == 'None'
-    assert actual['skill_calculated_by_function'] == 'compute_perfect_model'
-=======
-    assert actual["alignment"] == alignment
-    assert actual["metric"] == metric
-    assert actual["comparison"] == comparison
-    if metric == "pearson_r":
-        assert actual["units"] == "None"
-    assert actual["skill_calculated_by_function"] == "compute_perfect_model"
->>>>>>> 93918748
-    assert (
-        actual["prediction_skill"]
-        == "calculated by climpred https://climpred.readthedocs.io/"
-    )
-
-
-def test_ds_assign_attrs(PM_ds_initialized_1d, PM_ds_control_1d):
-    """Test assigning attrs for datasets."""
-<<<<<<< HEAD
-    metric = 'mse'
-    comparison = 'm2e'
-    dim = ['init', 'member']
-    PM_ds_initialized_1d.attrs['units'] = 'C'
-=======
-    metric = "mse"
-    comparison = "m2e"
-    alignment = "same_inits"
-    dim = ["init", "member"]
-    PM_ds_initialized_1d.attrs["units"] = "C"
->>>>>>> 93918748
-    actual = compute_perfect_model(
-        PM_ds_initialized_1d,
-        PM_ds_control_1d,
-        metric=metric,
-        comparison=comparison,
-        dim=dim,
-    ).attrs
-<<<<<<< HEAD
-    assert actual['metric'] == metric
-    assert actual['comparison'] == comparison
-    if metric == 'pearson_r':
-        assert actual['units'] == 'None'
-    assert actual['skill_calculated_by_function'] == 'compute_perfect_model'
-    assert actual['units'] == '(C)^2'
-    assert actual['dim'] == dim
-=======
-    assert actual["alignment"] == alignment
-    assert actual["metric"] == metric
-    assert actual["comparison"] == comparison
-    if metric == "pearson_r":
-        assert actual["units"] == "None"
-    assert actual["skill_calculated_by_function"] == "compute_perfect_model"
-    assert actual["units"] == "(C)^2"
-    assert actual["dim"] == dim
->>>>>>> 93918748
-
-
-def test_bootstrap_pm_assign_attrs():
-    """Test assigning attrs for bootstrap_perfect_model."""
-    v = "tos"
-    metric = "pearson_r"
-    comparison = "m2e"
-    ITERATIONS = 3
-    sig = 95
-    da = load_dataset("MPI-PM-DP-1D")[v].isel(area=1, period=-1)
-    control = load_dataset("MPI-control-1D")[v].isel(area=1, period=-1)
-    actual = bootstrap_perfect_model(
-        da,
-        control,
-        metric=metric,
-        comparison=comparison,
-        iterations=ITERATIONS,
-        sig=sig,
-    ).attrs
-    assert actual["metric"] == metric
-    assert actual["comparison"] == comparison
-    assert actual["bootstrap_iterations"] == ITERATIONS
-    assert str(round((1 - sig / 100) / 2, 3)) in actual["confidence_interval_levels"]
-    if metric == "pearson_r":
-        assert actual["units"] == "None"
-    assert "bootstrap" in actual["skill_calculated_by_function"]
-
-
-def test_hindcast_assign_attrs():
-    """Test assigning attrs for compute_hindcast."""
-    metric = "pearson_r"
-    comparison = "e2o"
-    da = load_dataset("CESM-DP-SST")
-    control = load_dataset("ERSST")
-    actual = compute_hindcast(da, control, metric=metric, comparison=comparison).attrs
-    assert actual["metric"] == metric
-    assert actual["comparison"] == comparison
-    if metric == "pearson_r":
-        assert actual["units"] == "None"
-    assert actual["skill_calculated_by_function"] == "compute_hindcast"
-
-
-def test_copy_coords_from_to_ds(PM_ds_control_3d):
-    """Test whether coords are copied from one xr object to another."""
-    xro = PM_ds_control_3d
-    c_1time = xro.isel(time=4).drop_vars("time")
-    assert "time" not in c_1time.coords
-    c_1time = copy_coords_from_to(xro.isel(time=2), c_1time)
-    assert (c_1time.time == xro.isel(time=2).time).all()
-
-
-def test_copy_coords_from_to_da(PM_da_control_3d):
-    """Test whether coords are copied from one xr object to another."""
-    xro = PM_da_control_3d
-    c_1time = xro.isel(time=4).drop_vars("time")
-    assert "time" not in c_1time.coords
-    c_1time = copy_coords_from_to(xro.isel(time=2), c_1time)
-    assert (c_1time.time == xro.isel(time=2).time).all()
-
-
-def test_copy_coords_from_to_ds_chunk(PM_ds_control_3d):
-    """Test whether coords are copied from one xr object to another."""
-    xro = PM_ds_control_3d.chunk({"time": 5})
-    c_1time = xro.isel(time=4).drop_vars("time")
-    assert "time" not in c_1time.coords
-    c_1time = copy_coords_from_to(xro.isel(time=2), c_1time)
-    assert (c_1time.time == xro.isel(time=2).time).all()
-
-
-def test_copy_coords_from_to_da_different_xro(PM_ds_control_3d):
-    xro = PM_ds_control_3d.chunk({"time": 5})
-    c_1time = xro.isel(time=4).drop_vars("time")
-    with pytest.raises(ValueError) as excinfo:
-        copy_coords_from_to(xro.isel(time=2).tos, c_1time)
-    assert "xro_from and xro_to must be both either" in str(excinfo.value)
-
-
-def test_cftime_index_unchanged():
-    """Tests that a CFTime index going through convert time is unchanged."""
-    inits = xr.cftime_range("1990", "2000", freq="Y", calendar="noleap")
-    da = xr.DataArray(np.random.rand(len(inits)), dims="init", coords=[inits])
-    new_inits = convert_time_index(da, "init", "")
-    assert_allclose(new_inits.init, da.init)
-
-
-def test_pandas_datetime_converted_to_cftime():
-    """Tests that a pd.DatetimeIndex is converted to xr.CFTimeIndex."""
-    inits = pd.date_range("1990", "2000", freq="YS")
-    da = xr.DataArray(np.random.rand(len(inits)), dims="init", coords=[inits])
-    new_inits = convert_time_index(da, "init", "")
-    assert isinstance(new_inits["init"].to_index(), xr.CFTimeIndex)
-
-
-def test_int64_converted_to_cftime():
-    """Tests the xr.Int64Index is converted to xr.CFTimeIndex."""
-    inits = np.arange(1990, 2000)
-    da = xr.DataArray(np.random.rand(len(inits)), dims="init", coords=[inits])
-    new_inits = convert_time_index(da, "init", "")
-    assert isinstance(new_inits["init"].to_index(), xr.CFTimeIndex)
-
-
-def test_float64_converted_to_cftime():
-    """Tests the xr.Float64Index is converted to xr.CFTimeIndex."""
-    inits = np.arange(1990, 2000) * 1.0
-    da = xr.DataArray(np.random.rand(len(inits)), dims="init", coords=[inits])
-    new_inits = convert_time_index(da, "init", "")
-    assert isinstance(new_inits["init"].to_index(), xr.CFTimeIndex)
-
-
-def test_numeric_index_auto_appends_lead_attrs():
-    """Tests that for numeric inits, lead units are automatically set to 'years'"""
-    lead = np.arange(3)
-    int_inits = np.arange(1990, 2000)
-    float_inits = int_inits * 1.0
-    int_da = xr.DataArray(
-        np.random.rand(len(int_inits), len(lead)),
-        dims=["init", "lead"],
-        coords=[int_inits, lead],
-    )
-    float_da = xr.DataArray(
-        np.random.rand(len(float_inits), len(lead)),
-        dims=["init", "lead"],
-        coords=[float_inits, lead],
-    )
-    new_int_da = convert_time_index(int_da, "init", "")
-    new_float_da = convert_time_index(float_da, "init", "")
-    assert new_int_da.lead.attrs["units"] == "years"
-    assert new_float_da.lead.attrs["units"] == "years"
-
-
-def test_convert_time_index_does_not_overwrite():
-    """Tests that `convert_time_index` does not overwrite the original index."""
-    inits = np.arange(1990, 2000)
-    da = xr.DataArray(np.random.rand(len(inits)), dims="init", coords=[inits])
-    new_inits = convert_time_index(da, "init", "")
-    assert isinstance(da.init.to_index(), pd.Int64Index)
-    assert isinstance(new_inits.init.to_index(), xr.CFTimeIndex)
-
-
-def test_irregular_initialization_dates():
-    """Tests that irregularly spaced initializations convert properly."""
-    inits = np.arange(1990, 2010)
-    inits = np.delete(inits, [3, 5, 8, 12, 15])
-    da = xr.DataArray(np.random.rand(len(inits)), dims="init", coords=[inits])
-    new_inits = convert_time_index(da, "init", "")
-    assert (new_inits["init"].to_index().year == inits).all()
-
-
-def test_shift_cftime_singular():
-    """Tests that a singular ``cftime`` is shifted the appropriate amount."""
-    cftime_initial = cftime.DatetimeNoLeap(1990, 1, 1)
-    cftime_expected = cftime.DatetimeNoLeap(1990, 3, 1)
-    # Shift forward two months at month start.
-    cftime_from_func = shift_cftime_singular(cftime_initial, 2, "MS")
-    assert cftime_expected == cftime_from_func
-
-
-def test_shift_cftime_index():
-    """Tests that ``CFTimeIndex`` is shifted by the appropriate amount."""
-    idx = xr.cftime_range("1990", "2000", freq="YS")
-    da = xr.DataArray(np.random.rand(len(idx)), dims="time", coords=[idx])
-    expected = idx.shift(3, "YS")
-    res = shift_cftime_index(da, "time", 3, "YS")
-    assert (expected == res).all()
-
-
-@pytest.mark.parametrize(
-    "init",
-    [
-        pytest.lazy_fixture("PM_ds_initialized_1d_ym_cftime"),
-        pytest.lazy_fixture("PM_ds_initialized_1d_mm_cftime"),
-        pytest.lazy_fixture("PM_ds_initialized_1d_dm_cftime"),
-    ],
-)
-def test_return_time_series_freq_freq_init_pm(init):
-    """Test that return_time_series_freq returns expected freq for different lead
-    units."""
-    actual = return_time_series_freq(init, "init")
-    expected = init.lead.attrs["units"].strip("s")
-    assert actual == expected
-
-
-@pytest.mark.parametrize(
-    "init, control",
-    [
-        (
-            pytest.lazy_fixture("PM_ds_initialized_1d_ym_cftime"),
-            pytest.lazy_fixture("PM_ds_control_1d_ym_cftime"),
-        ),
-        (
-            pytest.lazy_fixture("PM_ds_initialized_1d_mm_cftime"),
-            pytest.lazy_fixture("PM_ds_control_1d_mm_cftime"),
-        ),
-        (
-            pytest.lazy_fixture("PM_ds_initialized_1d_dm_cftime"),
-            pytest.lazy_fixture("PM_ds_control_1d_dm_cftime"),
-        ),
-    ],
-)
-def test_lead_units_equal_control_time_stride_freq(init, control):
-    """Test that init_pm and control are compatible when both same freq."""
-    assert lead_units_equal_control_time_stride(init, control)
-
-
-def test_lead_units_equal_control_time_stride_daily_fails(
-    PM_ds_initialized_1d_ym_cftime, PM_ds_control_1d_dm_cftime
-):
-    """Test that init_pm annual and control daily is not compatible."""
-    with pytest.raises(ValueError) as excinfo:
-        lead_units_equal_control_time_stride(
-            PM_ds_initialized_1d_ym_cftime, PM_ds_control_1d_dm_cftime
-        )
-        assert "Please provide the same temporal resolution for control.time" in str(
-            excinfo.value
-        )
-
-
-def test_find_start_dates_for_given_init(
-    PM_ds_initialized_1d_mm_cftime, PM_ds_control_1d_mm_cftime
-):
-    """Test that start dates are one year apart."""
-    for init in PM_ds_initialized_1d_mm_cftime.init:
-        start_dates = find_start_dates_for_given_init(PM_ds_control_1d_mm_cftime, init)
-        freq = return_time_series_freq(PM_ds_initialized_1d_mm_cftime, "init")
-        assert return_time_series_freq(start_dates, "time") == "year"
-        assert (getattr(start_dates.time.dt, freq) == getattr(init.dt, freq)).all()
-        # same number of start dates are years or one less
-        assert start_dates.time.size - len(
-            np.unique(PM_ds_control_1d_mm_cftime.time.dt.year.values)
-        ) in [0, 1]
+import cftime
+import numpy as np
+import pandas as pd
+import pytest
+import xarray as xr
+from xarray.testing import assert_allclose
+
+from climpred.bootstrap import bootstrap_perfect_model
+from climpred.comparisons import PM_COMPARISONS, __m2c
+from climpred.metrics import DETERMINISTIC_PM_METRICS, __pearson_r
+from climpred.prediction import compute_hindcast, compute_perfect_model
+from climpred.tutorial import load_dataset
+from climpred.utils import (
+    convert_time_index,
+    copy_coords_from_to,
+    find_start_dates_for_given_init,
+    get_comparison_class,
+    get_metric_class,
+    intersect,
+    lead_units_equal_control_time_stride,
+    return_time_series_freq,
+    shift_cftime_index,
+    shift_cftime_singular,
+)
+
+
+def test_get_metric_class():
+    """Test if passing in a string gets the right metric function."""
+    actual = get_metric_class("pearson_r", DETERMINISTIC_PM_METRICS).name
+    expected = __pearson_r.name
+    assert actual == expected
+
+
+def test_get_metric_class_fail():
+    """Test if passing something not in the dict raises the right error."""
+    with pytest.raises(KeyError) as excinfo:
+        get_metric_class("not_metric", DETERMINISTIC_PM_METRICS)
+    assert "Specify metric from" in str(excinfo.value)
+
+
+def test_get_comparison_class():
+    """Test if passing in a string gets the right comparison function."""
+    actual = get_comparison_class("m2c", PM_COMPARISONS).name
+    expected = __m2c.name
+    assert actual == expected
+
+
+def test_get_comparison_class_fail():
+    """Test if passing something not in the dict raises the right error."""
+    with pytest.raises(KeyError) as excinfo:
+        get_comparison_class("not_comparison", PM_COMPARISONS)
+    assert "Specify comparison from" in str(excinfo.value)
+
+
+def test_intersect():
+    """Test if the intersect (overlap) of two lists work."""
+    x = [1, 5, 6]
+    y = [1, 6, 7]
+    actual = intersect(x, y)
+    expected = np.array([1, 6])
+    assert all(a == e for a, e in zip(actual, expected))
+
+
+def test_da_assign_attrs(PM_ds_initialized_1d, PM_ds_control_1d):
+    """Test assigning attrs for compute_perfect_model and dataarrays."""
+    metric = "pearson_r"
+    comparison = "m2e"
+    actual = compute_perfect_model(
+        PM_ds_initialized_1d, PM_ds_control_1d, metric=metric, comparison=comparison,
+    ).attrs
+    assert actual["metric"] == metric
+    assert actual["comparison"] == comparison
+    if metric == "pearson_r":
+        assert actual["units"] == "None"
+    assert actual["skill_calculated_by_function"] == "compute_perfect_model"
+    assert (
+        actual["prediction_skill"]
+        == "calculated by climpred https://climpred.readthedocs.io/"
+    )
+
+
+def test_ds_assign_attrs(PM_ds_initialized_1d, PM_ds_control_1d):
+    """Test assigning attrs for datasets."""
+    metric = "mse"
+    comparison = "m2e"
+    dim = ["init", "member"]
+    PM_ds_initialized_1d.attrs["units"] = "C"
+    actual = compute_perfect_model(
+        PM_ds_initialized_1d,
+        PM_ds_control_1d,
+        metric=metric,
+        comparison=comparison,
+        dim=dim,
+    ).attrs
+    assert actual["metric"] == metric
+    assert actual["comparison"] == comparison
+    if metric == "pearson_r":
+        assert actual["units"] == "None"
+    assert actual["skill_calculated_by_function"] == "compute_perfect_model"
+    assert actual["units"] == "(C)^2"
+    assert actual["dim"] == dim
+
+
+def test_bootstrap_pm_assign_attrs():
+    """Test assigning attrs for bootstrap_perfect_model."""
+    v = "tos"
+    metric = "pearson_r"
+    comparison = "m2e"
+    ITERATIONS = 3
+    sig = 95
+    da = load_dataset("MPI-PM-DP-1D")[v].isel(area=1, period=-1)
+    control = load_dataset("MPI-control-1D")[v].isel(area=1, period=-1)
+    actual = bootstrap_perfect_model(
+        da,
+        control,
+        metric=metric,
+        comparison=comparison,
+        iterations=ITERATIONS,
+        sig=sig,
+    ).attrs
+    assert actual["metric"] == metric
+    assert actual["comparison"] == comparison
+    assert actual["bootstrap_iterations"] == ITERATIONS
+    assert str(round((1 - sig / 100) / 2, 3)) in actual["confidence_interval_levels"]
+    if metric == "pearson_r":
+        assert actual["units"] == "None"
+    assert "bootstrap" in actual["skill_calculated_by_function"]
+
+
+def test_hindcast_assign_attrs():
+    """Test assigning attrs for compute_hindcast."""
+    metric = "pearson_r"
+    comparison = "e2o"
+    da = load_dataset("CESM-DP-SST")
+    control = load_dataset("ERSST")
+    actual = compute_hindcast(da, control, metric=metric, comparison=comparison).attrs
+    assert actual["metric"] == metric
+    assert actual["comparison"] == comparison
+    if metric == "pearson_r":
+        assert actual["units"] == "None"
+    assert actual["skill_calculated_by_function"] == "compute_hindcast"
+
+
+def test_copy_coords_from_to_ds(PM_ds_control_3d):
+    """Test whether coords are copied from one xr object to another."""
+    xro = PM_ds_control_3d
+    c_1time = xro.isel(time=4).drop_vars("time")
+    assert "time" not in c_1time.coords
+    c_1time = copy_coords_from_to(xro.isel(time=2), c_1time)
+    assert (c_1time.time == xro.isel(time=2).time).all()
+
+
+def test_copy_coords_from_to_da(PM_da_control_3d):
+    """Test whether coords are copied from one xr object to another."""
+    xro = PM_da_control_3d
+    c_1time = xro.isel(time=4).drop_vars("time")
+    assert "time" not in c_1time.coords
+    c_1time = copy_coords_from_to(xro.isel(time=2), c_1time)
+    assert (c_1time.time == xro.isel(time=2).time).all()
+
+
+def test_copy_coords_from_to_ds_chunk(PM_ds_control_3d):
+    """Test whether coords are copied from one xr object to another."""
+    xro = PM_ds_control_3d.chunk({"time": 5})
+    c_1time = xro.isel(time=4).drop_vars("time")
+    assert "time" not in c_1time.coords
+    c_1time = copy_coords_from_to(xro.isel(time=2), c_1time)
+    assert (c_1time.time == xro.isel(time=2).time).all()
+
+
+def test_copy_coords_from_to_da_different_xro(PM_ds_control_3d):
+    xro = PM_ds_control_3d.chunk({"time": 5})
+    c_1time = xro.isel(time=4).drop_vars("time")
+    with pytest.raises(ValueError) as excinfo:
+        copy_coords_from_to(xro.isel(time=2).tos, c_1time)
+    assert "xro_from and xro_to must be both either" in str(excinfo.value)
+
+
+def test_cftime_index_unchanged():
+    """Tests that a CFTime index going through convert time is unchanged."""
+    inits = xr.cftime_range("1990", "2000", freq="Y", calendar="noleap")
+    da = xr.DataArray(np.random.rand(len(inits)), dims="init", coords=[inits])
+    new_inits = convert_time_index(da, "init", "")
+    assert_allclose(new_inits.init, da.init)
+
+
+def test_pandas_datetime_converted_to_cftime():
+    """Tests that a pd.DatetimeIndex is converted to xr.CFTimeIndex."""
+    inits = pd.date_range("1990", "2000", freq="YS")
+    da = xr.DataArray(np.random.rand(len(inits)), dims="init", coords=[inits])
+    new_inits = convert_time_index(da, "init", "")
+    assert isinstance(new_inits["init"].to_index(), xr.CFTimeIndex)
+
+
+def test_int64_converted_to_cftime():
+    """Tests the xr.Int64Index is converted to xr.CFTimeIndex."""
+    inits = np.arange(1990, 2000)
+    da = xr.DataArray(np.random.rand(len(inits)), dims="init", coords=[inits])
+    new_inits = convert_time_index(da, "init", "")
+    assert isinstance(new_inits["init"].to_index(), xr.CFTimeIndex)
+
+
+def test_float64_converted_to_cftime():
+    """Tests the xr.Float64Index is converted to xr.CFTimeIndex."""
+    inits = np.arange(1990, 2000) * 1.0
+    da = xr.DataArray(np.random.rand(len(inits)), dims="init", coords=[inits])
+    new_inits = convert_time_index(da, "init", "")
+    assert isinstance(new_inits["init"].to_index(), xr.CFTimeIndex)
+
+
+def test_numeric_index_auto_appends_lead_attrs():
+    """Tests that for numeric inits, lead units are automatically set to 'years'"""
+    lead = np.arange(3)
+    int_inits = np.arange(1990, 2000)
+    float_inits = int_inits * 1.0
+    int_da = xr.DataArray(
+        np.random.rand(len(int_inits), len(lead)),
+        dims=["init", "lead"],
+        coords=[int_inits, lead],
+    )
+    float_da = xr.DataArray(
+        np.random.rand(len(float_inits), len(lead)),
+        dims=["init", "lead"],
+        coords=[float_inits, lead],
+    )
+    new_int_da = convert_time_index(int_da, "init", "")
+    new_float_da = convert_time_index(float_da, "init", "")
+    assert new_int_da.lead.attrs["units"] == "years"
+    assert new_float_da.lead.attrs["units"] == "years"
+
+
+def test_convert_time_index_does_not_overwrite():
+    """Tests that `convert_time_index` does not overwrite the original index."""
+    inits = np.arange(1990, 2000)
+    da = xr.DataArray(np.random.rand(len(inits)), dims="init", coords=[inits])
+    new_inits = convert_time_index(da, "init", "")
+    assert isinstance(da.init.to_index(), pd.Int64Index)
+    assert isinstance(new_inits.init.to_index(), xr.CFTimeIndex)
+
+
+def test_irregular_initialization_dates():
+    """Tests that irregularly spaced initializations convert properly."""
+    inits = np.arange(1990, 2010)
+    inits = np.delete(inits, [3, 5, 8, 12, 15])
+    da = xr.DataArray(np.random.rand(len(inits)), dims="init", coords=[inits])
+    new_inits = convert_time_index(da, "init", "")
+    assert (new_inits["init"].to_index().year == inits).all()
+
+
+def test_shift_cftime_singular():
+    """Tests that a singular ``cftime`` is shifted the appropriate amount."""
+    cftime_initial = cftime.DatetimeNoLeap(1990, 1, 1)
+    cftime_expected = cftime.DatetimeNoLeap(1990, 3, 1)
+    # Shift forward two months at month start.
+    cftime_from_func = shift_cftime_singular(cftime_initial, 2, "MS")
+    assert cftime_expected == cftime_from_func
+
+
+def test_shift_cftime_index():
+    """Tests that ``CFTimeIndex`` is shifted by the appropriate amount."""
+    idx = xr.cftime_range("1990", "2000", freq="YS")
+    da = xr.DataArray(np.random.rand(len(idx)), dims="time", coords=[idx])
+    expected = idx.shift(3, "YS")
+    res = shift_cftime_index(da, "time", 3, "YS")
+    assert (expected == res).all()
+
+
+@pytest.mark.parametrize(
+    "init",
+    [
+        pytest.lazy_fixture("PM_ds_initialized_1d_ym_cftime"),
+        pytest.lazy_fixture("PM_ds_initialized_1d_mm_cftime"),
+        pytest.lazy_fixture("PM_ds_initialized_1d_dm_cftime"),
+    ],
+)
+def test_return_time_series_freq_freq_init_pm(init):
+    """Test that return_time_series_freq returns expected freq for different lead
+    units."""
+    actual = return_time_series_freq(init, "init")
+    expected = init.lead.attrs["units"].strip("s")
+    assert actual == expected
+
+
+@pytest.mark.parametrize(
+    "init, control",
+    [
+        (
+            pytest.lazy_fixture("PM_ds_initialized_1d_ym_cftime"),
+            pytest.lazy_fixture("PM_ds_control_1d_ym_cftime"),
+        ),
+        (
+            pytest.lazy_fixture("PM_ds_initialized_1d_mm_cftime"),
+            pytest.lazy_fixture("PM_ds_control_1d_mm_cftime"),
+        ),
+        (
+            pytest.lazy_fixture("PM_ds_initialized_1d_dm_cftime"),
+            pytest.lazy_fixture("PM_ds_control_1d_dm_cftime"),
+        ),
+    ],
+)
+def test_lead_units_equal_control_time_stride_freq(init, control):
+    """Test that init_pm and control are compatible when both same freq."""
+    assert lead_units_equal_control_time_stride(init, control)
+
+
+def test_lead_units_equal_control_time_stride_daily_fails(
+    PM_ds_initialized_1d_ym_cftime, PM_ds_control_1d_dm_cftime
+):
+    """Test that init_pm annual and control daily is not compatible."""
+    with pytest.raises(ValueError) as excinfo:
+        lead_units_equal_control_time_stride(
+            PM_ds_initialized_1d_ym_cftime, PM_ds_control_1d_dm_cftime
+        )
+        assert "Please provide the same temporal resolution for control.time" in str(
+            excinfo.value
+        )
+
+
+def test_find_start_dates_for_given_init(
+    PM_ds_initialized_1d_mm_cftime, PM_ds_control_1d_mm_cftime
+):
+    """Test that start dates are one year apart."""
+    for init in PM_ds_initialized_1d_mm_cftime.init:
+        start_dates = find_start_dates_for_given_init(PM_ds_control_1d_mm_cftime, init)
+        freq = return_time_series_freq(PM_ds_initialized_1d_mm_cftime, "init")
+        assert return_time_series_freq(start_dates, "time") == "year"
+        assert (getattr(start_dates.time.dt, freq) == getattr(init.dt, freq)).all()
+        # same number of start dates are years or one less
+        assert start_dates.time.size - len(
+            np.unique(PM_ds_control_1d_mm_cftime.time.dt.year.values)
+        ) in [0, 1]