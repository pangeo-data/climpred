import warnings

import numpy as np
import xarray as xr
from esmtools.stats import corr

try:
    from xrft import power_spectrum
except ImportError:
    power_spectrum = None
from .checks import is_xarray
<<<<<<< HEAD


def rm_poly(ds, dim="time", deg=2, **kwargs):
    """Remove degree polynomial along dimension dim from ds."""
    coefficients = ds.polyfit(dim, deg=deg, **kwargs)
    coord = ds[dim]
    fits = []
    if isinstance(ds, xr.Dataset):
        for v in coefficients:
            name = v.replace("_polyfit_coefficients", "")
            fit = xr.polyval(coord, coefficients[v]).rename(name)
            fits.append(fit)
        fits = xr.merge(fits)
    elif isinstance(ds, xr.DataArray):
        name = ds.name
        v = list(coefficients.data_vars)[0]
        fits = xr.polyval(coord, coefficients[v]).rename(name)
    ds_rm_poly = ds - fits
    return ds_rm_poly


def rm_trend(ds, dim="time", **kwargs):
    """Remove degree polynomial along dimension dim from ds."""
    return rm_poly(ds, dim=dim, deg=1, **kwargs)
=======
>>>>>>> 73566ec2


@is_xarray(0)
def decorrelation_time(da, r=20, dim="time"):
    """Calculate the decorrelaton time of a time series.

    .. math::
        \\tau_{d} = 1 + 2 * \\sum_{k=1}^{r}(\\alpha_{k})^{k}

    Args:
        da (xarray object): Time series.
        r (optional int): Number of iterations to run the above formula.
        dim (optional str): Time dimension for xarray object.

    Returns:
        Decorrelation time of time series.

    Reference:
        * Storch, H. v, and Francis W. Zwiers. Statistical Analysis in Climate
          Research. Cambridge ; New York: Cambridge University Press, 1999.,
          p.373

    """
    one = xr.ones_like(da.isel({dim: 0}))
    one = one.where(da.isel({dim: 0}).notnull())
    return one + 2 * xr.concat(
        [corr(da, da, dim=dim, lead=i) ** i for i in range(1, r)], "it"
    ).sum("it")


def dpp(ds, dim="time", m=10, chunk=True):
    """Calculates the Diagnostic Potential Predictability (dpp)

    .. math::

        DPP_{\\mathrm{unbiased}}(m) = \\frac{\\sigma^{2}_{m} -
        \\frac{1}{m}\\cdot\\sigma^{2}}{\\sigma^{2}}

    Note:
        Resplandy et al. 2015 and Seferian et al. 2018 calculate unbiased DPP
        in a slightly different way: chunk=False.

    Args:
        ds (xr.DataArray): control simulation with time dimension as years.
        dim (str): dimension to apply DPP on. Default: time.
        m (optional int): separation time scale in years between predictable
                          low-freq component and high-freq noise.
        chunk (optional boolean): Whether chunking is applied. Default: True.
                    If False, then uses Resplandy 2015 / Seferian 2018 method.

    Returns:
        dpp (xr.DataArray): ds without time dimension.

    References:
        * Boer, G. J. “Long Time-Scale Potential Predictability in an Ensemble of
          Coupled Climate Models.” Climate Dynamics 23, no. 1 (August 1, 2004):
          29–44. https://doi.org/10/csjjbh.
        * Resplandy, L., R. Séférian, and L. Bopp. “Natural Variability of CO2 and
          O2 Fluxes: What Can We Learn from Centuries-Long Climate Models
          Simulations?” Journal of Geophysical Research: Oceans 120, no. 1
          (January 2015): 384–404. https://doi.org/10/f63c3h.
        * Séférian, Roland, Sarah Berthet, and Matthieu Chevallier. “Assessing the
          Decadal Predictability of Land and Ocean Carbon Uptake.” Geophysical
          Research Letters, March 15, 2018. https://doi.org/10/gdb424.

    """

    def _chunking(ds, dim="time", number_chunks=False, chunk_length=False):
        """
        Separate data into chunks and reshapes chunks in a c dimension.

        Specify either the number chunks or the length of chunks.
        Needed for dpp.

        Args:
            ds (xr.DataArray): control simulation with time dimension as years.
            dim (str): dimension to apply chunking to. Default: time
            chunk_length (int): see dpp(m)
            number_chunks (int): number of chunks in the return data.

        Returns:
            c (xr.DataArray): chunked ds, but with additional dimension c.

        """
        if number_chunks and not chunk_length:
            chunk_length = np.floor(ds[dim].size / number_chunks)
            cmin = int(ds[dim].min())
        elif not number_chunks and chunk_length:
            cmin = int(ds[dim].min())
            number_chunks = int(np.floor(ds[dim].size / chunk_length))
        else:
            raise KeyError("set number_chunks or chunk_length to True")
        c = ds.sel({dim: slice(cmin, cmin + chunk_length - 1)})
        c = c.expand_dims("c")
        c["c"] = [0]
        for i in range(1, number_chunks):
            c2 = ds.sel(
                {dim: slice(cmin + chunk_length * i, cmin + (i + 1) * chunk_length - 1)}
            )
            c2 = c2.expand_dims("c")
            c2["c"] = [i]
            c2[dim] = c[dim]
            c = xr.concat([c, c2], "c")
        return c

    if not chunk:  # Resplandy 2015, Seferian 2018
        s2v = ds.rolling({dim: m}).mean().var(dim)
        s2 = ds.var(dim)

    if chunk:  # Boer 2004 ppvf
        # first chunk
        chunked_means = _chunking(ds, dim=dim, chunk_length=m).mean(dim)
        # sub means in chunks
        chunked_deviations = _chunking(ds, dim=dim, chunk_length=m) - chunked_means
        s2v = chunked_means.var("c")
        s2e = chunked_deviations.var([dim, "c"])
        s2 = s2v + s2e
    dpp = (s2v - s2 / (m)) / s2
    return dpp


@is_xarray(0)
def varweighted_mean_period(da, dim="time", **kwargs):
    """Calculate the variance weighted mean period of time series based on
    xrft.power_spectrum.

    .. math::
        P_{x} = \\frac{\\sum_k V(f_k,x)}{\\sum_k f_k  \\cdot V(f_k,x)}

    Args:
        da (xarray object): input data including dim.
        dim (optional str): Name of time dimension.
        for **kwargs see xrft.power_spectrum

    Reference:
      * Branstator, Grant, and Haiyan Teng. “Two Limits of Initial-Value
        Decadal Predictability in a CGCM." Journal of Climate 23, no. 23
        (August 27, 2010): 6292-6311. https://doi.org/10/bwq92h.

    See also:
    https://xrft.readthedocs.io/en/latest/api.html#xrft.xrft.power_spectrum
    """
    if power_spectrum is None:
        raise ImportError(
            "xrft is not installed; see"
            "https://xrft.readthedocs.io/en/latest/installation.html"
        )
    if isinstance(da, xr.Dataset):
        raise ValueError("require xr.DataArray, try xr.Dataset.map(func)")
    da = da.fillna(0.0)
    # dim should be list
    if isinstance(dim, str):
        dim = [dim]
    assert isinstance(dim, list)
    ps = power_spectrum(da, dim=dim, **kwargs)
    # take pos
    for d in dim:
        ps = ps.where(ps[f"freq_{d}"] > 0)
    # weighted average
    vwmp = ps
    for d in dim:
        vwmp = vwmp.sum(f"freq_{d}") / ((vwmp * vwmp[f"freq_{d}"]).sum(f"freq_{d}"))
    for d in dim:
        del vwmp[f"freq_{d}_spacing"]
    return vwmp<|MERGE_RESOLUTION|>--- conflicted
+++ resolved
@@ -9,7 +9,6 @@
 except ImportError:
     power_spectrum = None
 from .checks import is_xarray
-<<<<<<< HEAD
 
 
 def rm_poly(ds, dim="time", deg=2, **kwargs):
@@ -34,8 +33,6 @@
 def rm_trend(ds, dim="time", **kwargs):
     """Remove degree polynomial along dimension dim from ds."""
     return rm_poly(ds, dim=dim, deg=1, **kwargs)
-=======
->>>>>>> 73566ec2
 
 
 @is_xarray(0)
