--- conflicted
+++ resolved
@@ -13,7 +13,6 @@
                                time series.
 `xr_autocorr` : Calculates the autocorrelation of time series over some lag.
 `xr_tau_d` : Calculates the decorrelation time of a time series.
-<<<<<<< HEAD
 
 Z Scores
 --------
@@ -24,18 +23,13 @@
 Generate Time Series Data
 -------------------------
 `create_power_spectrum` : Creates power spectrum with CI for a given pd.series.
-=======
->>>>>>> dec22bda
 """
 import numpy as np
 import numpy.polynomial.polynomial as poly
 import scipy.stats as ss
 import xarray as xr
 from scipy.signal import periodogram
-<<<<<<< HEAD
 from scipy.stats import norm
-=======
->>>>>>> dec22bda
 from xskillscore import pearson_r, pearson_r_p_value
 
 
@@ -392,7 +386,6 @@
     _check_xarray(da)
     one = da.mean(dim) / da.mean(dim)
     return one + 2 * xr.concat([xr_autocorr(da, dim=dim, lag=i) ** i for i in
-<<<<<<< HEAD
                                 range(1, r)], 'it').sum('it')
 
 
@@ -437,7 +430,4 @@
     confidence = np.zeros_like(zo)
     confidence[:] = _z_score(ci)
     sig = xr.DataArray(zo > confidence)
-    return sig
-=======
-                                range(1, r)], 'it').sum('it')
->>>>>>> dec22bda
+    return sig