--- conflicted
+++ resolved
@@ -19,6 +19,119 @@
 )
 
 
+def copy_coords_from_to(xro_from, xro_to):
+    """Copy coords from one xr object to another."""
+    if isinstance(xro_from, xr.DataArray) and isinstance(xro_to, xr.DataArray):
+        for c in xro_from.coords:
+            xro_to[c] = xro_from[c]
+        return xro_to
+    elif isinstance(xro_from, xr.Dataset) and isinstance(xro_to, xr.Dataset):
+        xro_to = xro_to.assign_coords(**xro_from.coords)
+    else:
+        raise ValueError(
+            f'xro_from and xro_to must be both either xr.DataArray or',
+            f'xr.Dataset, found {type(xro_from)} {type(xro_to)}.',
+        )
+    return xro_to
+
+
+def get_metric_function(metric, list_):
+    """
+    This allows the user to submit a string representing the desired function
+    to anything that takes a metric.
+
+    Currently compatable with functions:
+    * compute_persistence()
+    * compute_perfect_model()
+    * compute_hindcast()
+
+    Args:
+        metric (str): name of metric.
+
+    Returns:
+        metric (function): function object of the metric.
+
+    Raises:
+        KeyError: if metric not implemented.
+    """
+    # catches issues with wrappers, etc. that actually submit the
+    # proper underscore function
+    if isinstance(metric, types.FunctionType):
+        return metric
+    else:
+        # equivalent of: `if metric in METRIC_ALIASES;
+        # METRIC_ALIASES[metric]; else metric`
+        metric = METRIC_ALIASES.get(metric, metric)
+        is_in_list(metric, list_, 'metric')
+        return getattr(metrics, '_' + metric)
+
+
+def get_comparison_function(comparison, list_):
+    """
+    Converts a string comparison entry from the user into an actual
+     function for the package to interpret.
+
+    PERFECT MODEL:
+    m2m: Compare all members to all other members.
+    m2c: Compare all members to the control.
+    m2e: Compare all members to the ensemble mean.
+    e2c: Compare the ensemble mean to the control.
+
+    HINDCAST:
+    e2r: Compare the ensemble mean to the reference.
+    m2r: Compare each ensemble member to the reference.
+
+    Args:
+        comparison (str): name of comparison.
+
+    Returns:
+        comparison (function): comparison function.
+
+    """
+    if isinstance(comparison, types.FunctionType):
+        return comparison
+    else:
+        is_in_list(comparison, list_, 'comparison')
+        return getattr(comparisons, '_' + comparison)
+
+
+def intersect(lst1, lst2):
+    """
+    Custom intersection, since `set.intersection()` changes type of list.
+    """
+    lst3 = [value for value in lst1 if value in lst2]
+    return np.array(lst3)
+
+
+def reduce_time_series(forecast, reference, nlags):
+    """Reduces forecast and reference to common time frame for prediction and lag.
+
+    Args:
+        forecast (`xarray` object): prediction ensemble with inits.
+        reference (`xarray` object): reference being compared to (for skill,
+                                     persistence, etc.)
+        nlags (int): number of lags being computed
+    Returns:
+       forecast (`xarray` object): prediction ensemble reduced to
+       reference (`xarray` object):
+    """
+
+    imin = max(forecast.time.min(), reference.time.min())
+    offset_args_dict = get_lead_pdoffset_args(getattr(forecast['lead'], 'units'), nlags)
+
+    ref_dates = pd.to_datetime(
+        reference.time.dt.strftime('%Y%m%d 00:00')
+    ) - pd.DateOffset(**offset_args_dict)
+
+    imax = min(forecast.time[-1], ref_dates[-1])
+
+    imax = xr.DataArray(imax).rename('time')
+    forecast = forecast.where(forecast.time <= imax, drop=True)
+    forecast = forecast.where(forecast.time >= imin, drop=True)
+    reference = reference.where(reference.time >= imin, drop=True)
+    return forecast, reference
+
+
 def assign_attrs(
     skill, ds, function_name, metadata_dict=None, metric=None, comparison=None
 ):
@@ -86,204 +199,6 @@
     return skill
 
 
-def copy_coords_from_to(xro_from, xro_to):
-    """Copy coords from one xr object to another."""
-    if isinstance(xro_from, xr.DataArray) and isinstance(xro_to, xr.DataArray):
-        for c in xro_from.coords:
-            xro_to[c] = xro_from[c]
-        return xro_to
-    elif isinstance(xro_from, xr.Dataset) and isinstance(xro_to, xr.Dataset):
-        xro_to = xro_to.assign_coords(**xro_from.coords)
-    else:
-        raise ValueError(
-            f'xro_from and xro_to must be both either xr.DataArray or',
-            f'xr.Dataset, found {type(xro_from)} {type(xro_to)}.',
-        )
-    return xro_to
-
-
-def get_metric_function(metric, list_):
-    """
-    This allows the user to submit a string representing the desired function
-    to anything that takes a metric.
-
-    Currently compatable with functions:
-    * compute_persistence()
-    * compute_perfect_model()
-    * compute_hindcast()
-
-    Args:
-        metric (str): name of metric.
-
-    Returns:
-        metric (function): function object of the metric.
-
-    Raises:
-        KeyError: if metric not implemented.
-    """
-    # catches issues with wrappers, etc. that actually submit the
-    # proper underscore function
-    if isinstance(metric, types.FunctionType):
-        return metric
-    else:
-        # equivalent of: `if metric in METRIC_ALIASES;
-        # METRIC_ALIASES[metric]; else metric`
-        metric = METRIC_ALIASES.get(metric, metric)
-        is_in_list(metric, list_, 'metric')
-        return getattr(metrics, '_' + metric)
-
-
-def get_comparison_function(comparison, list_):
-    """
-    Converts a string comparison entry from the user into an actual
-     function for the package to interpret.
-
-    PERFECT MODEL:
-    m2m: Compare all members to all other members.
-    m2c: Compare all members to the control.
-    m2e: Compare all members to the ensemble mean.
-    e2c: Compare the ensemble mean to the control.
-
-    HINDCAST:
-    e2r: Compare the ensemble mean to the reference.
-    m2r: Compare each ensemble member to the reference.
-
-    Args:
-        comparison (str): name of comparison.
-
-    Returns:
-        comparison (function): comparison function.
-
-    """
-    if isinstance(comparison, types.FunctionType):
-        return comparison
-    else:
-        is_in_list(comparison, list_, 'comparison')
-        return getattr(comparisons, '_' + comparison)
-
-      
-def get_lead_pdoffset_args(units, lead):
-
-    lead_units_list = ['years', 'months', 'weeks', 'days']
-
-    if units in lead_units_list:
-        offset_args_dict = {units: lead}
-    elif units == 'seasons':
-        offset_args_dict = {'months': lead + 3}
-    elif units == 'pentads':
-        offset_args_dict = {'days': lead + 5}
-    else:
-        offset_args_dict = {units: lead}
-        print(units, ' is not a valid choice')
-
-    return offset_args_dict
-
-
-def intersect(lst1, lst2):
-    """
-    Custom intersection, since `set.intersection()` changes type of list.
-    """
-    lst3 = [value for value in lst1 if value in lst2]
-    return np.array(lst3)
-
-
-def reduce_time_series(forecast, reference, nlags):
-    """Reduces forecast and reference to common time frame for prediction and lag.
-
-    Args:
-        forecast (`xarray` object): prediction ensemble with inits.
-        reference (`xarray` object): reference being compared to (for skill,
-                                     persistence, etc.)
-        nlags (int): number of lags being computed
-    Returns:
-       forecast (`xarray` object): prediction ensemble reduced to
-       reference (`xarray` object):
-    """
-
-    imin = max(forecast.time.min(), reference.time.min())
-    offset_args_dict = get_lead_pdoffset_args(getattr(forecast['lead'], 'units'), nlags)
-
-    ref_dates = pd.to_datetime(
-        reference.time.dt.strftime('%Y%m%d 00:00')
-    ) - pd.DateOffset(**offset_args_dict)
-
-    imax = min(forecast.time[-1], ref_dates[-1])
-
-    imax = xr.DataArray(imax).rename('time')
-    forecast = forecast.where(forecast.time <= imax, drop=True)
-    forecast = forecast.where(forecast.time >= imin, drop=True)
-    reference = reference.where(reference.time >= imin, drop=True)
-<<<<<<< HEAD
-    return forecast, reference
-
-
-def assign_attrs(
-    skill, ds, function_name, metadata_dict=None, metric=None, comparison=None
-):
-    """Write information about prediction skill into attrs.
-
-    Args:
-        skill (`xarray` object): prediction skill.
-        ds (`xarray` object): prediction ensemble with inits.
-        function_name (str): name of compute function
-        metadata_dict (dict): optional attrs
-        metric (str) : metric used in comparing the forecast and reference.
-        comparison (str): how to compare the forecast and reference.
-
-    Returns:
-       skill (`xarray` object): prediction skill with additional attrs.
-    """
-    # assign old attrs
-    skill.attrs = ds.attrs
-
-    # climpred info
-    skill.attrs[
-        'prediction_skill'
-    ] = f'calculated by climpred https://climpred.readthedocs.io/'
-    skill.attrs['skill_calculated_by_function'] = function_name
-    if 'init' in ds.coords:
-        skill.attrs['number_of_initializations'] = ds.init.size
-    if 'member' in ds.coords:
-        skill.attrs['number_of_members'] = ds.member.size
-
-    ALL_COMPARISONS = HINDCAST_COMPARISONS + PM_COMPARISONS
-    ALL_METRICS = (
-        DETERMINISTIC_HINDCAST_METRICS
-        + DETERMINISTIC_PM_METRICS
-        + PROBABILISTIC_METRICS
-    )
-    comparison = get_comparison_function(comparison, ALL_COMPARISONS).__name__.lstrip(
-        '_'
-    )
-    metric = get_metric_function(metric, ALL_METRICS).__name__.lstrip('_')
-    skill.attrs['metric'] = metric
-    skill.attrs['comparison'] = comparison
-
-    # adapt units
-    if metric in DIMENSIONLESS_METRICS:
-        skill.attrs['units'] = 'None'
-    if metric == 'mse' and 'units' in skill.attrs:
-        skill.attrs['units'] = f"({skill.attrs['units']})^2"
-
-    # check for none attrs and remove
-    del_list = []
-    for key, value in metadata_dict.items():
-        if value is None and key != 'units':
-            del_list.append(key)
-    for entry in del_list:
-        del metadata_dict[entry]
-
-    # write optional information
-    if metadata_dict is None:
-        metadata_dict = dict()
-    skill.attrs.update(metadata_dict)
-
-    skill.attrs[
-        'created'
-    ] = f'{datetime.datetime.now().strftime("%Y-%m-%d %H:%M:%S%f")[:-6]}'
-    return skill
-
-
 def get_lead_pdoffset_args(units, lead):
     """Determines the date increment to use when adding the lead time to
        init time based on the units attribute.
@@ -311,7 +226,4 @@
         offset_args_dict = {units: lead}
         print(units, ' is not a valid choice')
 
-    return offset_args_dict
-=======
-    return forecast, reference
->>>>>>> 607dead1
+    return offset_args_dict