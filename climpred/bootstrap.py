--- conflicted
+++ resolved
@@ -4,11 +4,7 @@
 import numpy as np
 import xarray as xr
 
-<<<<<<< HEAD
-from climpred.constants import CLIMPRED_DIMS
-=======
-from climpred.constants import CONCAT_KWARGS
->>>>>>> 04ed5272
+from climpred.constants import CLIMPRED_DIMS, CONCAT_KWARGS
 
 from .checks import (
     has_dims,
@@ -198,14 +194,9 @@
     Returns:
         uninit (xarray object): pseudo-ensemble generated from control run.
     """
-<<<<<<< HEAD
-    nmember = ds.member.size
-    length = ds.lead.size
-=======
     nens = init_pm.init.size
     nmember = init_pm.member.size
     length = init_pm.lead.size
->>>>>>> 04ed5272
     c_start = 0
     c_end = control['time'].size
     lead_time = init_pm['lead']
@@ -227,13 +218,6 @@
             dim='member',
             **CONCAT_KWARGS,
         )
-<<<<<<< HEAD
-
-    uninit = xr.concat(
-        (create_pseudo_members(control) for _ in range(ds.init.size)), 'init'
-    )
-    uninit = uninit.transpose(*ds.dims)
-=======
         return uninit_ens
 
     uninit = xr.concat(
@@ -244,7 +228,6 @@
         dim='init',
         **CONCAT_KWARGS,
     )
->>>>>>> 04ed5272
     # chunk to same dims
     return (
         _transpose_and_rechunk_to(uninit, init_pm)
