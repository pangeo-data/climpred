--- conflicted
+++ resolved
@@ -40,15 +40,9 @@
         )
     assert he_chained != hindcast_hist_obs_1d
 
-<<<<<<< HEAD
-    assert len(record) == 3  # for init, uninit and obs
-    #for r in record:
-        assert "Error due to " in str(r.message)
-=======
     assert len(record) >= 3  # for init, uninit and obs
     # for r in record:
     #    assert "Error due to " in str(r.message)
->>>>>>> 758a51b5
 
     assert_PredictionEnsemble(he_or, he_chained)
 
