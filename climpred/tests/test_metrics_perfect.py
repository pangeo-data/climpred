import cftime
import numpy as np
import pytest
import xarray as xr

from climpred.comparisons import HINDCAST_COMPARISONS, PM_COMPARISONS
from climpred.metrics import HINDCAST_METRICS, METRIC_ALIASES, PM_METRICS
from climpred.utils import get_metric_class

probabilistic_metrics_requiring_logical = [
    "brier_score",
    "discrimination",
    "reliability",
]

probabilistic_metrics_requiring_more_than_member_dim = [
    "rank_histogram",
    "discrimination",
    "reliability",
]

xr.set_options(display_style="text")


@pytest.mark.parametrize("how", ["constant", "increasing_by_lead"])
@pytest.mark.parametrize("comparison", PM_COMPARISONS)
@pytest.mark.parametrize("metric", PM_METRICS)
def test_PerfectModelEnsemble_constant_forecasts(
    perfectModelEnsemble_initialized_control, metric, comparison, how
):
    """Test that PerfectModelEnsemble.verify() returns a perfect score for a perfectly
    identical forecasts."""
    pe = perfectModelEnsemble_initialized_control.isel(lead=[0, 1, 2])
    if how == "constant":  # replaces the variable with all 1's
        pe = pe.apply(xr.ones_like)
    elif (
        how == "increasing_by_lead"
    ):  # sets variable values to cftime index in days to have increase over time.
        pe = pe.apply(xr.zeros_like)
        pe._datasets["initialized"] = (
            pe._datasets["initialized"] + pe._datasets["initialized"].lead
        )
    # get metric and comparison strings incorporating alias
    metric = METRIC_ALIASES.get(metric, metric)
    Metric = get_metric_class(metric, PM_METRICS)
    category_edges = np.array([0, 0.5, 1])
    if metric in probabilistic_metrics_requiring_logical:

        def f(x):
            return x > 0.5

        metric_kwargs = {"logical": f}
    elif metric == "threshold_brier_score":
        metric_kwargs = {"threshold": 0.5}
    elif metric == "contingency":
        metric_kwargs = {
            "forecast_category_edges": category_edges,
            "observation_category_edges": category_edges,
            "score": "accuracy",
        }
    elif metric == "rps":
        metric_kwargs = {"category_edges": category_edges}
    else:
        metric_kwargs = {}
    if Metric.probabilistic:
        dim = (
            ["member", "init"]
            if metric in probabilistic_metrics_requiring_more_than_member_dim
            else "member"
        )
        skill = pe.verify(metric=metric, comparison="m2c", dim=dim, **metric_kwargs)
    else:
        dim = "init" if comparison == "e2c" else ["init", "member"]
        skill = pe.verify(
            metric=metric, comparison=comparison, dim=dim, **metric_kwargs
        )
    if metric == "contingency":
        assert (skill == 1).all()  # checks Contingency.accuracy
    else:
        assert skill == Metric.perfect


@pytest.mark.parametrize("alignment", ["same_inits", "same_verif", "maximize"])
@pytest.mark.parametrize("how", ["constant", "increasing_by_lead"])
@pytest.mark.parametrize("comparison", HINDCAST_COMPARISONS)
@pytest.mark.parametrize("metric", HINDCAST_METRICS)
def test_HindcastEnsemble_constant_forecasts(
    hindcast_hist_obs_1d, metric, comparison, how, alignment
):
    """Test that HindcastEnsemble.verify() returns a perfect score for a perfectly
    identical forecasts."""
    he = hindcast_hist_obs_1d.isel(lead=[0, 1, 2])
    if how == "constant":  # replaces the variable with all 1's
        he = he.apply(xr.ones_like)
    elif (
        how == "increasing_by_lead"
    ):  # sets variable values to cftime index in days to have increase over time.
        he = he.apply(xr.ones_like)
        # set initialized values to init in cftime days
        units = "days since 1900-01-01"
        he._datasets["initialized"] = he._datasets["initialized"] * xr.DataArray(
            cftime.date2num(he._datasets["initialized"].init, units), dims=["init"]
        )
        # add initialized leads
        he._datasets["initialized"] = (
            he._datasets["initialized"] + he._datasets["initialized"].lead
        )
        # set uninitialized values to init in cftime days
        he._datasets["uninitialized"] = he._datasets["uninitialized"] * xr.DataArray(
            cftime.date2num(he._datasets["uninitialized"].time, units), dims=["time"]
        )
        # set obs values to init in cftime days
<<<<<<< HEAD
        he._datasets['observations'] = he._datasets['observations'] * xr.DataArray(
            cftime.date2num(he._datasets['observations'].time, units), dims=['time'],
=======
        he._datasets["observations"]["obs"] = he._datasets["observations"][
            "obs"
        ] * xr.DataArray(
            cftime.date2num(he._datasets["observations"]["obs"].time, units),
            dims=["time"],
>>>>>>> 93918748
        )
    # get metric and comparison strings incorporating alias
    metric = METRIC_ALIASES.get(metric, metric)
    Metric = get_metric_class(metric, HINDCAST_METRICS)
    category_edges = np.array([0, 0.5, 1])
    if metric in probabilistic_metrics_requiring_logical:

        def f(x):
            return x > 0.5

        metric_kwargs = {"logical": f}
    elif metric == "threshold_brier_score":
        metric_kwargs = {"threshold": 0.5}
    elif metric == "contingency":
        metric_kwargs = {
            "forecast_category_edges": category_edges,
            "observation_category_edges": category_edges,
            "score": "accuracy",
        }
    elif metric == "rps":
        metric_kwargs = {"category_edges": category_edges}
    else:
        metric_kwargs = {}
    if Metric.probabilistic:
        skill = he.verify(
            metric=metric,
            comparison="m2o",
            dim=["member", "init"]
            if metric in probabilistic_metrics_requiring_more_than_member_dim
            else "member",
            alignment=alignment,
            **metric_kwargs
        )
    else:
        dim = "member" if comparison == "m2o" else "init"
        skill = he.verify(
            metric=metric,
            comparison=comparison,
            dim=dim,
            alignment=alignment,
            **metric_kwargs
        )
    if metric == "contingency":
        assert (skill == 1).all()  # checks Contingency.accuracy
    else:
        assert skill == Metric.perfect<|MERGE_RESOLUTION|>--- conflicted
+++ resolved
@@ -110,16 +110,8 @@
             cftime.date2num(he._datasets["uninitialized"].time, units), dims=["time"]
         )
         # set obs values to init in cftime days
-<<<<<<< HEAD
         he._datasets['observations'] = he._datasets['observations'] * xr.DataArray(
             cftime.date2num(he._datasets['observations'].time, units), dims=['time'],
-=======
-        he._datasets["observations"]["obs"] = he._datasets["observations"][
-            "obs"
-        ] * xr.DataArray(
-            cftime.date2num(he._datasets["observations"]["obs"].time, units),
-            dims=["time"],
->>>>>>> 93918748
         )
     # get metric and comparison strings incorporating alias
     metric = METRIC_ALIASES.get(metric, metric)
