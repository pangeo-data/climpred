import dask
import pytest

from climpred.bootstrap import bootstrap_perfect_model
from climpred.constants import CLIMPRED_DIMS
from climpred.metrics import DETERMINISTIC_PM_METRICS
from climpred.prediction import compute_perfect_model, compute_persistence

# uacc is sqrt(MSSS), fails when MSSS negative
DETERMINISTIC_PM_METRICS_LUACC = DETERMINISTIC_PM_METRICS.copy()
DETERMINISTIC_PM_METRICS_LUACC.remove('uacc')

# run less tests
PM_COMPARISONS = {'m2c': '', 'e2c': ''}

BOOTSTRAP = 3


@pytest.mark.parametrize('metric', ('rmse', 'pearson_r'))
def test_pvalue_from_bootstrapping(PM_da_initialized_1d, PM_da_control_1d, metric):
    """Test that pvalue of initialized ensemble first lead is close to 0."""
    sig = 95
    actual = (
        bootstrap_perfect_model(
            PM_da_initialized_1d,
            PM_da_control_1d,
            metric=metric,
            bootstrap=BOOTSTRAP,
            comparison='e2c',
            sig=sig,
            dim='init',
        )
        .sel(kind='uninit', results='p')
        .isel(lead=0)
    )
    assert actual.values < 2 * (1 - sig / 100)


@pytest.mark.parametrize('metric', DETERMINISTIC_PM_METRICS_LUACC)
def test_compute_persistence_ds1d_not_nan(
    PM_ds_initialized_1d, PM_ds_control_1d, metric
):
    """
    Checks that there are no NaNs on persistence forecast of 1D time series.
    """
    actual = (
        compute_persistence(PM_ds_initialized_1d, PM_ds_control_1d, metric=metric)
        .isnull()
        .any()
    )
    for var in actual.data_vars:
        assert not actual[var]


@pytest.mark.parametrize('metric', DETERMINISTIC_PM_METRICS_LUACC)
def test_compute_persistence_lead0_lead1(
    PM_da_initialized_1d, PM_da_initialized_1d_lead0, PM_da_control_1d, metric
):
    """
    Checks that persistence forecast results are identical for a lead 0 and lead 1 setup
    """
    res1 = compute_persistence(PM_da_initialized_1d, PM_da_control_1d, metric=metric)
    res2 = compute_persistence(
        PM_da_initialized_1d_lead0, PM_da_control_1d, metric=metric
    )
    assert (res1.values == res2.values).all()


@pytest.mark.parametrize('comparison', PM_COMPARISONS)
@pytest.mark.parametrize('metric', DETERMINISTIC_PM_METRICS_LUACC)
def test_compute_perfect_model_da1d_not_nan(
    PM_da_initialized_1d, PM_da_control_1d, comparison, metric
):
    """
    Checks that there are no NaNs on perfect model metrics of 1D time series.
    """
    actual = (
        compute_perfect_model(
            PM_da_initialized_1d,
            PM_da_control_1d,
            comparison=comparison,
            metric=metric,
        )
        .isnull()
        .any()
    )
    assert not actual


@pytest.mark.parametrize('comparison', PM_COMPARISONS)
@pytest.mark.parametrize('metric', DETERMINISTIC_PM_METRICS_LUACC)
def test_compute_perfect_model_lead0_lead1(
    PM_da_initialized_1d,
    PM_da_initialized_1d_lead0,
    PM_da_control_1d,
    comparison,
    metric,
):
    """
    Checks that metric results are identical for a lead 0 and lead 1 setup.
    """
    res1 = compute_perfect_model(
        PM_da_initialized_1d, PM_da_control_1d, comparison=comparison, metric=metric,
    )
    res2 = compute_perfect_model(
        PM_da_initialized_1d_lead0,
        PM_da_control_1d,
        comparison=comparison,
        metric=metric,
    )
    assert (res1.values == res2.values).all()


def test_bootstrap_perfect_model_da1d_not_nan(PM_da_initialized_1d, PM_da_control_1d):
    """
    Checks that there are no NaNs on bootstrap perfect_model of 1D da.
    """
    actual = bootstrap_perfect_model(
        PM_da_initialized_1d,
        PM_da_control_1d,
        metric='rmse',
        comparison='e2c',
        sig=50,
        bootstrap=BOOTSTRAP,
    )
    actual_init_skill = actual.sel(kind='init', results='skill').isnull().any()
    assert not actual_init_skill
    actual_uninit_p = actual.sel(kind='uninit', results='p').isnull().any()
    assert not actual_uninit_p


def test_bootstrap_perfect_model_ds1d_not_nan(PM_ds_initialized_1d, PM_ds_control_1d):
    """
    Checks that there are no NaNs on bootstrap perfect_model of 1D ds.
    """
    actual = bootstrap_perfect_model(
        PM_ds_initialized_1d,
        PM_ds_control_1d,
        metric='rmse',
        comparison='e2c',
        sig=50,
        bootstrap=BOOTSTRAP,
    )
    for var in actual.data_vars:
        actual_init_skill = actual[var].sel(kind='init', results='skill').isnull().any()
        assert not actual_init_skill
    for var in actual.data_vars:
        actual_uninit_p = actual[var].sel(kind='uninit', results='p').isnull().any()
        assert not actual_uninit_p


@pytest.mark.parametrize('metric', ('AnomCorr', 'test', 'None'))
def test_compute_perfect_model_metric_keyerrors(
    PM_da_initialized_1d, PM_da_control_1d, metric
):
    """
    Checks that wrong metric names get caught.
    """
    with pytest.raises(KeyError) as excinfo:
        compute_perfect_model(
            PM_da_initialized_1d, PM_da_control_1d, comparison='e2c', metric=metric,
        )
    assert 'Specify metric from' in str(excinfo.value)


@pytest.mark.parametrize('comparison', ('ensemblemean', 'test', 'None'))
def test_compute_perfect_model_comparison_keyerrors(
    PM_da_initialized_1d, PM_da_control_1d, comparison
):
    """
    Checks that wrong comparison names get caught.
    """
    with pytest.raises(KeyError) as excinfo:
        compute_perfect_model(
            PM_da_initialized_1d, PM_da_control_1d, comparison=comparison, metric='mse',
        )
    assert 'Specify comparison from' in str(excinfo.value)


@pytest.mark.parametrize('metric', ('rmse', 'pearson_r'))
@pytest.mark.parametrize('comparison', PM_COMPARISONS)
def test_compute_pm_dask_spatial(
    PM_ds_initialized_3d, PM_ds_control_3d, comparison, metric
):
    """Chunking along spatial dims."""
    # chunk over dims in both
    for dim in PM_ds_initialized_3d.dims:
        if dim in PM_ds_control_3d.dims:
            step = 5
            res_chunked = compute_perfect_model(
                PM_ds_initialized_3d.chunk({dim: step}),
                PM_ds_control_3d.chunk({dim: step}),
                comparison=comparison,
                metric=metric,
                dim='init',
            )
            # check for chunks
            assert dask.is_dask_collection(res_chunked)
            assert res_chunked.chunks is not None


@pytest.mark.parametrize('metric', ('rmse', 'pearson_r'))
@pytest.mark.parametrize('comparison', PM_COMPARISONS)
def test_compute_pm_dask_climpred_dims(
    PM_ds_initialized_3d, PM_ds_control_3d, comparison, metric
):
    """Chunking along climpred dims if available."""
    step = 5
    for dim in CLIMPRED_DIMS:
        if dim in PM_ds_initialized_3d.dims:
            PM_ds_initialized_3d = PM_ds_initialized_3d.chunk({dim: step})
        if dim in PM_ds_control_3d.dims:
            PM_ds_control_3d = PM_ds_control_3d.chunk({dim: step})
        res_chunked = compute_perfect_model(
<<<<<<< HEAD
            PM_ds_initialized_3d,
            PM_ds_control_3d,
            comparison=comparison,
            metric=metric,
            dim='init',
=======
            ds_3d_NA, control_3d_NA, comparison=comparison, metric=metric, dim='init',
>>>>>>> 0afdf59e
        )
        # check for chunks
        assert dask.is_dask_collection(res_chunked)
        assert res_chunked.chunks is not None


def test_bootstrap_perfect_model_keeps_lead_units(
    PM_da_initialized_1d, PM_da_control_1d
):
    """Test that lead units is kept in compute."""
    sig = 95
    units = 'years'
    PM_da_initialized_1d.lead.attrs['units'] = 'years'
    actual = bootstrap_perfect_model(
        PM_da_initialized_1d,
        PM_da_control_1d,
        metric='mse',
        bootstrap=BOOTSTRAP,
        comparison='e2c',
        sig=sig,
        dim='init',
    )
    assert actual.lead.attrs['units'] == units<|MERGE_RESOLUTION|>--- conflicted
+++ resolved
@@ -212,15 +212,11 @@
         if dim in PM_ds_control_3d.dims:
             PM_ds_control_3d = PM_ds_control_3d.chunk({dim: step})
         res_chunked = compute_perfect_model(
-<<<<<<< HEAD
             PM_ds_initialized_3d,
             PM_ds_control_3d,
             comparison=comparison,
             metric=metric,
             dim='init',
-=======
-            ds_3d_NA, control_3d_NA, comparison=comparison, metric=metric, dim='init',
->>>>>>> 0afdf59e
         )
         # check for chunks
         assert dask.is_dask_collection(res_chunked)
