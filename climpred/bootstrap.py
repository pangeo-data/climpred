import inspect
import warnings

import dask
import numpy as np
import xarray as xr

from climpred.constants import CLIMPRED_DIMS, CONCAT_KWARGS, PM_CALENDAR_STR

from .checks import (
    has_dims,
    has_valid_lead_units,
    warn_if_chunking_would_increase_performance,
)
from .comparisons import (
    ALL_COMPARISONS,
    COMPARISON_ALIASES,
    HINDCAST_COMPARISONS,
    __m2o,
)
from .exceptions import KeywordError
from .metrics import ALL_METRICS, METRIC_ALIASES
from .prediction import compute_hindcast, compute_perfect_model
from .reference import compute_persistence
from .stats import dpp, varweighted_mean_period
from .utils import (
    _transpose_and_rechunk_to,
    assign_attrs,
    convert_time_index,
    find_start_dates_for_given_init,
    get_comparison_class,
    get_lead_cftime_shift_args,
    get_metric_class,
    lead_units_equal_control_time_stride,
    rechunk_to_single_chunk_if_more_than_one_chunk_along_dim,
    shift_cftime_singular,
)


def _resample(hind, resample_dim):
    """Resample with replacement in dimension ``resample_dim``.

    Args:
        hind (xr.object): input xr.object to be resampled.
        resample_dim (str): dimension to resample along.

    Returns:
        xr.object: resampled along ``resample_dim``.

    """
    to_be_resampled = hind[resample_dim].values
    smp = np.random.choice(to_be_resampled, len(to_be_resampled))
    smp_hind = hind.sel({resample_dim: smp})
    # ignore because then inits should keep their labels
    if resample_dim != 'init':
        smp_hind[resample_dim] = hind[resample_dim].values
    return smp_hind


def _resample_iterations(init, iterations, dim='member', dim_max=None, replace=True):
    """Resample over ``dim`` by index ``iterations`` times.

    .. note::
        This gives the same result as `_resample_iterations_idx`. When using dask, the
        number of tasks in `_resample_iterations` will scale with iterations but
        constant chunksize, whereas the tasks in `_resample_iterations_idx` will stay
        constant with increasing chunksize.

    Args:
        init (xr.DataArray, xr.Dataset): Initialized prediction ensemble.
        iterations (int): Number of bootstrapping iterations.
        dim (str): Dimension name to bootstrap over. Defaults to ``'member'``.
        dim_max (int): Number of items to select in `dim`.
        replace (bool): Bootstrapping with or without replacement. Defaults to ``True``.

    Returns:
        xr.DataArray, xr.Dataset: Bootstrapped data with additional dim ```iteration```

    """
    if dim_max is not None and dim_max <= init[dim].size:
        # select only dim_max items
        select_dim_items = dim_max
        new_dim = init[dim].isel({dim: slice(None, dim_max)})
    else:
        select_dim_items = init[dim].size
        new_dim = init[dim]

    if replace:
        idx = np.random.randint(0, init[dim].size, (iterations, select_dim_items))
    elif not replace:
        # create 2d np.arange()
        idx = np.linspace(
            (np.arange(select_dim_items)),
            (np.arange(select_dim_items)),
            iterations,
            dtype='int',
        )
        # shuffle each line
        for ndx in np.arange(iterations):
            np.random.shuffle(idx[ndx])
    idx_da = xr.DataArray(
        idx,
        dims=('iteration', dim),
        coords=({'iteration': range(iterations), dim: new_dim}),
    )
    init_smp = []
    for i in np.arange(iterations):
        idx = idx_da.sel(iteration=i).data
        init_smp2 = init.isel({dim: idx}).assign_coords({dim: new_dim})
        init_smp.append(init_smp2)
    init_smp = xr.concat(init_smp, dim='iteration', **CONCAT_KWARGS)
    init_smp['iteration'] = np.arange(1, 1 + iterations)
    return init_smp


def _resample_iterations_idx(
    init, iterations, dim='member', replace=True, chunk=True, dim_max=None
):
    """Resample over ``dim`` by index ``iterations`` times.

    .. note::
        This is a much faster way to bootstrap than resampling each iteration
        individually and applying the function to it. However, this will create a
        DataArray with dimension ``iteration`` of size ``iterations``. It is probably
        best to do this out-of-memory with ``dask`` if you are doing a large number
        of iterations or using spatial output (i.e., not time series data).

    Args:
        init (xr.DataArray, xr.Dataset): Initialized prediction ensemble.
        iterations (int): Number of bootstrapping iterations.
        dim (str): Dimension name to bootstrap over. Defaults to ``'member'``.
        replace (bool): Bootstrapping with or without replacement. Defaults to ``True``.
        chunk: (bool): Auto-chunk along chunking_dims to get optimal blocksize
        dim_max (int): Number of indices from `dim` to return. Not implemented.

    Returns:
        xr.DataArray, xr.Dataset: Bootstrapped data with additional dim ```iteration```

    """
    if dask.is_dask_collection(init):
        init = init.chunk({'lead': -1, 'member': -1})
        init = init.copy(deep=True)

    def select_bootstrap_indices_ufunc(x, idx):
        """Selects multi-level indices ``idx`` from xarray object ``x`` for all
        iterations."""
        # `apply_ufunc` sometimes adds a singleton dimension on the end, so we squeeze
        # it out here. This leverages multi-level indexing from numpy, so we can
        # select a different set of, e.g., ensemble members for each iteration and
        # construct one large DataArray with ``iterations`` as a dimension.
        return np.moveaxis(x.squeeze()[idx.squeeze().transpose()], 0, -1)

    if dask.is_dask_collection(init):
        if chunk:
            chunking_dims = [d for d in init.dims if d not in CLIMPRED_DIMS]
            init = _chunk_before_resample_iterations_idx(
                init, iterations, chunking_dims
            )

    # resample with or without replacement
    if replace:
        idx = np.random.randint(0, init[dim].size, (iterations, init[dim].size))
    elif not replace:
        # create 2d np.arange()
        idx = np.linspace(
            (np.arange(init[dim].size)),
            (np.arange(init[dim].size)),
            iterations,
            dtype='int',
        )
        # shuffle each line
        for ndx in np.arange(iterations):
            np.random.shuffle(idx[ndx])
    idx_da = xr.DataArray(
        idx,
        dims=('iteration', dim),
        coords=({'iteration': range(iterations), dim: init[dim]}),
    )
    transpose_kwargs = (
        {'transpose_coords': False} if isinstance(init, xr.DataArray) else {}
    )
    return xr.apply_ufunc(
        select_bootstrap_indices_ufunc,
        init.transpose(dim, ..., **transpose_kwargs),
        idx_da,
        dask='parallelized',
        output_dtypes=[float],
    )


def _distribution_to_ci(ds, ci_low, ci_high, dim='iteration'):
    """Get confidence intervals from bootstrapped distribution.

    Needed for bootstrapping confidence intervals and p_values of a metric.

    Args:
        ds (xarray object): distribution.
        ci_low (float): low confidence interval.
        ci_high (float): high confidence interval.
        dim (str): dimension to apply xr.quantile to. Default: 'iteration'

    Returns:
        uninit_hind (xarray object): uninitialize hindcast with hind.coords.
    """
    ds = rechunk_to_single_chunk_if_more_than_one_chunk_along_dim(ds, dim)
    return ds.quantile(q=[ci_low, ci_high], dim=dim, skipna=False)


def _pvalue_from_distributions(simple_fct, init, metric=None):
    """Get probability that skill of a simple forecast (e.g., persistence or
    uninitlaized skill) is larger than initialized skill.

    Needed for bootstrapping confidence intervals and p_values of a metric in
    the hindcast framework. Checks whether a simple forecast like persistence
    or uninitialized performs better than initialized forecast. Need to keep in
    mind the orientation of metric (whether larger values are better or worse
    than smaller ones.)

    Args:
        simple_fct (xarray object): persistence or uninit skill.
        init (xarray object): hindcast skill.
        metric (Metric): metric class Metric

    Returns:
        pv (xarray object): probability that simple forecast performs better
                            than initialized forecast.
    """
    pv = ((simple_fct - init) > 0).sum('iteration') / init.iteration.size
    if not metric.positive:
        pv = 1 - pv
    return pv


def bootstrap_uninitialized_ensemble(hind, hist):
    """Resample uninitialized hindcast from historical members.

    Note:
        Needed for bootstrapping confidence intervals and p_values of a metric in
        the hindcast framework. Takes hind.lead.size timesteps from historical at
        same forcing and rearranges them into ensemble and member dimensions.

    Args:
        hind (xarray object): hindcast.
        hist (xarray object): historical uninitialized.

    Returns:
        uninit_hind (xarray object): uninitialize hindcast with hind.coords.
    """
    has_dims(hist, 'member', 'historical ensemble')
    has_dims(hind, 'member', 'initialized hindcast ensemble')
    # Put this after `convert_time_index` since it assigns 'years' attribute if the
    # `init` dimension is a `float` or `int`.
    has_valid_lead_units(hind)

    # find range for bootstrapping
    first_init = max(hist.time.min(), hind['init'].min())

    n, freq = get_lead_cftime_shift_args(hind.lead.attrs['units'], hind.lead.size)
    hist_last = shift_cftime_singular(hist.time.max(), -1 * n, freq)
    last_init = min(hist_last, hind['init'].max())

    hind = hind.sel(init=slice(first_init, last_init))

    uninit_hind = []
    for init in hind.init.values:
        # take uninitialized members from hist at init forcing
        # (Goddard et al. allows 5 year forcing range here)
        uninit_at_one_init_year = hist.sel(
            time=slice(
                shift_cftime_singular(init, 1, freq),
                shift_cftime_singular(init, n, freq),
            ),
        ).rename({'time': 'lead'})
        uninit_at_one_init_year['lead'] = np.arange(
            1, 1 + uninit_at_one_init_year['lead'].size
        )
        uninit_hind.append(uninit_at_one_init_year)
    uninit_hind = xr.concat(uninit_hind, 'init')
    uninit_hind['init'] = hind['init'].values
    uninit_hind.lead.attrs['units'] = hind.lead.attrs['units']
    uninit_hind['member'] = hist['member'].values
    return (
        _transpose_and_rechunk_to(
            uninit_hind, hind.isel(member=[0] * uninit_hind.member.size)
        )
        if dask.is_dask_collection(uninit_hind)
        else uninit_hind
    )


def bootstrap_uninit_pm_ensemble_from_control_cftime(init_pm, control):
    """Create a pseudo-ensemble from control run.

    Bootstrap random numbers for years to construct an uninitialized ensemble from.
    This assumes a continous control simulation without gaps.

    Note:
        Needed for block bootstrapping  a metric in perfect-model framework. Takes
        random segments of length ``block_length`` from control based on ``dayofyear``
        (and therefore assumes a constant climate control simulation) and rearranges
        them into ensemble and member dimensions.

    Args:
        init_pm (xarray object): initialized ensemble simulation.
        control (xarray object): control simulation.

    Returns:
        uninit_pm (xarray object): uninitialized ensemble generated from control run.
    """
    lead_units_equal_control_time_stride(init_pm, control)
    # short cut if annual leads
    if init_pm.lead.attrs['units'] == 'years':
        return _bootstrap_by_stacking(init_pm, control)

    block_length = init_pm.lead.size
    freq = get_lead_cftime_shift_args(init_pm.lead.attrs['units'], block_length)[1]
    nmember = init_pm.member.size
    # start and end years possible to resample the actual uninitialized ensembles from
    c_start_year = control.time.min().dt.year.astype('int')
    # dont resample from years that control wont have timesteps for all leads
    c_end_year = (
        shift_cftime_singular(control.time.max(), -block_length, freq).dt.year.astype(
            'int'
        )
        - 1
    )

    def sel_time(start_year_int, suitable_start_dates):
        """Select time segments from control from ``suitable_start_dates`` based on
        year ``start_year_int``."""
        start_time = suitable_start_dates.time.sel(time=str(start_year_int))
        end_time = shift_cftime_singular(start_time, block_length - 1, freq)
        new = control.sel(time=slice(*start_time, *end_time))
        new['time'] = init_pm.lead.values
        return new

    def create_pseudo_members(init):
        """For every initialization take a different set of start years."""
        startlist = np.random.randint(c_start_year, c_end_year, nmember)
        suitable_start_dates = find_start_dates_for_given_init(control, init)
        return xr.concat(
            (sel_time(start, suitable_start_dates) for start in startlist),
            dim='member',
            **CONCAT_KWARGS,
        )

    uninit = xr.concat(
        (create_pseudo_members(init) for init in init_pm.init),
        dim='init',
        **CONCAT_KWARGS,
    ).rename({'time': 'lead'})
    uninit['member'] = init_pm.member.values
    uninit['lead'] = init_pm.lead
    # chunk to same dims
    transpose_kwargs = (
        {'transpose_coords': False} if isinstance(init_pm, xr.DataArray) else {}
    )
    uninit = uninit.transpose(*init_pm.dims, **transpose_kwargs)
    return (
        _transpose_and_rechunk_to(uninit, init_pm)
        if dask.is_dask_collection(uninit)
        else uninit
    )


def _bootstrap_by_stacking(init_pm, control):
    """Bootstrap member, lead, init from control by reshaping. Fast track of function
    `bootstrap_uninit_pm_ensemble_from_control_cftime` when lead units is 'years'."""
    assert type(init_pm) == type(control)
    lead_unit = init_pm.lead.attrs['units']
    if isinstance(init_pm, xr.Dataset):
        init_pm = init_pm.to_array()
        init_was_dataset = True
    else:
        init_was_dataset = False
    if isinstance(control, xr.Dataset):
        control = control.to_array()

    init_size = init_pm.init.size * init_pm.member.size * init_pm.lead.size
    # select random start points
    new_time = np.random.randint(
        0, control.time.size - init_pm.lead.size, init_size // (init_pm.lead.size)
    )
    new_time = np.array(
        [np.arange(s, s + init_pm.lead.size) for s in new_time]
    ).flatten()[:init_size]
    larger = control.isel(time=new_time)
    fake_init = init_pm.stack(time=tuple(d for d in init_pm.dims if d in CLIMPRED_DIMS))
    # exchange values
    transpose_kwargs = (
        {'transpose_coords': False} if isinstance(init_pm, xr.DataArray) else {}
    )
    larger = larger.transpose(*fake_init.dims, **transpose_kwargs)
    fake_init.data = larger.data
    fake_uninit = fake_init.unstack()
    if init_was_dataset:
        fake_uninit = fake_uninit.to_dataset(dim='variable')
    fake_uninit['lead'] = init_pm['lead']
    fake_uninit.lead.attrs['units'] = lead_unit
    return fake_uninit


def _bootstrap_hindcast_over_init_dim(
    hind,
    hist,
    verif,
    dim,
    resample_dim,
    iterations,
    metric,
    comparison,
    alignment,
    compute,
    reference_compute,
    resample_uninit,
    reference_alignment,
    **metric_kwargs,
):
    """Bootstrap hindcast skill over the ``init`` dimension.

    When bootstrapping over the ``member`` dimension, an additional dimension
    ``iteration`` can be added and skill can be computing over that entire
    dimension in parallel, since all members are being aligned the same way.
    However, to our knowledge, when bootstrapping over the ``init`` dimension,
    one must evaluate each iteration independently. I.e., in a looped fashion,
    since alignment of initializations and target dates is unique to each
    iteration.

    See ``bootstrap_compute`` for explanation of inputs.
    """
    pers_skill = []
    bootstrapped_init_skill = []
    bootstrapped_uninit_skill = []
    for i in range(iterations):
        # resample with replacement
        smp_hind = _resample(hind, resample_dim)
        # compute init skill
        init_skill = compute(
            smp_hind,
            verif,
            metric=metric,
            comparison=comparison,
            alignment=alignment,
            add_attrs=False,
            dim=dim,
            **metric_kwargs,
        )
        # reset inits when probabilistic, otherwise tests fail
        if (
            resample_dim == 'init'
            and metric.probabilistic
            and 'init' in init_skill.coords
        ):
            init_skill['init'] = hind.init.values
        bootstrapped_init_skill.append(init_skill)
        # generate uninitialized ensemble from hist
        uninit_hind = resample_uninit(hind, hist)
        # compute uninit skill
        bootstrapped_uninit_skill.append(
            compute(
                uninit_hind,
                verif,
                alignment=alignment,
                metric=metric,
                comparison=comparison,
                dim=dim,
                add_attrs=False,
                **metric_kwargs,
            )
        )
        # compute persistence skill
        # impossible for probabilistic
        if not metric.probabilistic:
            pers_skill.append(
                reference_compute(
                    smp_hind,
                    verif,
                    metric=metric,
                    alignment=reference_alignment,
                    add_attrs=False,
                    **metric_kwargs,
                )
            )
    bootstrapped_init_skill = xr.concat(
        bootstrapped_init_skill, dim='iteration', **CONCAT_KWARGS
    )
    bootstrapped_uninit_skill = xr.concat(
        bootstrapped_uninit_skill, dim='iteration', **CONCAT_KWARGS
    )
    if pers_skill != []:
        bootstrapped_pers_skill = xr.concat(
            pers_skill, dim='iteration', **CONCAT_KWARGS
        )
    return (
        bootstrapped_init_skill,
        bootstrapped_uninit_skill,
        bootstrapped_pers_skill,
    )


def _get_resample_func(ds):
    """Decide for resample function based on input `ds`.

    Returns:
      callable: `_resample_iterations`: if big and chunked `ds`
                `_resample_iterations_idx`: else (if small and eager `ds`)
    """
    resample_func = (
        _resample_iterations
        if (
            dask.is_dask_collection(ds)
            and len(ds.dims) > 3
            # > 2MB
            and ds.nbytes > 2000000
        )
        else _resample_iterations_idx
    )
    return resample_func


def _maybe_auto_chunk(ds, dims):
    """Auto-chunk on dimension `dims`.

    Args:
        ds (xr.object): input data.
        dims (list of str or str): Dimensions to auto-chunk in.

    Returns:
        xr.object: auto-chunked along `dims`

    """
    if dask.is_dask_collection(ds) and dims is not []:
        if isinstance(dims, str):
            dims = [dims]
        chunks = [d for d in dims if d in ds.dims]
        chunks = {key: 'auto' for key in chunks}
        ds = ds.chunk(chunks)
    return ds


def _chunk_before_resample_iterations_idx(
    ds, iterations, chunking_dims, optimal_blocksize=100000000
):
    """Chunk ds so small that after _resample_iteration_idx chunks have optimal size
    `optimal_blocksize`.

    Args:
        ds (xr.obejct): input data`.
        iterations (int): number of bootstrap iterations in `_resample_iterations_idx`.
        chunking_dims (list of str or str): Dimension(s) to chunking in.
        optimal_blocksize (int): dask blocksize to aim at in bytes.
            Defaults to 100000000.

    Returns:
        xr.object: chunked to have blocksize: optimal_blocksize/iterations.

    """
    if isinstance(chunking_dims, str):
        chunking_dims = [chunking_dims]
    # size of CLIMPRED_DIMS
    climpred_dim_chunksize = 8 * np.product(
        np.array([ds[d].size for d in CLIMPRED_DIMS if d in ds.dims])
    )
    # remaining blocksize for remaining dims considering iteration
    spatial_dim_blocksize = optimal_blocksize / (climpred_dim_chunksize * iterations)
    # size of remaining dims
    chunking_dims_size = np.product(
        np.array([ds[d].size for d in ds.dims if d not in CLIMPRED_DIMS])
    )  # ds.lat.size*ds.lon.size
    # chunks needed to get to optimal blocksize
    chunks_needed = chunking_dims_size / spatial_dim_blocksize
    # get size clon, clat for spatial chunks
    cdim = [1 for i in chunking_dims]
    nchunks = np.product(cdim)
    stepsize = 1
    counter = 0
    while nchunks < chunks_needed:
        for i, d in enumerate(chunking_dims):
            c = cdim[i]
            if c <= ds[d].size:
                c = c + stepsize
                cdim[i] = c
            nchunks = np.product(cdim)
        counter += 1
        if counter == 100:
            break
    # convert number of chunks to chunksize
    chunks = dict()
    for i, d in enumerate(chunking_dims):
        chunksize = ds[d].size // cdim[i]
        if chunksize < 1:
            chunksize = 1
        chunks[d] = chunksize
    ds = ds.chunk(chunks)
    return ds


def bootstrap_compute(
    hind,
    verif,
    hist=None,
    alignment='same_verifs',
    metric='pearson_r',
    comparison='m2e',
    dim='init',
    resample_dim='member',
    sig=95,
    iterations=500,
    pers_sig=None,
    compute=compute_hindcast,
    resample_uninit=bootstrap_uninitialized_ensemble,
    reference_compute=compute_persistence,
    **metric_kwargs,
):
    """Bootstrap compute with replacement.

    Args:
        hind (xr.Dataset): prediction ensemble.
        verif (xr.Dataset): Verification data.
        hist (xr.Dataset): historical/uninitialized simulation.
        metric (str): `metric`. Defaults to 'pearson_r'.
        comparison (str): `comparison`. Defaults to 'm2e'.
        dim (str or list): dimension(s) to apply metric over. default: 'init'.
        resample_dim (str): dimension to resample from. default: 'member'::

            - 'member': select a different set of members from hind
            - 'init': select a different set of initializations from hind

        sig (int): Significance level for uninitialized and
                   initialized skill. Defaults to 95.
        pers_sig (int): Significance level for persistence skill confidence levels.
                        Defaults to sig.
        iterations (int): number of resampling iterations (bootstrap
                         with replacement). Defaults to 500.
        compute (func): function to compute skill.
                        Choose from
                        [:py:func:`climpred.prediction.compute_perfect_model`,
                         :py:func:`climpred.prediction.compute_hindcast`].
        resample_uninit (func): function to create an uninitialized ensemble
                        from a control simulation or uninitialized large
                        ensemble. Choose from:
                        [:py:func:`bootstrap_uninitialized_ensemble`,
                         :py:func:`bootstrap_uninit_pm_ensemble_from_control`].
        reference_compute (func): function to compute a reference forecast skill with.
                        Default: :py:func:`climpred.prediction.compute_persistence`.
        ** metric_kwargs (dict): additional keywords to be passed to metric
            (see the arguments required for a given metric in :ref:`Metrics`).

    Returns:
        results: (xr.Dataset): bootstrapped results for the three different kinds of
                               predictions:

            - `init` for the initialized hindcast `hind` and describes skill due to
             initialization and external forcing
            - `uninit` for the uninitialized historical `hist` and approximates skill
             from external forcing
            - `pers` for the reference forecast computed by `reference_compute`, which
             defaults to `compute_persistence`

        the different results:
            - `skill`: skill values
            - `p`: p value
            - `low_ci` and `high_ci`: high and low ends of confidence intervals based
             on significance threshold `sig`


    Reference:
        * Goddard, L., A. Kumar, A. Solomon, D. Smith, G. Boer, P.
          Gonzalez, V. Kharin, et al. “A Verification Framework for
          Interannual-to-Decadal Predictions Experiments.” Climate
          Dynamics 40, no. 1–2 (January 1, 2013): 245–72.
          https://doi.org/10/f4jjvf.

    See also:
        * climpred.bootstrap.bootstrap_hindcast
        * climpred.bootstrap.bootstrap_perfect_model
    """
    warn_if_chunking_would_increase_performance(hind, crit_size_in_MB=5)
    if pers_sig is None:
        pers_sig = sig

    p = (100 - sig) / 100
    ci_low = p / 2
    ci_high = 1 - p / 2
    p_pers = (100 - pers_sig) / 100
    ci_low_pers = p_pers / 2
    ci_high_pers = 1 - p_pers / 2

    # get metric/comparison function name, not the alias
    metric = METRIC_ALIASES.get(metric, metric)
    comparison = COMPARISON_ALIASES.get(comparison, comparison)

    # get class Metric(metric)
    metric = get_metric_class(metric, ALL_METRICS)
    # get comparison function
    comparison = get_comparison_class(comparison, ALL_COMPARISONS)

    # Perfect Model requires `same_inits` setup
    isHindcast = True if comparison.name in HINDCAST_COMPARISONS else False
    reference_alignment = alignment if isHindcast else 'same_inits'
    chunking_dims = [d for d in hind.dims if d not in CLIMPRED_DIMS]

    if hist is None:  # PM path, use verif = control
        hist = verif

    # slower path for hindcast and resample_dim init
    if resample_dim == 'init' and isHindcast:
        warnings.warn('resample_dim=`init` will be slower than resample_dim=`member`.')
        (
            bootstrapped_init_skill,
            bootstrapped_uninit_skill,
            bootstrapped_pers_skill,
        ) = _bootstrap_hindcast_over_init_dim(
            hind,
            hist,
            verif,
            dim,
            resample_dim,
            iterations,
            metric,
            comparison,
            alignment,
            compute,
            reference_compute,
            resample_uninit,
            reference_alignment,
            **metric_kwargs,
        )
    else:  # faster: first _resample_iterations_idx, then compute skill
        resample_func = _get_resample_func(hind)
        if not isHindcast:
            # create more members than needed in PM to make the uninitialized
            # distribution more robust
            members_to_sample_from = 50
            repeat = members_to_sample_from // hind.member.size + 1
            uninit_hind = xr.concat(
                [resample_uninit(hind, hist) for i in range(repeat)],
                dim='member',
                **CONCAT_KWARGS,
            )
            uninit_hind['member'] = np.arange(1, 1 + uninit_hind.member.size)
            if dask.is_dask_collection(uninit_hind):
                # too minimize tasks: ensure uninit_hind get pre-computed
                # alternativly .chunk({'member':-1})
                uninit_hind = uninit_hind.compute().chunk()
            # resample uninit always over member those and select only hind.member.size
            bootstrapped_uninit = resample_func(
                uninit_hind,
                iterations,
                'member',
                replace=False,
                dim_max=hind['member'].size,
            )
            bootstrapped_uninit['lead'] = hind['lead']
            # effectively only when _resample_iteration_idx which doesnt use dim_max
            bootstrapped_uninit = bootstrapped_uninit.isel(
                member=slice(None, hind.member.size)
            )
            if dask.is_dask_collection(bootstrapped_uninit):
                bootstrapped_uninit = bootstrapped_uninit.chunk({'member': -1})
                bootstrapped_uninit = _maybe_auto_chunk(
                    bootstrapped_uninit, ['iteration'] + chunking_dims
                )
        else:  # hindcast
            uninit_hind = resample_uninit(hind, hist)
            if dask.is_dask_collection(uninit_hind):
                # too minimize tasks: ensure uninit_hind get pre-computed
                # maybe not needed
                uninit_hind = uninit_hind.compute().chunk()
            bootstrapped_uninit = resample_func(uninit_hind, iterations, resample_dim)
            bootstrapped_uninit = bootstrapped_uninit.isel(
                member=slice(None, hind.member.size)
            )
            bootstrapped_uninit['lead'] = hind['lead']
            if dask.is_dask_collection(bootstrapped_uninit):
                bootstrapped_uninit = _maybe_auto_chunk(
                    bootstrapped_uninit.chunk({'lead': 1}),
                    ['iteration'] + chunking_dims,
                )

        bootstrapped_uninit_skill = compute(
            bootstrapped_uninit,
            verif,
            alignment=alignment,
            metric=metric,
            comparison='m2o' if isHindcast else comparison,
            dim=dim,
            add_attrs=False,
            **metric_kwargs,
        )
        # take mean if 'm2o' comparison forced before
        if isHindcast and comparison != __m2o:
            bootstrapped_uninit_skill = bootstrapped_uninit_skill.mean('member')

        bootstrapped_hind = resample_func(hind, iterations, resample_dim)
        if dask.is_dask_collection(bootstrapped_hind):
            bootstrapped_hind = bootstrapped_hind.chunk({'member': -1})

        bootstrapped_init_skill = compute(
            bootstrapped_hind,
            verif,
            metric=metric,
            comparison=comparison,
            alignment=alignment,
            add_attrs=False,
            dim=dim,
            **metric_kwargs,
        )

        if not metric.probabilistic:
            pers_skill = reference_compute(
                hind,
                verif,
                metric=metric,
                alignment=reference_alignment,
                **metric_kwargs,
            )
            # bootstrap pers
            if resample_dim == 'init':
                bootstrapped_pers_skill = reference_compute(
                    bootstrapped_hind,
                    verif,
                    metric=metric,
                    alignment=reference_alignment,
                    **metric_kwargs,
                )
            else:  # member
                bootstrapped_pers_skill = pers_skill.expand_dims('iteration').isel(
                    iteration=[0] * iterations
                )
        else:
            bootstrapped_pers_skill = bootstrapped_init_skill.isnull()

    # calc mean skill without any resampling
    init_skill = compute(
        hind,
        verif,
        metric=metric,
        comparison=comparison,
        alignment=alignment,
        dim=dim,
        **metric_kwargs,
    )
    if 'init' in init_skill:
        init_skill = init_skill.mean('init')

    # uninit skill as mean resampled uninit skill
    uninit_skill = bootstrapped_uninit_skill.mean('iteration')
    if not metric.probabilistic:
        pers_skill = reference_compute(
            hind, verif, metric=metric, alignment=reference_alignment, **metric_kwargs
        )
    else:
        pers_skill = init_skill.isnull()

    # align to prepare for concat
    if set(bootstrapped_pers_skill.coords) != set(bootstrapped_init_skill.coords):
        bootstrapped_init_skill, bootstrapped_pers_skill = xr.broadcast(
            bootstrapped_init_skill, bootstrapped_pers_skill
        )

    # get confidence intervals CI
    init_ci = _distribution_to_ci(bootstrapped_init_skill, ci_low, ci_high)
    uninit_ci = _distribution_to_ci(bootstrapped_uninit_skill, ci_low, ci_high)

    # probabilistic metrics wont have persistence forecast
    # therefore only get CI if persistence was computed
    if 'iteration' in bootstrapped_pers_skill.dims:
        pers_ci = _distribution_to_ci(
            bootstrapped_pers_skill, ci_low_pers, ci_high_pers
        )
    else:
        # otherwise set all persistence outputs to false
        pers_ci = init_ci == -999

    # pvalue whether uninit or pers better than init forecast
    p_uninit_over_init = _pvalue_from_distributions(
        bootstrapped_uninit_skill, bootstrapped_init_skill, metric=metric
    )
    p_pers_over_init = _pvalue_from_distributions(
        bootstrapped_pers_skill, bootstrapped_init_skill, metric=metric
    )

    # wrap results together in one dataarray
    skill = xr.concat(
        [init_skill, uninit_skill, pers_skill], dim='kind', **CONCAT_KWARGS
    )
    skill['kind'] = ['init', 'uninit', 'pers']

    # probability that i beats init
    p = xr.concat([p_uninit_over_init, p_pers_over_init], dim='kind', **CONCAT_KWARGS)
    p['kind'] = ['uninit', 'pers']

    # ci for each skill
    ci = xr.concat([init_ci, uninit_ci, pers_ci], 'kind').rename(
        {'quantile': 'results'}
    )
    ci['kind'] = ['init', 'uninit', 'pers']

    results = xr.concat([skill, p], dim='results', **CONCAT_KWARGS)
    results['results'] = ['skill', 'p']
    if set(results.coords) != set(ci.coords):
        res_drop = [c for c in results.coords if c not in ci.coords]
        ci_drop = [c for c in ci.coords if c not in results.coords]
        results = results.drop_vars(res_drop)
        ci = ci.drop_vars(ci_drop)
    results = xr.concat([results, ci], dim='results', **CONCAT_KWARGS)
    results['results'] = ['skill', 'p', 'low_ci', 'high_ci']
    # Attach climpred compute information to skill
    metadata_dict = {
        'confidence_interval_levels': f'{ci_high}-{ci_low}',
        'bootstrap_iterations': iterations,
        'p': 'probability that uninitialized ensemble performs better than initialized',
        'reference_compute': reference_compute.__name__,
    }
    metadata_dict.update(metric_kwargs)
    results = assign_attrs(
        results,
        hind,
        alignment=alignment,
        metric=metric,
        comparison=comparison,
        dim=dim,
        function_name=inspect.stack()[0][3],  # take function.__name__
        metadata_dict=metadata_dict,
    )
    # Ensure that the lead units get carried along for the calculation. The attribute
    # tends to get dropped along the way due to ``xarray`` functionality.
    results['lead'] = hind['lead']
    if 'units' in hind['lead'].attrs and 'units' not in results['lead'].attrs:
        results['lead'].attrs['units'] = hind['lead'].attrs['units']
    return results


def bootstrap_hindcast(
    hind,
    hist,
    verif,
    alignment='same_verifs',
    metric='pearson_r',
    comparison='e2o',
    dim='init',
    resample_dim='member',
    sig=95,
    iterations=500,
    pers_sig=None,
    reference_compute=compute_persistence,
    **metric_kwargs,
):
    """Bootstrap compute with replacement. Wrapper of
     py:func:`bootstrap_compute` for hindcasts.

    Args:
        hind (xr.Dataset): prediction ensemble.
        verif (xr.Dataset): Verification data.
        hist (xr.Dataset): historical/uninitialized simulation.
        metric (str): `metric`. Defaults to 'pearson_r'.
        comparison (str): `comparison`. Defaults to 'e2o'.
        dim (str): dimension to apply metric over. default: 'init'.
        resample_dim (str or list): dimension to resample from. default: 'member'.

            - 'member': select a different set of members from hind
            - 'init': select a different set of initializations from hind

        sig (int): Significance level for uninitialized and
                   initialized skill. Defaults to 95.
        pers_sig (int): Significance level for persistence skill confidence levels.
                        Defaults to sig.
        iterations (int): number of resampling iterations (bootstrap
                         with replacement). Defaults to 500.
        reference_compute (func): function to compute a reference forecast skill with.
                        Default: :py:func:`climpred.prediction.compute_persistence`.
        ** metric_kwargs (dict): additional keywords to be passed to metric
            (see the arguments required for a given metric in :ref:`Metrics`).

    Returns:
        results: (xr.Dataset): bootstrapped results for the three different kinds of
                               predictions:

            - `init` for the initialized hindcast `hind` and describes skill due to
             initialization and external forcing
            - `uninit` for the uninitialized historical `hist` and approximates skill
             from external forcing
            - `pers` for the reference forecast computed by `reference_compute`, which
             defaults to `compute_persistence`

        the different results:
            - `skill`: skill values
            - `p`: p value
            - `low_ci` and `high_ci`: high and low ends of confidence intervals based
             on significance threshold `sig`

    Reference:
        * Goddard, L., A. Kumar, A. Solomon, D. Smith, G. Boer, P.
          Gonzalez, V. Kharin, et al. “A Verification Framework for
          Interannual-to-Decadal Predictions Experiments.” Climate
          Dynamics 40, no. 1–2 (January 1, 2013): 245–72.
          https://doi.org/10/f4jjvf.

    See also:
        * climpred.bootstrap.bootstrap_compute
        * climpred.prediction.compute_hindcast

    Example:
        >>> hind = climpred.tutorial.load_dataset('CESM-DP-SST')['SST']
        >>> hist = climpred.tutorial.load_dataset('CESM-LE')['SST']
        >>> obs = load_dataset('ERSST')['SST']
        >>> bootstrapped_skill = climpred.bootstrap.bootstrap_hindcast(hind, hist, obs)
        >>> bootstrapped_skill.coords
        Coordinates:
          * lead     (lead) int64 1 2 3 4 5 6 7 8 9 10
          * kind     (kind) object 'init' 'pers' 'uninit'
          * results  (results) <U7 'skill' 'p' 'low_ci' 'high_ci'

    """
    # Check that init is int, cftime, or datetime; convert ints or cftime to datetime.
    hind = convert_time_index(hind, 'init', 'hind[init]')
    hist = convert_time_index(hist, 'time', 'uninitialized[time]')
    verif = convert_time_index(verif, 'time', 'verif[time]')
    # Put this after `convert_time_index` since it assigns 'years' attribute if the
    # `init` dimension is a `float` or `int`.
    has_valid_lead_units(hind)

    if ('same_verif' in alignment) & (resample_dim == 'init'):
        raise KeywordError(
            "Cannot have both alignment='same_verifs' and "
            "resample_dim='init'. Change `resample_dim` to 'member' to keep "
            "common verification alignment or `alignment` to 'same_inits' to "
            'resample over initializations.'
        )

    # Kludge for now. Since we're computing persistence here we need to ensure that
    # all products have a union in their time axis.
    times = np.sort(
        list(set(hind.init.data) & set(hist.time.data) & set(verif.time.data))
    )
    hind = hind.sel(init=times)
    hist = hist.sel(time=times)
    verif = verif.sel(time=times)

    return bootstrap_compute(
        hind,
        verif,
        hist=hist,
        alignment=alignment,
        metric=metric,
        comparison=comparison,
        dim=dim,
        resample_dim=resample_dim,
        sig=sig,
        iterations=iterations,
        pers_sig=pers_sig,
        compute=compute_hindcast,
        resample_uninit=bootstrap_uninitialized_ensemble,
        reference_compute=reference_compute,
        **metric_kwargs,
    )


def bootstrap_perfect_model(
    init_pm,
    control,
    metric='pearson_r',
    comparison='m2e',
<<<<<<< HEAD
    dim=['member', 'init'],
=======
    dim=['init', 'member'],
>>>>>>> d0512ee0
    resample_dim='member',
    sig=95,
    iterations=500,
    pers_sig=None,
    reference_compute=compute_persistence,
    **metric_kwargs,
):
    """Bootstrap compute with replacement. Wrapper of
     py:func:`bootstrap_compute` for perfect-model framework.

    Args:
        hind (xr.Dataset): prediction ensemble.
        verif (xr.Dataset): Verification data.
        hist (xr.Dataset): historical/uninitialized simulation.
        metric (str): `metric`. Defaults to 'pearson_r'.
        comparison (str): `comparison`. Defaults to 'm2e'.
        dim (str): dimension to apply metric over. default: ['init', 'member'].
        resample_dim (str or list): dimension to resample from. default: 'member'.

            - 'member': select a different set of members from hind
            - 'init': select a different set of initializations from hind

        sig (int): Significance level for uninitialized and
                   initialized skill. Defaults to 95.
        pers_sig (int): Significance level for persistence skill confidence levels.
                        Defaults to sig.
        iterations (int): number of resampling iterations (bootstrap
                         with replacement). Defaults to 500.
        reference_compute (func): function to compute a reference forecast skill with.
                        Default: :py:func:`climpred.prediction.compute_persistence`.
        ** metric_kwargs (dict): additional keywords to be passed to metric
            (see the arguments required for a given metric in :ref:`Metrics`).

    Returns:
        results: (xr.Dataset): bootstrapped results for the three different kinds of
                               predictions:

            - `init` for the initialized hindcast `hind` and describes skill due to
             initialization and external forcing
            - `uninit` for the uninitialized historical `hist` and approximates skill
             from external forcing
            - `pers` for the reference forecast computed by `reference_compute`, which
             defaults to `compute_persistence`

        the different results:
            - `skill`: skill values
            - `p`: p value
            - `low_ci` and `high_ci`: high and low ends of confidence intervals based
             on significance threshold `sig`

    Reference:
        * Goddard, L., A. Kumar, A. Solomon, D. Smith, G. Boer, P.
          Gonzalez, V. Kharin, et al. “A Verification Framework for
          Interannual-to-Decadal Predictions Experiments.” Climate
          Dynamics 40, no. 1–2 (January 1, 2013): 245–72.
          https://doi.org/10/f4jjvf.

    See also:
        * climpred.bootstrap.bootstrap_compute
        * climpred.prediction.compute_perfect_model

    Example:
        >>> init = climpred.tutorial.load_dataset('MPI-PM-DP-1D')
        >>> control = climpred.tutorial.load_dataset('MPI-control-1D')
        >>> bootstrapped_s = climpred.bootstrap.bootstrap_perfect_model(init, control)
        >>> bootstrapped_s.coords
        Coordinates:
          * lead     (lead) int64 1 2 3 4 5 6 7 8 9 10
          * kind     (kind) object 'init' 'pers' 'uninit'
          * results  (results) <U7 'skill' 'p' 'low_ci' 'high_ci'
    """

    if dim is None:
        dim = ['init', 'member']
    # Check init & time is int, cftime, or datetime; convert ints or cftime to datetime.
    init_pm = convert_time_index(
        init_pm, 'init', 'init_pm[init]', calendar=PM_CALENDAR_STR
    )
    control = convert_time_index(
        control, 'time', 'control[time]', calendar=PM_CALENDAR_STR
    )
    lead_units_equal_control_time_stride(init_pm, control)
    return bootstrap_compute(
        init_pm,
        control,
        hist=None,
        metric=metric,
        comparison=comparison,
        dim=dim,
        resample_dim=resample_dim,
        sig=sig,
        iterations=iterations,
        pers_sig=pers_sig,
        compute=compute_perfect_model,
        resample_uninit=bootstrap_uninit_pm_ensemble_from_control_cftime,
        reference_compute=reference_compute,
        **metric_kwargs,
    )


def _bootstrap_func(
    func, ds, resample_dim, sig=95, iterations=500, *func_args, **func_kwargs,
):
    """Sig % threshold of function based on iterations resampling with replacement.

    Reference:
    * Mason, S. J., and G. M. Mimmack. “The Use of Bootstrap Confidence
     Intervals for the Correlation Coefficient in Climatology.” Theoretical and
      Applied Climatology 45, no. 4 (December 1, 1992): 229–33.
      https://doi.org/10/b6fnsv.

    Args:
        func (function): function to be bootstrapped.
        ds (xr.object): first input argument of func. `chunk` ds on `dim` other
            than `resample_dim` for potential performance increase when multiple
            CPUs available.
        resample_dim (str): dimension to resample from.
        sig (int,float,list): significance levels to return. Defaults to 95.
        iterations (int): number of resample iterations. Defaults to 500.
        *func_args (type): `*func_args`.
        **func_kwargs (type): `**func_kwargs`.

    Returns:
        sig_level: bootstrapped significance levels with
                   dimensions of init_pm and len(sig) if sig is list
    """
    if not callable(func):
        raise ValueError(f'Please provide func as a function, found {type(func)}')
    warn_if_chunking_would_increase_performance(ds)
    if isinstance(sig, list):
        psig = [i / 100 for i in sig]
    else:
        psig = sig / 100

    resample_func = _get_resample_func(ds)
    bootstraped_ds = resample_func(ds, iterations, dim=resample_dim, replace=False)
    bootstraped_results = func(bootstraped_ds, *func_args, **func_kwargs)
    bootstraped_results = rechunk_to_single_chunk_if_more_than_one_chunk_along_dim(
        bootstraped_results, dim='iteration'
    )
    sig_level = bootstraped_results.quantile(dim='iteration', q=psig, skipna=False)
    return sig_level


def dpp_threshold(control, sig=95, iterations=500, dim='time', **dpp_kwargs):
    """Calc DPP significance levels from re-sampled dataset.

    Reference:
        * Feng, X., T. DelSole, and P. Houser. “Bootstrap Estimated Seasonal
          Potential Predictability of Global Temperature and Precipitation.”
          Geophysical Research Letters 38, no. 7 (2011).
          https://doi.org/10/ft272w.

    See also:
        * climpred.bootstrap._bootstrap_func
        * climpred.stats.dpp
    """
    return _bootstrap_func(
        dpp, control, dim, sig=sig, iterations=iterations, **dpp_kwargs
    )


def varweighted_mean_period_threshold(control, sig=95, iterations=500, time_dim='time'):
    """Calc the variance-weighted mean period significance levels from re-sampled
    dataset.

    See also:
        * climpred.bootstrap._bootstrap_func
        * climpred.stats.varweighted_mean_period
    """
    return _bootstrap_func(
        varweighted_mean_period, control, time_dim, sig=sig, iterations=iterations,
    )<|MERGE_RESOLUTION|>--- conflicted
+++ resolved
@@ -1062,11 +1062,7 @@
     control,
     metric='pearson_r',
     comparison='m2e',
-<<<<<<< HEAD
     dim=['member', 'init'],
-=======
-    dim=['init', 'member'],
->>>>>>> d0512ee0
     resample_dim='member',
     sig=95,
     iterations=500,
