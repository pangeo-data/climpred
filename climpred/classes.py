import numpy as np
import xarray as xr
from IPython.display import display_html
from xarray.core.formatting_html import dataset_repr
from xarray.core.options import OPTIONS as XR_OPTIONS

from .alignment import return_inits_and_verif_dates
from .bias_reduction import mean_bias_reduction
from .bootstrap import (
    bootstrap_hindcast,
    bootstrap_perfect_model,
    bootstrap_uninit_pm_ensemble_from_control_cftime,
)
from .checks import (
    has_dataset,
    has_dims,
    has_valid_lead_units,
    is_xarray,
    match_calendars,
    match_initialized_dims,
    match_initialized_vars,
)
from .constants import CONCAT_KWARGS
from .exceptions import DimensionError, VariableError
from .graphics import plot_ensemble_perfect_model, plot_lead_timeseries_hindcast
from .prediction import (
    _apply_metric_at_given_lead,
    _get_metric_comparison_dim,
    compute_perfect_model,
)
from .reference import compute_persistence
from .smoothing import (
    _reset_temporal_axis,
    smooth_goddard_2013,
    spatial_smoothing_xesmf,
    temporal_smoothing,
)
from .utils import convert_time_index


def _display_metadata(self):
    """
    This is called in the following case:

    ```
    dp = cp.HindcastEnsemble(dple)
    print(dp)
    ```
    """
    SPACE = "    "
    header = f"<climpred.{type(self).__name__}>"
    summary = header + "\nInitialized Ensemble:\n"
    summary += SPACE + str(self._datasets["initialized"].data_vars)[18:].strip() + "\n"
    if isinstance(self, HindcastEnsemble):
        # Prints out verification dataand associated variables if they exist.
        # If not, just write "None".
<<<<<<< HEAD
        summary += 'Verification Data:\n'
        if any(self._datasets['observations']):
            num_obs = len(self._datasets['observations'].data_vars)
            for i in range(1, num_obs + 1):
                summary += (
                    SPACE
                    + str(self._datasets['observations'].data_vars)
                    .split('\n')[i]
                    .strip()
                    + '\n'
                )
        else:
            summary += SPACE + 'None\n'
=======
        if any(self._datasets["observations"]):
            for key in self._datasets["observations"]:
                summary += f"{key}:\n"
                num_obs = len(self._datasets["observations"][key].data_vars)
                for i in range(1, num_obs + 1):
                    summary += (
                        SPACE
                        + str(self._datasets["observations"][key].data_vars)
                        .split("\n")[i]
                        .strip()
                        + "\n"
                    )
        else:
            summary += "Verification Data:\n"
            summary += SPACE + "None\n"
>>>>>>> 93918748
    elif isinstance(self, PerfectModelEnsemble):
        summary += "Control:\n"
        # Prints out control variables if a control is appended. If not,
        # just write "None".
        if any(self._datasets["control"]):
            num_ctrl = len(self._datasets["control"].data_vars)
            for i in range(1, num_ctrl + 1):
                summary += (
                    SPACE
                    + str(self._datasets["control"].data_vars).split("\n")[i].strip()
                    + "\n"
                )
        else:
            summary += SPACE + "None\n"
    if any(self._datasets["uninitialized"]):
        summary += "Uninitialized:\n"
        summary += SPACE + str(self._datasets["uninitialized"].data_vars)[18:].strip()
    else:
        summary += "Uninitialized:\n"
        summary += SPACE + "None"
    return summary


def _display_metadata_html(self):
    header = f"<h4>climpred.{type(self).__name__}</h4>"
    display_html(header, raw=True)
    init_repr_str = dataset_repr(self._datasets["initialized"])
    init_repr_str = init_repr_str.replace("xarray.Dataset", "Initialized Ensemble")
    display_html(init_repr_str, raw=True)

    if isinstance(self, HindcastEnsemble):
<<<<<<< HEAD
        if any(self._datasets['observations']):
            obs_repr_str = dataset_repr(self._datasets['observations'])
            obs_repr_str = obs_repr_str.replace('xarray.Dataset', 'Verification Data')
            display_html(obs_repr_str, raw=True)
=======
        if any(self._datasets["observations"]):
            for key in self._datasets["observations"]:
                obs_repr_str = dataset_repr(self._datasets["observations"][key])
                obs_repr_str = obs_repr_str.replace(
                    "xarray.Dataset", f"Verification Data {key}"
                )
                display_html(obs_repr_str, raw=True)
>>>>>>> 93918748
    elif isinstance(self, PerfectModelEnsemble):
        if any(self._datasets["control"]):
            control_repr_str = dataset_repr(self._datasets["control"])
            control_repr_str = control_repr_str.replace(
                "xarray.Dataset", "Control Simulation"
            )
            display_html(control_repr_str, raw=True)

    if any(self._datasets["uninitialized"]):
        uninit_repr_str = dataset_repr(self._datasets["uninitialized"])
        uninit_repr_str = uninit_repr_str.replace("xarray.Dataset", "Uninitialized")
        display_html(uninit_repr_str, raw=True)
    # better would be to aggregate repr_strs and then all return but this fails
    # TypeError: __repr__ returned non-string (type NoneType)
    # workaround return empty string
    return ""


class PredictionEnsemble:
    """
    The main object. This is the super of both `PerfectModelEnsemble` and
    `HindcastEnsemble`. This cannot be called directly by a user, but
    should house functions that both ensemble types can use.
    """

    @is_xarray(1)
    def __init__(self, xobj):
        if isinstance(xobj, xr.DataArray):
            # makes applying prediction functions easier, etc.
            xobj = xobj.to_dataset()
        has_dims(xobj, ["init", "lead"], "PredictionEnsemble")
        # Check that init is int, cftime, or datetime; convert ints or cftime to
        # datetime.
        xobj = convert_time_index(xobj, "init", "xobj[init]")
        # Put this after `convert_time_index` since it assigns 'years' attribute if the
        # `init` dimension is a `float` or `int`.
        has_valid_lead_units(xobj)
        # Add initialized dictionary and reserve sub-dictionary for an uninitialized
        # run.
        self._datasets = {"initialized": xobj, "uninitialized": {}}
        self.kind = "prediction"
        self._temporally_smoothed = None
        self._is_annual_lead = None

    # when you just print it interactively
    # https://stackoverflow.com/questions/1535327/how-to-print-objects-of-class-using-print
    def __repr__(self):
        if XR_OPTIONS["display_style"] == "html":
            return _display_metadata_html(self)
        else:
            return _display_metadata(self)

    def plot(self, variable=None, ax=None, show_members=False, cmap=None):
        """Plot datasets from PredictionEnsemble.

        Args:
            variable (str or None): `variable` to show. Defaults to first in data_vars.
            ax (plt.axes): Axis to use in plotting. By default, creates a new axis.
            show_members (bool): whether to display all members individually.
                Defaults to False.
            cmap (str): Name of matplotlib-recognized colorbar. Defaults to `jet` for
                `HindcastEnsemble` and `tab10` for `PerfectModelEnsemble`.

        Returns:
            ax: plt.axes

        """
        if self.kind == "hindcast":
            if cmap is None:
                cmap = "jet"
            return plot_lead_timeseries_hindcast(
                self, variable=variable, ax=ax, show_members=show_members, cmap=cmap
            )
        elif self.kind == "perfect":
            if cmap is None:
                cmap = "tab10"
            return plot_ensemble_perfect_model(
                self, variable=variable, ax=ax, show_members=show_members, cmap=cmap
            )

    def _math(self, other, operator):
        """Helper function for __add__, __sub__, __mul__, __truediv__.

        Allows math operations with type:
            - int
            - float
            - np.ndarray
            - xr.DataArray without new dimensions
            - xr.Dataset without new dimensions or variables

        """
        assert isinstance(operator, str)

        def add(a, b):
            return a + b

        def sub(a, b):
            return a - b

        def mul(a, b):
            return a * b

        def div(a, b):
            return a / b

        ALLOWED_TYPES_FOR_MATH_OPERATORS = [
            int,
            float,
            np.ndarray,
            xr.DataArray,
            xr.Dataset,
            type(self),
        ]
        OPERATOR_STR = {
            "add": "+",
            "sub": "-",
            "mul": "*",
            "div": "/",
        }
        error_str = f"Cannot use {type(self)} {OPERATOR_STR[operator]} {type(other)}"

        # catch undefined types for other
        if not isinstance(other, tuple(ALLOWED_TYPES_FOR_MATH_OPERATORS)):
            raise TypeError(
                f"{error_str} because type {type(other)} not supported. "
                f"Please choose from {ALLOWED_TYPES_FOR_MATH_OPERATORS}."
            )
        # catch other dimensions in other
        if isinstance(other, tuple([xr.Dataset, xr.DataArray])):
            if not set(other.dims).issubset(self._datasets["initialized"].dims):
                raise DimensionError(f"{error_str} containing new dimensions.")
        # catch xr.Dataset with different data_vars
        if isinstance(other, xr.Dataset):
            if list(other.data_vars) != list(self._datasets["initialized"].data_vars):
                raise VariableError(
                    f"{error_str} with new `data_vars`. Please use {type(self)} "
                    f"{operator} {type(other)} only with same `data_vars`. Found "
                    f"initialized.data_vars = "
                    f' {list(self._datasets["initialized"].data_vars)} vs. '
                    f"other.data_vars = { list(other.data_vars)}."
                )

        operator = eval(operator)

        if isinstance(other, PredictionEnsemble):
            # Create temporary copy to modify to avoid inplace operation.
            datasets = self._datasets.copy()
            for dataset in datasets:
                other_dataset = other._datasets[dataset]
                # Some pre-allocated entries might be empty, such as 'uninitialized'
                if self._datasets[dataset]:
                    # Loop through observations if there are multiple
                    if dataset == "observations" and isinstance(
                        self._datasets[dataset], dict
                    ):
                        obs_datasets = self._datasets["observations"].copy()
                        for obs_dataset in obs_datasets:
                            other_obs_dataset = other._datasets["observations"][
                                obs_dataset
                            ]
                            obs_datasets.update(
                                {
                                    obs_dataset: operator(
                                        obs_datasets[obs_dataset], other_obs_dataset
                                    )
                                }
                            )
                            datasets.update({"observations": obs_datasets})
                    else:
                        if datasets[dataset]:
                            datasets.update(
                                {dataset: operator(datasets[dataset], other_dataset)}
                            )
            return self._construct_direct(datasets, kind=self.kind)
        else:
            return self._apply_func(operator, other)

    def __add__(self, other):
        return self._math(other, operator="add")

    def __sub__(self, other):
        return self._math(other, operator="sub")

    def __mul__(self, other):
        return self._math(other, operator="mul")

    def __truediv__(self, other):
        return self._math(other, operator="div")

    def __getitem__(self, varlist):
        """Allows subsetting data variable from PredictionEnsemble as from xr.Dataset.

        Args:
            * varlist (list of str, str): list of names or name of data variable(s) to
                subselect
        """
        if isinstance(varlist, str):
            varlist = [varlist]
        if not isinstance(varlist, list):
            raise ValueError(
                "Please subset PredictionEnsemble as you would subset an xr.Dataset "
                "with a list or single string of variable name(s), found "
                f"{type(varlist)}."
            )

        def sel_vars(ds, varlist):
            return ds[varlist]

        return self._apply_func(sel_vars, varlist)

    def __getattr__(self, name):
        """Allows for xarray methods to be applied to our prediction objects.

        Args:
            * name: Function, e.g., .isel() or .sum().
        """

        def wrapper(*args, **kwargs):
            """Applies arbitrary function to all datasets in the PredictionEnsemble
            object.

            Got this from: https://stackoverflow.com/questions/41919499/
            how-to-call-undefined-methods-sequentially-in-python-class
            """

            def _apply_xr_func(v, name, *args, **kwargs):
                """Handles exceptions in our dictionary comprehension.

                In other words, this will skip applying the arbitrary function
                to a sub-dataset if a ValueError is thrown. This specifically
                targets cases where certain datasets don't have the given
                dim that's being called. E.g., ``.isel(lead=0)`` should only
                be applied to the initialized dataset.

                Reference:
                  * https://stackoverflow.com/questions/1528237/
                    how-to-handle-exceptions-in-a-list-comprehensions
                """
                try:
                    return getattr(v, name)(*args, **kwargs)
                # ValueError : Cases such as .sum(dim='time'). This doesn't apply
                #              it to the given dataset if the dimension doesn't exist.
                # KeyError : Cases where a function calls the index of a Dataset. Such
                #            as ds[dim] and the dim doesn't exist as a key.
                # DimensionError: This accounts for our custom error when applying
                # some stats functions.
                except (ValueError, KeyError, DimensionError):
                    return v

            return self._apply_func(_apply_xr_func, name, *args, **kwargs)

        return wrapper

    @classmethod
    def _construct_direct(cls, datasets, kind):
        """Shortcut around __init__ for internal use to avoid inplace
        operations.

        Pulled from xarrray Dataset class.
        https://github.com/pydata/xarray/blob/master/xarray/core/dataset.py
        """
        obj = object.__new__(cls)
        obj._datasets = datasets
        obj.kind = kind
        return obj

    def _apply_func(self, func, *args, **kwargs):
        """Apply a function to all datasets in a `PredictionEnsemble`."""
        # Create temporary copy to modify to avoid inplace operation.
        datasets = self._datasets.copy()

        # More explicit than nested dictionary comprehension.
        for outer_k, outer_v in datasets.items():
            # If initialized, control, uninitialized and just a singular
            # dataset, apply the function directly to it.
            if isinstance(outer_v, xr.Dataset):
                datasets.update({outer_k: func(outer_v, *args, **kwargs)})
            else:
                # If a nested dictionary is encountered (i.e., a set of
                # observations) apply to each individually.
                #
                # Similar to the ``add_observations`` method, this only seems to
                # avoid inplace operations by copying the nested dictionary
                # separately and then updating the main dictionary.
                temporary_dataset = self._datasets[outer_k].copy()
                for inner_k, inner_v in temporary_dataset.items():
                    temporary_dataset.update({inner_k: func(inner_v, *args, **kwargs)})
                datasets.update({outer_k: temporary_dataset})
        # Instantiates new object with the modified datasets.
        return self._construct_direct(datasets, kind=self.kind)

    def get_initialized(self):
        """Returns the xarray dataset for the initialized ensemble."""
        return self._datasets["initialized"]

    def get_uninitialized(self):
        """Returns the xarray dataset for the uninitialized ensemble."""
        return self._datasets["uninitialized"]

    def smooth(self, smooth_kws=None, how="mean", **xesmf_kwargs):
        """Smooth all entries of PredictionEnsemble in the same manner to be
        able to still calculate prediction skill afterwards.

        Args:
            smooth_kws (dict or str): Dictionary to specify the dims to
                smooth compatible with
                :py:func:`~climpred.smoothing.spatial_smoothing_xesmf` or
                :py:func:`~climpred.smoothing.temporal_smoothing`.
                Shortcut for Goddard et al. 2013 recommendations:
                'goddard2013'. Defaults to None.
            how (str): how to smooth temporally. From ['mean','sum']. Defaults to
                'mean'.
            **xesmf_kwargs (args): kwargs passed to
                :py:func:`~climpred.smoothing.spatial_smoothing_xesmf`

        Examples:
            >>> PredictionEnsemble.smooth({'lead': 2, 'lat': 5, 'lon': 4'})
            >>> PredictionEnsemble.smooth('goddard2013')
            >>> PredictionEnsemble.smooth({'lon':1, 'lat':1}, method='patch')
            >>> PredictionEnsemble.smooth({'lead':2}, how='sum')
        """
        if not smooth_kws:
            return self
        # get proper smoothing function based on smooth args
        if isinstance(smooth_kws, str):
            if "goddard" in smooth_kws:
                if self._is_annual_lead:
                    smooth_fct = smooth_goddard_2013
                    tsmooth_kws = {"lead": 4}  # default
                    d_lon_lat_kws = {"lon": 5, "lat": 5}  # default
                else:
                    raise ValueError(
                        "`goddard2013` smoothing only available for annual leads."
                    )
            else:
                raise ValueError(
                    'Please provide from list of available smoothings: \
                     ["goddard2013"]'
                )
        # TODO: actively searches for lot and lat in dims. Maybe this part of the code
        # could be more robust in how it finds these two spatial dimensions regardless
        # of name. Optional work in progress comment.
        elif isinstance(smooth_kws, dict):
            non_time_dims = [
                dim for dim in smooth_kws.keys() if dim not in ["time", "lead"]
            ]
            if len(non_time_dims) > 0:
                non_time_dims = non_time_dims[0]
            # goddard when time_dim and lon/lat given
            if ("lon" in smooth_kws or "lat" in smooth_kws) and (
                "lead" in smooth_kws or "time" in smooth_kws
            ):
                smooth_fct = smooth_goddard_2013
                # separate lon, lat keywords into d_lon_lat_kws
                d_lon_lat_kws = dict()
                tsmooth_kws = dict()
                for c in ["lon", "lat"]:
                    if c in smooth_kws:
                        d_lon_lat_kws[c] = smooth_kws[c]
                    else:
                        tsmooth_kws[c] = smooth_kws[c]
            # else only one smoothing operation
            elif "lon" in smooth_kws or "lat" in smooth_kws:
                smooth_fct = spatial_smoothing_xesmf
                d_lon_lat_kws = smooth_kws
                tsmooth_kws = None
            elif "lead" in smooth_kws or "time" in smooth_kws:
                smooth_fct = temporal_smoothing
                d_lon_lat_kws = None
                tsmooth_kws = smooth_kws
            else:
                raise ValueError(
                    'Please provide kwargs to fulfill functions: \
                     ["spatial_smoothing_xesmf", "temporal_smoothing"].'
                )
        else:
            raise ValueError(
                "Please provide kwargs as dict or str and not", type(smooth_kws)
            )
        self = self.map(
            smooth_fct,
            tsmooth_kws=tsmooth_kws,
            d_lon_lat_kws=d_lon_lat_kws,
            how=how,
            **xesmf_kwargs,
        )
        if smooth_fct == smooth_goddard_2013 or smooth_fct == temporal_smoothing:
            self._temporally_smoothed = tsmooth_kws
        return self


class PerfectModelEnsemble(PredictionEnsemble):
    """An object for "perfect model" climate prediction ensembles.

    `PerfectModelEnsemble` is a sub-class of `PredictionEnsemble`. It tracks
    the control run used to initialize the ensemble for easy computations,
    bootstrapping, etc.

    This object is built on `xarray` and thus requires the input object to
    be an `xarray` Dataset or DataArray.
    """

    def __init__(self, xobj):
        """Create a `PerfectModelEnsemble` object by inputting output from the
        control run in `xarray` format.

        Args:
          xobj (xarray object):
            decadal prediction ensemble output.

        Attributes:
            control: Dictionary of control run associated with the initialized
                     ensemble.
            uninitialized: Dictionary of uninitialized run that is
                           bootstrapped from the initialized run.
        """

        super().__init__(xobj)
        # Reserve sub-dictionary for the control simulation.
        self._datasets.update({"control": {}})
        self.kind = "perfect"

    def _apply_climpred_function(self, func, input_dict=None, **kwargs):
        """Helper function to loop through verification data and apply an arbitrary climpred
        function.

        Args:
            func (function): climpred function to apply to object.
            input_dict (dict): dictionary with the following things:
                * ensemble: initialized or uninitialized ensemble.
                * control: control dictionary from HindcastEnsemble.
                * init (bool): True if the initialized ensemble, False if uninitialized.
        """
        ensemble = input_dict["ensemble"]
        control = input_dict["control"]
        init = input_dict["init"]
        init_vars, ctrl_vars = self._vars_to_drop(init=init)
        ensemble = ensemble.drop_vars(init_vars)
        control = control.drop_vars(ctrl_vars)
        return func(ensemble, control, **kwargs)

    def _vars_to_drop(self, init=True):
        """Returns list of variables to drop when comparing
        initialized/uninitialized to a control.

        This is useful if the two products being compared do not share the same
        variables. I.e., if the control has ['SST'] and the initialized has
        ['SST', 'SALT'], this will return a list with ['SALT'] to be dropped
        from the initialized.

        Args:
          init (bool, default True):
            If `True`, check variables on the initialized.
            If `False`, check variables on the uninitialized.

        Returns:
          Lists of variables to drop from the initialized/uninitialized
          and control Datasets.
        """
        init_str = "initialized" if init else "uninitialized"
        init_vars = list(self._datasets[init_str])
        ctrl_vars = list(self._datasets["control"])
        # Make lists of variables to drop that aren't in common
        # with one another.
        init_vars_to_drop = list(set(init_vars) - set(ctrl_vars))
        ctrl_vars_to_drop = list(set(ctrl_vars) - set(init_vars))
        return init_vars_to_drop, ctrl_vars_to_drop

    @is_xarray(1)
    def add_control(self, xobj):
        """Add the control run that initialized the climate prediction
        ensemble.

        Args:
            xobj (xarray object): Dataset/DataArray of the control run.
        """
        # NOTE: These should all be decorators.
        if isinstance(xobj, xr.DataArray):
            xobj = xobj.to_dataset()
        match_initialized_dims(self._datasets["initialized"], xobj)
        match_initialized_vars(self._datasets["initialized"], xobj)
        # Check that init is int, cftime, or datetime; convert ints or cftime to
        # datetime.
        xobj = convert_time_index(xobj, "time", "xobj[init]")
        # Check that converted/original cftime calendar is the same as the
        # initialized calendar to avoid any alignment errors.
        match_calendars(self._datasets["initialized"], xobj, kind2="control")
        datasets = self._datasets.copy()
        datasets.update({"control": xobj})
        return self._construct_direct(datasets, kind="perfect")

    def generate_uninitialized(self):
        """Generate an uninitialized ensemble by bootstrapping the
        initialized prediction ensemble.

        Returns:
            Bootstrapped (uninitialized) ensemble as a Dataset.
        """
        has_dataset(
            self._datasets["control"], "control", "generate an uninitialized ensemble."
        )

        uninit = bootstrap_uninit_pm_ensemble_from_control_cftime(
            self._datasets["initialized"], self._datasets["control"]
        )
        datasets = self._datasets.copy()
        datasets.update({"uninitialized": uninit})
        return self._construct_direct(datasets, kind="perfect")

    def get_control(self):
        """Returns the control as an xarray dataset."""
        return self._datasets["control"]

    def verify(
        self, metric=None, comparison=None, dim=None, reference=None, **metric_kwargs,
    ):
        """Verify initialized predictions against a configuration of other ensemble members.

        .. note::
            The configuration of the other ensemble members is based off of the
            ``comparison`` keyword argument.

        Args:
            metric (str, :py:class:`~climpred.metrics.Metric`): Metric to apply in the
                comparison. See `metrics </metrics.html>`_.
            comparison (str, :py:class:`~climpred.comparisons.Comparison`): How to
                compare the initialized prediction ensemble with itself, see
                `comparisons </comparisons.html>`_.
            dim (str, list of str): Dimension(s) over which to apply ``metric``.
                ``dim`` is passed on to xskillscore.{metric} and includes xskillscore's
                ``member_dim``. ``dim`` should contain ``member`` when ``comparison``
                is probabilistic but should not contain ``member`` when
                ``comparison=e2c``. Defaults to ``None`` meaning that all dimensions
                other than ``lead`` are reduced.
            reference (str, list of str): Type of reference forecasts with which to
                verify. One or more of ['persistence', 'historical', 'uninitialized'].
            **metric_kwargs (optional): Arguments passed to ``metric``.

        Returns:
            Dataset of comparison results with ``skill`` dimension for verification
            results for the initialized ensemble (``init``) and any reference forecasts
            verified.
        """
        has_dataset(self._datasets["control"], "control", "compute a metric")
        input_dict = {
            "ensemble": self._datasets["initialized"],
            "control": self._datasets["control"],
            "init": True,
        }
        init_skill = self._apply_climpred_function(
            compute_perfect_model,
            input_dict=input_dict,
            metric=metric,
            comparison=comparison,
            dim=dim,
            **metric_kwargs,
        )
        if self._temporally_smoothed:
            init_skill = _reset_temporal_axis(
                init_skill, self._temporally_smoothed, dim="lead"
            )
        if isinstance(reference, str):
            reference = [reference]
        elif reference is None:
            return init_skill
        skill_labels = ["init"]
        if "historical" in reference:
            uninit_skill = self.compute_uninitialized(
                metric=metric, comparison=comparison, **metric_kwargs
            )
            skill_labels.append("historical")
        elif "uninitialized" in reference:
            uninit_skill = self.compute_uninitialized(
                metric=metric, comparison=comparison, **metric_kwargs
            )
            skill_labels.append("uninitialized")
        else:
            uninit_skill = None
        if "persistence" in reference:
            persistence_skill = self.compute_persistence(metric=metric)
            skill_labels.append("persistence")
        else:
            persistence_skill = None
        all_skills = xr.concat(
            [s for s in [init_skill, uninit_skill, persistence_skill] if s is not None],
            dim="skill",
        )
        all_skills["skill"] = skill_labels
        return all_skills.squeeze()

    def compute_uninitialized(
        self, metric=None, comparison=None, dim=None, **metric_kwargs
    ):
        """Verify the bootstrapped uninitialized run against itself.

        .. note::
            The configuration of the other ensemble members is based off of the
            ``comparison`` keyword argument.

        Args:
            metric (str, :py:class:`~climpred.metrics.Metric`): Metric to apply in the
                comparison. See `metrics </metrics.html>`_.
            comparison (str, :py:class:`~climpred.comparisons.Comparison`): How to
                compare the uninitialized against itself, see
                `comparisons </comparisons.html>`_.
            dim (str, list of str): Dimension(s) over which to apply metric.
                ``dim`` is passed on to xskillscore.{metric} and includes xskillscore's
                ``member_dim``. ``dim`` should contain ``member`` when ``comparison``
                is probabilistic but should not contain ``member`` when
                ``comparison=e2c``. Defaults to ``None``, meaning that all dimensions
                other than ``lead`` are reduced.
            **metric_kwargs (optional): Arguments passed to ``metric``.

        Returns:
            Result of the comparison as a Dataset.
        """
        has_dataset(
            self._datasets["uninitialized"],
            "uninitialized",
            "compute an uninitialized metric",
        )
        input_dict = {
            "ensemble": self._datasets["uninitialized"],
            "control": self._datasets["control"],
            "init": False,
        }
        res = self._apply_climpred_function(
            compute_perfect_model,
            input_dict=input_dict,
            metric=metric,
            comparison=comparison,
            dim=dim,
            **metric_kwargs,
        )
        if self._temporally_smoothed:
            res = _reset_temporal_axis(res, self._temporally_smoothed, dim="lead")
        return res

    def compute_persistence(self, metric=None):
        """Verify a simple persistence forecast of the control run against itself.

        Args:
            metric (str, :py:class:`~climpred.metrics.Metric`): Metric to use when
            verifying skill of the persistence forecast. See `metrics </metrics.html>`_.

        Returns:
            Dataset of persistence forecast results.

        Reference:
            * Chapter 8 (Short-Term Climate Prediction) in
              Van den Dool, Huug. Empirical methods in short-term climate
              prediction. Oxford University Press, 2007.
        """
        has_dataset(
            self._datasets["control"], "control", "compute a persistence forecast"
        )
        input_dict = {
            "ensemble": self._datasets["initialized"],
            "control": self._datasets["control"],
            "init": True,
        }
        res = self._apply_climpred_function(
            compute_persistence,
            input_dict=input_dict,
            metric=metric,
            alignment="same_inits",
        )
        if self._temporally_smoothed:
            res = _reset_temporal_axis(res, self._temporally_smoothed, dim="lead")
        return res

    def bootstrap(
        self,
        metric=None,
        comparison=None,
        dim=None,
        iterations=None,
        sig=95,
        pers_sig=None,
        **metric_kwargs,
    ):
        """Bootstrap with replacement according to Goddard et al. 2013.

        Args:
            metric (str, :py:class:`~climpred.metrics.Metric`): Metric to verify
                bootstrapped skill, see `metrics </metrics.html>`_.
            comparison (str, :py:class:`~climpred.comparisons.Comparison`): Comparison
                passed to verify, see `comparisons </comparisons.html>`_.
            dim (str, list of str): Dimension(s) over which to apply metric.
                ``dim`` is passed on to xskillscore.{metric} and includes xskillscore's
                ``member_dim``. ``dim`` should contain ``member`` when ``comparison``
                is probabilistic but should not contain ``member`` when
                ``comparison=e2c``. Defaults to ``None`` meaning that all dimensions
                other than ``lead`` are reduced.
            iterations (int): Number of resampling iterations for bootstrapping with
                replacement. Recommended >= 500.
            sig (int, default 95): Significance level in percent for deciding whether
                uninitialized and persistence beat initialized skill.
            pers_sig (int): If not ``None``, the separate significance level for
                persistence. Defaults to ``None``, or the same significance as ``sig``.
            **metric_kwargs (optional): arguments passed to ``metric``.

        Returns:
            xr.Datasets: with dimensions ``result`` (holding ``skill``, ``p``,
            ``low_ci`` and ``high_ci``) and ``kind`` (holding ``init``, ``pers`` and
            ``uninit``):
                * result='skill', kind='init':
                    mean initialized skill
                * result='high_ci', kind='init':
                    high confidence interval boundary for initialized skill
                * result='p', kind='uninit':
                    p value of the hypothesis that the
                    difference of skill between the initialized and
                    uninitialized simulations is smaller or equal to zero
                    based on bootstrapping with replacement.
                * result='p', kind='pers':
                    p value of the hypothesis that the
                    difference of skill between the initialized and persistence
                    simulations is smaller or equal to zero based on
                    bootstrapping with replacement.

        Reference:
            * Goddard, L., A. Kumar, A. Solomon, D. Smith, G. Boer, P.
              Gonzalez, V. Kharin, et al. “A Verification Framework for
              Interannual-to-Decadal Predictions Experiments.” Climate
              Dynamics 40, no. 1–2 (January 1, 2013): 245–72.
              https://doi.org/10/f4jjvf.

        """
        if iterations is None:
            raise ValueError("Designate number of bootstrapping `iterations`.")
        has_dataset(self._datasets["control"], "control", "iteration")
        input_dict = {
            "ensemble": self._datasets["initialized"],
            "control": self._datasets["control"],
            "init": True,
        }
        return self._apply_climpred_function(
            bootstrap_perfect_model,
            input_dict=input_dict,
            metric=metric,
            comparison=comparison,
            dim=dim,
            sig=sig,
            iterations=iterations,
            pers_sig=pers_sig,
            **metric_kwargs,
        )


class HindcastEnsemble(PredictionEnsemble):
    """An object for climate prediction ensembles initialized by a data-like
    product.

    `HindcastEnsemble` is a sub-class of `PredictionEnsemble`. It tracks a single
    verification dataset associated with the hindcast ensemble for easy computation
    across multiple variables.

    This object is built on `xarray` and thus requires the input object to
    be an `xarray` Dataset or DataArray.
    """

    def __init__(self, xobj):
        """Create a `HindcastEnsemble` object by inputting output from a
        prediction ensemble in `xarray` format.

        Args:
          xobj (xarray object):
            decadal prediction ensemble output.

        Attributes:
          observations: Dictionary of verification data to associate with the decadal
              prediction ensemble.
          uninitialized: Dictionary of companion (or bootstrapped)
              uninitialized ensemble run.
        """
        super().__init__(xobj)
        self._datasets.update({"observations": {}})
        self.kind = "hindcast"

    def _apply_climpred_function(self, func, init, **kwargs):
        """Helper function to loop through verification data and apply an arbitrary
        climpred function.

        Args:
            func (function): climpred function to apply to object.
            init (bool): Whether or not it's the initialized ensemble.
        """
<<<<<<< HEAD
        hind = self._datasets['initialized']
        verif = self._datasets['observations']
        drop_init, drop_obs = self._vars_to_drop(init=init)
        return func(hind.drop_vars(drop_init), verif.drop_vars(drop_obs), **kwargs)
=======
        hind = self._datasets["initialized"]
        verif = self._datasets["observations"]
        name = input_dict["name"]
        init = input_dict["init"]

        # Apply only to specific observations.
        if name is not None:
            drop_init, drop_obs = self._vars_to_drop(name, init=init)
            hind = hind.drop_vars(drop_init)
            verif = verif[name].drop_vars(drop_obs)
            return func(hind, verif, **kwargs)
        else:
            # If only one observational product, just apply to that one.
            if len(verif) == 1:
                name = list(verif.keys())[0]
                drop_init, drop_obs = self._vars_to_drop(name, init=init)
                return func(hind, verif[name], **kwargs)
            # Loop through verif, apply function, and store in dictionary.
            # TODO: Parallelize this process.
            else:
                result = {}
                for name in verif.keys():
                    drop_init, drop_obs = self._vars_to_drop(name, init=init)
                    result[name] = func(hind, verif[name], **kwargs)
                return result
>>>>>>> 93918748

    def _vars_to_drop(self, init=True):
        """Returns list of variables to drop when comparing
        initialized/uninitialized to observations.

        This is useful if the two products being compared do not share the same
        variables. I.e., if the observations have ['SST'] and the initialized has
        ['SST', 'SALT'], this will return a list with ['SALT'] to be dropped
        from the initialized.

        Args:
          init (bool, default True):
            If ``True``, check variables on the initialized.
            If ``False``, check variables on the uninitialized.

        Returns:
          Lists of variables to drop from the initialized/uninitialized
          and observational Datasets.
        """
        if init:
            init_vars = [var for var in self._datasets["initialized"].data_vars]
        else:
<<<<<<< HEAD
            init_vars = [var for var in self._datasets['uninitialized'].data_vars]
        obs_vars = [var for var in self._datasets['observations'].data_vars]
=======
            init_vars = [var for var in self._datasets["uninitialized"].data_vars]
        obs_vars = [var for var in self._datasets["observations"][name].data_vars]
>>>>>>> 93918748
        # Make lists of variables to drop that aren't in common
        # with one another.
        init_vars_to_drop = list(set(init_vars) - set(obs_vars))
        obs_vars_to_drop = list(set(obs_vars) - set(init_vars))
        return init_vars_to_drop, obs_vars_to_drop

    @is_xarray(1)
    def add_observations(self, xobj):
        """Add verification data against which to verify the initialized ensemble.

        Args:
            xobj (xarray object): Dataset/DataArray to append to the
                ``HindcastEnsemble`` object.
        """
        if isinstance(xobj, xr.DataArray):
            xobj = xobj.to_dataset()
        match_initialized_dims(self._datasets["initialized"], xobj)
        match_initialized_vars(self._datasets["initialized"], xobj)
        # Check that time is int, cftime, or datetime; convert ints or cftime to
        # datetime.
        xobj = convert_time_index(xobj, "time", "xobj[init]")
        # Check that converted/original cftime calendar is the same as the
        # initialized calendar to avoid any alignment errors.
<<<<<<< HEAD
        match_calendars(self._datasets['initialized'], xobj)
        datasets = self._datasets.copy()
        datasets.update({'observations': xobj})
        return self._construct_direct(datasets, kind='hindcast')
=======
        match_calendars(self._datasets["initialized"], xobj)
        # For some reason, I could only get the non-inplace method to work
        # by updating the nested dictionaries separately.
        datasets_obs = self._datasets["observations"].copy()
        datasets = self._datasets.copy()
        datasets_obs.update({name: xobj})
        datasets.update({"observations": datasets_obs})
        return self._construct_direct(datasets, kind="hindcast")
>>>>>>> 93918748

    @is_xarray(1)
    def add_uninitialized(self, xobj):
        """Add a companion uninitialized ensemble for comparison to verification data.

        Args:
            xobj (xarray object): Dataset/DataArray of the uninitialzed
                                  ensemble.
        """
        if isinstance(xobj, xr.DataArray):
            xobj = xobj.to_dataset()
        match_initialized_dims(self._datasets["initialized"], xobj, uninitialized=True)
        match_initialized_vars(self._datasets["initialized"], xobj)
        # Check that init is int, cftime, or datetime; convert ints or cftime to
        # datetime.
        xobj = convert_time_index(xobj, "time", "xobj[init]")
        # Check that converted/original cftime calendar is the same as the
        # initialized calendar to avoid any alignment errors.
        match_calendars(self._datasets["initialized"], xobj, kind2="uninitialized")
        datasets = self._datasets.copy()
        datasets.update({"uninitialized": xobj})
        return self._construct_direct(datasets, kind="hindcast")

    def get_observations(self):
        """Returns xarray Datasets of the observations/verification data.

        Returns:
            ``xarray`` Dataset of observations.
        """
<<<<<<< HEAD
        return self._datasets['observations']
=======
        if name is None:
            if len(self._datasets["observations"]) == 1:
                key = list(self._datasets["observations"].keys())[0]
                return self._datasets["observations"][key]
            else:
                return self._datasets["observations"]
        else:
            return self._datasets["observations"][name]
>>>>>>> 93918748

    def verify(
        self,
        reference=None,
        metric=None,
        comparison=None,
        dim=None,
        alignment=None,
        **metric_kwargs,
    ):
        """Verifies the initialized ensemble against observations.

        .. note::
            This will automatically verify against all shared variables
            between the initialized ensemble and observations/verification data.

        Args:
            reference (str): Type of reference forecasts to also verify against the
                observations. Choose one or more of ['historical', 'persistence'].
                Defaults to None.
            metric (str, :py:class:`~climpred.metrics.Metric`): Metric to apply for
                verification. see `metrics </metrics.html>`_.
            comparison (str, :py:class:`~climpred.comparisons.Comparison`): How to
                compare to the observations/verification data. See
                `comparisons </comparisons.html>`_.
            dim (str, list of str): Dimension(s) to apply metric over. ``dim`` is passed
                on to xskillscore.{metric} and includes xskillscore's ``member_dim``.
                ``dim`` should contain ``member`` when ``comparison`` is probabilistic
                but should not contain ``member`` when ``comparison=e2o``. Defaults to
                ``None`` meaning that all dimensions other than ``lead`` are reduced.
            alignment (str): which inits or verification times should be aligned?

                - 'maximize': maximize the degrees of freedom by slicing ``hind`` and
                  ``verif`` to a common time frame at each lead.

                - 'same_inits': slice to a common init frame prior to computing
                  metric. This philosophy follows the thought that each lead should be
                  based on the same set of initializations.

                - 'same_verif': slice to a common/consistent verification time frame
                  prior to computing metric. This philosophy follows the thought that
                  each lead should be based on the same set of verification dates.

            **metric_kwargs (optional): arguments passed to ``metric``.

        Returns:
            Dataset of comparison results.
        """
        # Have to do checks here since this doesn't call `compute_hindcast` directly.
        # Will be refactored when `climpred` migrates to inheritance-based.
        if dim is None:
            viable_dims = dict(self._datasets["initialized"].dims)
            viable_dims = list(viable_dims.keys())
            if "lead" in viable_dims:
                viable_dims.remove("lead")
            raise ValueError(
                "Designate a dimension to reduce over when applying the "
                f"metric. Got {dim}. Choose one or more of {viable_dims}"
            )
        if ("member" in dim) and comparison not in ["m2o", "m2r"]:
            raise ValueError(
                "Comparison must equal 'm2o' with dim='member'. "
                f"Got comparison {comparison}."
            )
        if isinstance(reference, str):
            reference = [reference]
        elif reference is None:
            reference = []

        def _verify(
            hind,
            verif,
            hist,
            reference,
            metric,
            comparison,
            alignment,
            dim,
            **metric_kwargs,
        ):
            """Interior verify func to be passed to apply func."""
            metric, comparison, dim = _get_metric_comparison_dim(
                hind, metric, comparison, dim, kind=self.kind
            )
            forecast, verif = comparison.function(hind, verif, metric=metric)
            forecast = forecast.rename({"init": "time"})
            inits, verif_dates = return_inits_and_verif_dates(
                forecast, verif, alignment, reference=reference, hist=hist,
            )
            metric_over_leads = [
                _apply_metric_at_given_lead(
                    verif,
                    verif_dates,
                    lead,
                    hind=forecast,
                    hist=hist,
                    inits=inits,
                    # Ensure apply metric function returns skill and not reference
                    # results.
                    reference=None,
                    metric=metric,
                    comparison=comparison,
                    dim=dim,
                    **metric_kwargs,
                )
                for lead in forecast["lead"].data
            ]
            result = xr.concat(metric_over_leads, dim="lead", **CONCAT_KWARGS)
            result["lead"] = forecast["lead"]

            if reference is not None:
                if "member" in verif.dims:  # if broadcasted before
                    verif = verif.isel(member=0)
                for r in reference:
                    metric_over_leads = [
                        _apply_metric_at_given_lead(
                            verif,
                            verif_dates,
                            lead,
                            hind=forecast,
                            hist=hist,
                            inits=inits,
                            reference=r,
                            metric=metric,
                            comparison=comparison,
                            dim=dim,
                            **metric_kwargs,
                        )
                        for lead in forecast["lead"].data
                    ]
                    ref = xr.concat(metric_over_leads, dim="lead", **CONCAT_KWARGS)
                    ref["lead"] = forecast["lead"]
                    result = xr.concat([result, ref], dim="skill", **CONCAT_KWARGS)
            # rename back to 'init'
            if "time" in result.dims:
                result = result.rename({"time": "init"})
            # Add dimension/coordinate for different references.
            result = result.assign_coords(skill=["init"] + reference)
            return result

        has_dataset(
            self._datasets["observations"], "observational", "verify a forecast"
        )
        if "historical" in reference or "uninitialized" in reference:
            has_dataset(
                self._datasets["uninitialized"],
                "uninitialized",
                "compute an uninitialized reference forecast",
            )
            hist = self._datasets["uninitialized"]
        else:
            hist = None

<<<<<<< HEAD
=======
        # TODO: Get rid of this somehow. Might use attributes.
        input_dict = {
            "name": name,
            "init": True,
        }
>>>>>>> 93918748
        res = self._apply_climpred_function(
            _verify,
            init=True,
            metric=metric,
            comparison=comparison,
            alignment=alignment,
            dim=dim,
            hist=hist,
            reference=reference,
            **metric_kwargs,
        )
        if self._temporally_smoothed:
            if isinstance(res, dict) and not isinstance(res, xr.Dataset):
                for res_key, res_item in res.items():
                    res[res_key] = _reset_temporal_axis(
                        res_item, self._temporally_smoothed, dim="lead"
                    )
            else:
                res = _reset_temporal_axis(res, self._temporally_smoothed, dim="lead")
        return res

    def bootstrap(
        self,
        metric=None,
        comparison=None,
        dim=None,
        alignment=None,
        iterations=None,
        sig=95,
        resample_dim="member",
        pers_sig=None,
        **metric_kwargs,
    ):
        """Bootstrap with replacement according to Goddard et al. 2013.

        Args:
            metric (str, :py:class:`~climpred.metrics.Metric`): Metric to apply for
                verification, see `metrics <metrics.html>`_.
            comparison (str, :py:class:`~climpred.comparisons.Comparison`): How to
                compare to the observations/verification data, see
                `comparisons </comparisons.html>`_.
            dim (str, list of str): dimension(s) to apply metric over. ``dim`` is passed
                on to xskillscore.{metric} and includes xskillscore's ``member_dim``.
                ``dim`` should contain ``member`` when ``comparison`` is probabilistic
                but should not contain ``member`` when ``comparison='e2o'``. Defaults to
                ``None`` meaning that all dimensions other than ``lead`` are reduced.
            alignment (str): which inits or verification times should be aligned?

                - 'maximize': maximize the degrees of freedom by slicing ``init`` and
                  ``verif`` to a common time frame at each lead.

                - 'same_inits': slice to a common init frame prior to computing
                  metric. This philosophy follows the thought that each lead should be
                  based on the same set of initializations.

                - 'same_verif': slice to a common/consistent verification time frame
                  prior to computing metric. This philosophy follows the thought that
                  each lead should be based on the same set of verification dates.

            iterations (int): Number of resampling iterations for bootstrapping with
                replacement. Recommended >= 500.
            sig (int, default 95): Significance level in percent for deciding whether
                uninitialized and persistence beat initialized skill.
            resample_dim (str or list): dimension to resample from. default: 'member'.

                - 'member': select a different set of members from hind
                - 'init': select a different set of initializations from hind

            pers_sig (int, default None):
                If not None, the separate significance level for persistence.
            **metric_kwargs (optional): arguments passed to ``metric``.

        Returns:
            xr.Datasets: with dimensions ``result`` (holding ``skill``, ``p``,
            ``low_ci`` and ``high_ci``) and ``kind`` (holding ``init``, ``pers`` and
            ``uninit``):
                * result='skill', kind='init':
                    mean initialized skill
                * result='high_ci', kind='init':
                    high confidence interval boundary for initialized skill
                * result='p', kind='uninit':
                    p value of the hypothesis that the
                    difference of skill between the initialized and
                    uninitialized simulations is smaller or equal to zero
                    based on bootstrapping with replacement.
                * result='p', kind='pers':
                    p value of the hypothesis that the
                    difference of skill between the initialized and persistence
                    simulations is smaller or equal to zero based on
                    bootstrapping with replacement.
        """
        if iterations is None:
            raise ValueError("Designate number of bootstrapping `iterations`.")
        # TODO: replace with more computationally efficient classes implementation
        return bootstrap_hindcast(
            self.get_initialized(),
            self.get_uninitialized(),
            self.get_observations(),
            metric=metric,
            comparison=comparison,
            dim=dim,
            alignment=alignment,
            resample_dim=resample_dim,
            sig=sig,
            iterations=iterations,
            pers_sig=pers_sig,
        )

    def reduce_bias(self, alignment, how="mean", cross_validate=True, **metric_kwargs):
        """Calc and remove bias from :py:class:`~climpred.classes.HindcastEnsemble`.

        Args:
            alignment (str): which inits or verification times should be aligned?

                - 'maximize': maximize the degrees of freedom by slicing ``hind`` and
                  ``verif`` to a common time frame at each lead.

                - 'same_inits': slice to a common init frame prior to computing
                  metric. This philosophy follows the thought that each lead should be
                  based on the same set of initializations.

                - 'same_verif': slice to a common/consistent verification time frame
                  prior to computing metric. This philosophy follows the thought that
                  each lead should be based on the same set of verification dates.

            how (str or list of str): what kind of bias reduction to perform. Select
                from ['mean']. Defaults to 'mean'.
            cross_validate (bool): Use properly defined mean bias reduction function.
                This excludes the given initialization from the bias calculation.
                With False, include the given initialization in the calculation, which
                is much faster and but yields similar skill with a large N of
                initializations. Defaults to True.
            metric_kwargs (dict): kwargs to be passed to bias.

        Returns:
            HindcastEnsemble: bias removed HindcastEnsemble.

        """
        if isinstance(how, str):
            how = [how]
        for h in how:
            if h == "mean":
                func = mean_bias_reduction
            else:
                raise NotImplementedError(f"{h}_bias_reduction is not implemented.")

            self = func(
                self,
                alignment=alignment,
                cross_validate=cross_validate,
                **metric_kwargs,
            )
        return self<|MERGE_RESOLUTION|>--- conflicted
+++ resolved
@@ -54,7 +54,6 @@
     if isinstance(self, HindcastEnsemble):
         # Prints out verification dataand associated variables if they exist.
         # If not, just write "None".
-<<<<<<< HEAD
         summary += 'Verification Data:\n'
         if any(self._datasets['observations']):
             num_obs = len(self._datasets['observations'].data_vars)
@@ -68,23 +67,6 @@
                 )
         else:
             summary += SPACE + 'None\n'
-=======
-        if any(self._datasets["observations"]):
-            for key in self._datasets["observations"]:
-                summary += f"{key}:\n"
-                num_obs = len(self._datasets["observations"][key].data_vars)
-                for i in range(1, num_obs + 1):
-                    summary += (
-                        SPACE
-                        + str(self._datasets["observations"][key].data_vars)
-                        .split("\n")[i]
-                        .strip()
-                        + "\n"
-                    )
-        else:
-            summary += "Verification Data:\n"
-            summary += SPACE + "None\n"
->>>>>>> 93918748
     elif isinstance(self, PerfectModelEnsemble):
         summary += "Control:\n"
         # Prints out control variables if a control is appended. If not,
@@ -116,20 +98,10 @@
     display_html(init_repr_str, raw=True)
 
     if isinstance(self, HindcastEnsemble):
-<<<<<<< HEAD
         if any(self._datasets['observations']):
             obs_repr_str = dataset_repr(self._datasets['observations'])
             obs_repr_str = obs_repr_str.replace('xarray.Dataset', 'Verification Data')
             display_html(obs_repr_str, raw=True)
-=======
-        if any(self._datasets["observations"]):
-            for key in self._datasets["observations"]:
-                obs_repr_str = dataset_repr(self._datasets["observations"][key])
-                obs_repr_str = obs_repr_str.replace(
-                    "xarray.Dataset", f"Verification Data {key}"
-                )
-                display_html(obs_repr_str, raw=True)
->>>>>>> 93918748
     elif isinstance(self, PerfectModelEnsemble):
         if any(self._datasets["control"]):
             control_repr_str = dataset_repr(self._datasets["control"])
@@ -918,38 +890,10 @@
             func (function): climpred function to apply to object.
             init (bool): Whether or not it's the initialized ensemble.
         """
-<<<<<<< HEAD
         hind = self._datasets['initialized']
         verif = self._datasets['observations']
         drop_init, drop_obs = self._vars_to_drop(init=init)
         return func(hind.drop_vars(drop_init), verif.drop_vars(drop_obs), **kwargs)
-=======
-        hind = self._datasets["initialized"]
-        verif = self._datasets["observations"]
-        name = input_dict["name"]
-        init = input_dict["init"]
-
-        # Apply only to specific observations.
-        if name is not None:
-            drop_init, drop_obs = self._vars_to_drop(name, init=init)
-            hind = hind.drop_vars(drop_init)
-            verif = verif[name].drop_vars(drop_obs)
-            return func(hind, verif, **kwargs)
-        else:
-            # If only one observational product, just apply to that one.
-            if len(verif) == 1:
-                name = list(verif.keys())[0]
-                drop_init, drop_obs = self._vars_to_drop(name, init=init)
-                return func(hind, verif[name], **kwargs)
-            # Loop through verif, apply function, and store in dictionary.
-            # TODO: Parallelize this process.
-            else:
-                result = {}
-                for name in verif.keys():
-                    drop_init, drop_obs = self._vars_to_drop(name, init=init)
-                    result[name] = func(hind, verif[name], **kwargs)
-                return result
->>>>>>> 93918748
 
     def _vars_to_drop(self, init=True):
         """Returns list of variables to drop when comparing
@@ -972,13 +916,8 @@
         if init:
             init_vars = [var for var in self._datasets["initialized"].data_vars]
         else:
-<<<<<<< HEAD
             init_vars = [var for var in self._datasets['uninitialized'].data_vars]
         obs_vars = [var for var in self._datasets['observations'].data_vars]
-=======
-            init_vars = [var for var in self._datasets["uninitialized"].data_vars]
-        obs_vars = [var for var in self._datasets["observations"][name].data_vars]
->>>>>>> 93918748
         # Make lists of variables to drop that aren't in common
         # with one another.
         init_vars_to_drop = list(set(init_vars) - set(obs_vars))
@@ -1002,21 +941,10 @@
         xobj = convert_time_index(xobj, "time", "xobj[init]")
         # Check that converted/original cftime calendar is the same as the
         # initialized calendar to avoid any alignment errors.
-<<<<<<< HEAD
         match_calendars(self._datasets['initialized'], xobj)
         datasets = self._datasets.copy()
         datasets.update({'observations': xobj})
         return self._construct_direct(datasets, kind='hindcast')
-=======
-        match_calendars(self._datasets["initialized"], xobj)
-        # For some reason, I could only get the non-inplace method to work
-        # by updating the nested dictionaries separately.
-        datasets_obs = self._datasets["observations"].copy()
-        datasets = self._datasets.copy()
-        datasets_obs.update({name: xobj})
-        datasets.update({"observations": datasets_obs})
-        return self._construct_direct(datasets, kind="hindcast")
->>>>>>> 93918748
 
     @is_xarray(1)
     def add_uninitialized(self, xobj):
@@ -1046,18 +974,7 @@
         Returns:
             ``xarray`` Dataset of observations.
         """
-<<<<<<< HEAD
         return self._datasets['observations']
-=======
-        if name is None:
-            if len(self._datasets["observations"]) == 1:
-                key = list(self._datasets["observations"].keys())[0]
-                return self._datasets["observations"][key]
-            else:
-                return self._datasets["observations"]
-        else:
-            return self._datasets["observations"][name]
->>>>>>> 93918748
 
     def verify(
         self,
@@ -1211,14 +1128,6 @@
         else:
             hist = None
 
-<<<<<<< HEAD
-=======
-        # TODO: Get rid of this somehow. Might use attributes.
-        input_dict = {
-            "name": name,
-            "init": True,
-        }
->>>>>>> 93918748
         res = self._apply_climpred_function(
             _verify,
             init=True,
