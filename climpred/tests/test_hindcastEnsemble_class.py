--- conflicted
+++ resolved
@@ -203,8 +203,11 @@
 
 def test_bootstrap(hindcast_hist_obs_1d):
     hindcast_hist_obs_1d.bootstrap(
-<<<<<<< HEAD
-        metric='acc', comparison='e2o', alignment='same_verifs', dim='init'
+        metric='acc',
+        comparison='e2o',
+        alignment='same_verifs',
+        dim='init',
+        iterations=3,
     )
 
 
@@ -235,12 +238,4 @@
     )
     with pytest.raises(ValueError) as excinfo:
         hindcast = hindcast.add_uninitialized(hist_ds_uninitialized_1d)
-    assert 'does not match' in str(excinfo.value)
-=======
-        metric='acc',
-        comparison='e2o',
-        alignment='same_verifs',
-        dim='init',
-        iterations=3,
-    )
->>>>>>> 14bc4464
+    assert 'does not match' in str(excinfo.value)