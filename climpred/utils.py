import datetime
import warnings

import cftime
import dask
import numpy as np
import pandas as pd
import xarray as xr
from xarray.coding.cftime_offsets import to_offset

from . import comparisons, metrics
from .checks import is_in_list
from .comparisons import COMPARISON_ALIASES
from .constants import FREQ_LIST_TO_INFER_STRIDE, HINDCAST_CALENDAR_STR
from .metrics import METRIC_ALIASES


def assign_attrs(
    skill,
    ds,
    function_name,
    metadata_dict=None,
    alignment=None,
    metric=None,
    comparison=None,
    dim=None,
):
    """Write information about prediction skill into attrs.

    Args:
        skill (`xarray` object): prediction skill.
        ds (`xarray` object): prediction ensemble with inits.
        function_name (str): name of compute function
        metadata_dict (dict): optional attrs
        alignment (str): method used to align inits and verification data.
        metric (class) : metric used in comparing the forecast and verification data.
        comparison (class): how to compare the forecast and verification data.
        dim (str): Dimension over which metric was applied.

    Returns:
       skill (`xarray` object): prediction skill with additional attrs.
    """
    # assign old attrs
    skill.attrs = ds.attrs

    # climpred info
    skill.attrs[
        'prediction_skill'
    ] = f'calculated by climpred https://climpred.readthedocs.io/'
    skill.attrs['skill_calculated_by_function'] = function_name
    if 'init' in ds.coords:
        skill.attrs['number_of_initializations'] = ds.init.size
    if 'member' in ds.coords and function_name != 'compute_persistence':
        skill.attrs['number_of_members'] = ds.member.size

    if alignment is not None:
        skill.attrs['alignment'] = alignment
    skill.attrs['metric'] = metric.name
    if comparison is not None:
        skill.attrs['comparison'] = comparison.name
    if dim is not None:
        skill.attrs['dim'] = dim

    # change unit power
    if metric.unit_power == 0:
        skill.attrs['units'] = 'None'
    if metric.unit_power >= 2 and 'units' in skill.attrs:
        p = metric.unit_power
        p = int(p) if int(p) == p else p
        skill.attrs['units'] = f"({skill.attrs['units']})^{p}"

    # check for none attrs and remove
    del_list = []
    for key, value in metadata_dict.items():
        if value is None and key != 'units':
            del_list.append(key)
    for entry in del_list:
        del metadata_dict[entry]

    # write optional information
    if metadata_dict is None:
        metadata_dict = dict()
    skill.attrs.update(metadata_dict)

    skill.attrs[
        'created'
    ] = f'{datetime.datetime.now().strftime("%Y-%m-%d %H:%M:%S%f")[:-6]}'
    return skill


def copy_coords_from_to(xro_from, xro_to):
    """Copy coords from one xr object to another."""
    if isinstance(xro_from, xr.DataArray) and isinstance(xro_to, xr.DataArray):
        for c in xro_from.coords:
            xro_to[c] = xro_from[c]
        return xro_to
    elif isinstance(xro_from, xr.Dataset) and isinstance(xro_to, xr.Dataset):
        xro_to = xro_to.assign_coords(**xro_from.coords)
    else:
        raise ValueError(
            f'xro_from and xro_to must be both either xr.DataArray or',
            f'xr.Dataset, found {type(xro_from)} {type(xro_to)}.',
        )
    return xro_to


<<<<<<< HEAD
def convert_to_cftime_index(xobj, time_string, kind):
    """Returns xarray object with time index converted to ``xr.CFTimeIndex``.
=======
def convert_time_index(xobj, time_string, kind, calendar=HINDCAST_CALENDAR_STR):
    """Converts incoming time index to a standard xr.CFTimeIndex.
>>>>>>> 5f5832bb

    Args:
        xobj (xarray object): Dataset or DataArray with a time dimension to convert.
        time_string (str): Name of time dimension.
        kind (str): Kind of object for error message.
        calendar (str): calendar to set time dimension to.

    Returns:
        Dataset or DataArray with converted time dimension. If incoming time index is
        ``xr.CFTimeIndex``, returns the same index. If ``pd.DatetimeIndex``, converts to
        ``cftime.ProlepticGregorian``. If ``pd.Int64Index`` or ``pd.Float64Index``,
        assumes annual resolution and returns year-start ``cftime.ProlepticGregorian``.

    Raises:
        ValueError: If ``time_index`` is not an ``xr.CFTimeIndex``, ``pd.Int64Index``,
            ``pd.Float64Index``, or ``pd.DatetimeIndex``.
    """
    xobj = xobj.copy()  # Ensures that main object index is not overwritten.
    time_index = xobj[time_string].to_index()

    if not isinstance(time_index, xr.CFTimeIndex):

        if isinstance(time_index, pd.DatetimeIndex):
            # Extract year, month, day strings from datetime.
            time_strings = [str(t) for t in time_index]
            split_dates = [d.split(' ')[0].split('-') for d in time_strings]

        # If Float64Index or Int64Index, assume annual and convert accordingly.
        elif isinstance(time_index, pd.Float64Index) | isinstance(
            time_index, pd.Int64Index
        ):
            warnings.warn(
                'Assuming annual resolution due to numeric inits. '
                'Change init to a datetime if it is another resolution.'
            )
            # TODO: What about decimal time? E.g. someone has 1955.5 or something?
            dates = [str(int(t)) + '-01-01' for t in time_index]
            split_dates = [d.split('-') for d in dates]
            if 'lead' in xobj.dims:
                # Probably the only case we can assume lead units, since `lead` does not
                # give us any information on this.
                xobj['lead'].attrs['units'] = 'years'

        else:
            raise ValueError(
                f'Your {kind} object must be pd.Float64Index, '
                'pd.Int64Index, xr.CFTimeIndex or '
                'pd.DatetimeIndex.'
            )
        # TODO: Account for differing calendars. Currently assuming `Gregorian`.
        cftime_dates = [
            getattr(cftime, calendar)(int(y), int(m), int(d))
            for (y, m, d) in split_dates
        ]
        time_index = xr.CFTimeIndex(cftime_dates)
        xobj[time_string] = time_index

    return xobj


def find_start_dates_for_given_init(control, single_init):
    """Find the same start dates for cftime single_init across different years in
    control. Return control.time. Requires calendar=Datetime(No)Leap for consistent
    `dayofyear`."""
    # check that Leap or NoLeap calendar
    for dim in [single_init.init, control.time]:
        # dirty workaround .values requires a dimension but single_init is only a
        # single initialization and therefore without init dim
        dim = dim.expand_dims('init') if 'time' not in dim.coords else dim
        calendar = type(dim.values[0]).__name__
        if 'Leap' not in calendar:
            raise ValueError(
                f'inputs to `find_start_dates_for_given_init` must be `Leap` '
                f' or `NoLeap` calendar, found {calendar} in {dim}.'
            )
    # could also just take first of month or even a random number day in month
    take_same_time = 'dayofyear'
    return control.sel(
        time=getattr(control.time.dt, take_same_time).values
        == getattr(single_init.init.dt, take_same_time).values
    ).time


def return_time_series_freq(ds, dim):
    """Return the temporal frequency of the input time series. Finds the frequency
    starting from high frequencies at which all ds.dim are not equal.

    Args:
        ds (xr.object): input with dimension `dim`.
        dim (str): name of dimension.

    Returns:
        str: frequency string from FREQ_LIST_TO_INFER_STRIDE

    """
    for freq in FREQ_LIST_TO_INFER_STRIDE:
        # first dim values not equal all others
        if not (
            getattr(ds.isel({dim: 0})[dim].dt, freq) == getattr(ds[dim].dt, freq)
        ).all():
            return freq


def get_metric_class(metric, list_):
    """
    This allows the user to submit a string representing the desired metric
    to the corresponding metric class.

    Currently compatable with functions:
    * compute_persistence()
    * compute_perfect_model()
    * compute_hindcast()

    Args:
        metric (str): name of metric.
        list_ (list): check whether metric in list

    Returns:
        metric (Metric): class object of the metric.
    """
    if isinstance(metric, metrics.Metric):
        return metric
    elif isinstance(metric, str):
        # check if metric allowed
        is_in_list(metric, list_, 'metric')
        metric = METRIC_ALIASES.get(metric, metric)
        return getattr(metrics, '__' + metric)
    else:
        raise ValueError(
            f'Please provide metric as str or Metric class, found {type(metric)}'
        )


def get_comparison_class(comparison, list_):
    """
    Converts a string comparison entry from the user into a Comparison class
     for the package to interpret.

    Perfect Model:

        * m2m: Compare all members to all other members.
        * m2c: Compare all members to the control.
        * m2e: Compare all members to the ensemble mean.
        * e2c: Compare the ensemble mean to the control.

    Hindcast:

        * e2o: Compare the ensemble mean to the verification data.
        * m2o: Compare each ensemble member to the verification data.

    Args:
        comparison (str): name of comparison.

    Returns:
        comparison (Comparison): comparison class.

    """
    if isinstance(comparison, comparisons.Comparison):
        return comparison
    elif isinstance(comparison, str):
        # check if comparison allowed
        is_in_list(comparison, list_, 'comparison')
        comparison = COMPARISON_ALIASES.get(comparison, comparison)
        return getattr(comparisons, '__' + comparison)
    else:
        is_in_list(comparison, list_, 'comparison')
        return getattr(comparisons, '__' + comparison)


def get_lead_cftime_shift_args(units, lead):
    """Determines the date increment to use when adding the lead time to init time based
    on the units attribute.

    Args:
        units (str): Units associated with the lead dimension. Must be
            years, seasons, months, weeks, pentads, days.
        lead (int): Increment of lead being computed.

    Returns:
       n (int): Number of units to shift. ``value`` for
           ``CFTimeIndex.shift(value, str)``.
       freq (str): Pandas frequency alias. ``str`` for
           ``CFTimeIndex.shift(value, str)``.
    """
    lead = int(lead)

    d = {
        # Currently assumes yearly aligns with year start.
        'years': (lead, 'YS'),
        'seasons': (lead * 3, 'MS'),
        # Currently assumes monthly aligns with month start.
        'months': (lead, 'MS'),
        'weeks': (lead * 7, 'D'),
        'pentads': (lead * 5, 'D'),
        'days': (lead, 'D'),
    }

    try:
        n, freq = d[units]
    except KeyError:
        print(f'{units} is not a valid choice.')
        print(f'Accepted `units` values include: {d.keys()}')
    return n, freq


def get_multiple_lead_cftime_shift_args(units, leads):
    """Returns ``CFTimeIndex.shift()`` offset increment for an arbitrary number of
    leads.

    Args:
        units (str): Units associated with the lead dimension. Must be one of
            years, seasons, months, weeks, pentads, days.
        leads (list, array, xr.DataArray of ints): Leads to return offset for.

    Returns:
        n (tuple of ints): Number of units to shift for ``leads``. ``value`` for
            ``CFTimeIndex.shift(value, str)``.
        freq (str): Pandas frequency alias. ``str`` for
            ``CFTimeIndex.shift(value, str)``.
    """
    n_freq_tuples = [get_lead_cftime_shift_args(units, l) for l in leads]
    n, freq = list(zip(*n_freq_tuples))
    return n, freq[0]


def intersect(lst1, lst2):
    """
    Custom intersection, since `set.intersection()` changes type of list.
    """
    lst3 = [value for value in lst1 if value in lst2]
    return np.array(lst3)


def lead_units_equal_control_time_stride(init, verif):
    """Check that the lead units of the initialized ensemble have the same frequency as
    the control stride.

    Args:
        init (xr.object): initialized ensemble with lead units.
        verif (xr.object): control, uninitialized historical simulation / observations.

    Returns:
        bool: Possible to continue or raise warning.

    """
    verif_time_stride = return_time_series_freq(verif, 'time')
    lead_units = init.lead.attrs['units'].strip('s')
    if verif_time_stride != lead_units:
        raise ValueError(
            'Please provide the same temporal resolution for verif.time',
            f'(found {verif_time_stride}) and init.init (found',
            f'{lead_units}).',
        )
    else:
        return True


def _load_into_memory(res):
    """Compute if res is lazy data."""
    if dask.is_dask_collection(res):
        res = res.compute()
    return res


def shift_cftime_index(xobj, time_string, n, freq):
    """Shifts a ``CFTimeIndex`` over a specified number of time steps at a given
    temporal frequency.

    This leverages the handy ``.shift()`` method from ``xarray.CFTimeIndex``. It's a
    simple call, but is used throughout ``climpred`` so it is documented here clearly
    for convenience.

    Args:
        xobj (xarray object): Dataset or DataArray with the ``CFTimeIndex`` to shift.
        time_string (str): Name of time dimension to be shifted.
        n (int): Number of units to shift.
            Returned from :py:func:`get_lead_cftime_shift_args`.
        freq (str): Pandas frequency alias.
            Returned from :py:func:`get_lead_cftime_shift_args`.

    Returns:
        ``CFTimeIndex`` shifted by ``n`` steps at time frequency ``freq``.
    """
    time_index = xobj[time_string].to_index()
    return time_index.shift(n, freq)


def shift_cftime_singular(cftime, n, freq):
    """Shifts a singular ``cftime`` by the desired frequency.

    This directly pulls the ``shift`` method from ``CFTimeIndex`` in ``xarray``. This
    is useful if you need to shift a singular ``cftime`` by some offset, but are not
    working with a full ``CFTimeIndex``.

    Args:
        cftime (``cftime``): ``cftime`` object to shift.
        n (int): Number of steps to shift by.
        freq (str): Frequency string, per ``pandas`` convention.

    See:
    https://github.com/pydata/xarray/blob/master/xarray/coding/cftimeindex.py#L376.
    """
    if not isinstance(n, int):
        raise TypeError(f"'n' must be an int, got {n}.")
    if not isinstance(freq, str):
        raise TypeError(f"'freq' must be a str, got {freq}.")
    return cftime + n * to_offset(freq)


def _transpose_and_rechunk_to(new_chunk_ds, ori_chunk_ds):
    """Chunk xr.object `new_chunk_ds` as another xr.object `ori_chunk_ds`.
    This is needed after some operations which reduce chunks to size 1.
    First transpose a to ds.dims then apply ds chunking to a."""
    # transpose_coords=False as was when xarray implemented this at first
    return new_chunk_ds.transpose(*ori_chunk_ds.dims, transpose_coords=False).chunk(
        ori_chunk_ds.chunks
    )<|MERGE_RESOLUTION|>--- conflicted
+++ resolved
@@ -104,13 +104,8 @@
     return xro_to
 
 
-<<<<<<< HEAD
 def convert_to_cftime_index(xobj, time_string, kind):
     """Returns xarray object with time index converted to ``xr.CFTimeIndex``.
-=======
-def convert_time_index(xobj, time_string, kind, calendar=HINDCAST_CALENDAR_STR):
-    """Converts incoming time index to a standard xr.CFTimeIndex.
->>>>>>> 5f5832bb
 
     Args:
         xobj (xarray object): Dataset or DataArray with a time dimension to convert.
