import cftime
import numpy as np
import pytest
import xarray as xr

from climpred.comparisons import HINDCAST_COMPARISONS, PM_COMPARISONS
from climpred.metrics import HINDCAST_METRICS, METRIC_ALIASES, PM_METRICS
from climpred.utils import get_metric_class

<<<<<<< HEAD
probabilistic_metrics_requiring_logical = [
    'brier_score',
    'discrimination',
    'reliability',
]

probabilistic_metrics_requiring_more_than_member_dim = [
    'rank_histogram',
    'discrimination',
    'reliability',
]
=======
xr.set_options(display_style='text')
>>>>>>> a5779433


@pytest.mark.parametrize('how', ['constant', 'increasing_by_lead'])
@pytest.mark.parametrize('comparison', PM_COMPARISONS)
@pytest.mark.parametrize('metric', PM_METRICS)
def test_PerfectModelEnsemble_constant_forecasts(
    perfectModelEnsemble_initialized_control, metric, comparison, how
):
    """Test that PerfectModelEnsemble.verify() returns a perfect score for a perfectly
    identical forecasts."""
    pe = perfectModelEnsemble_initialized_control.isel(lead=[0, 1, 2])
    if how == 'constant':  # replaces the variable with all 1's
        pe = pe.apply(xr.ones_like)
    elif (
        how == 'increasing_by_lead'
    ):  # sets variable values to cftime index in days to have increase over time.
        pe = pe.apply(xr.zeros_like)
        pe._datasets['initialized'] = (
            pe._datasets['initialized'] + pe._datasets['initialized'].lead
        )
    # get metric and comparison strings incorporating alias
    metric = METRIC_ALIASES.get(metric, metric)
    Metric = get_metric_class(metric, PM_METRICS)
    category_edges = np.array([0, 0.5, 1])
    if metric in probabilistic_metrics_requiring_logical:

        def f(x):
            return x > 0.5

        metric_kwargs = {'logical': f}
    elif metric == 'threshold_brier_score':
        metric_kwargs = {'threshold': 0.5}
    elif metric == 'contingency':
        metric_kwargs = {
            'forecast_category_edges': category_edges,
            'observation_category_edges': category_edges,
            'score': 'accuracy',
        }
    elif metric == 'rps':
        metric_kwargs = {'category_edges': category_edges}
    else:
        metric_kwargs = {}
    if Metric.probabilistic:
        dim = (
            ['member', 'init']
            if metric in probabilistic_metrics_requiring_more_than_member_dim
            else 'member'
        )
        skill = pe.verify(metric=metric, comparison='m2c', dim=dim, **metric_kwargs)
    else:
        dim = 'init' if comparison == 'e2c' else ['init', 'member']
        skill = pe.verify(
            metric=metric, comparison=comparison, dim=dim, **metric_kwargs
        )
    if metric == 'contingency':
        assert (skill == 1).all()  # checks Contingency.accuracy
    else:
        assert skill == Metric.perfect


@pytest.mark.parametrize('alignment', ['same_inits', 'same_verif', 'maximize'])
@pytest.mark.parametrize('how', ['constant', 'increasing_by_lead'])
@pytest.mark.parametrize('comparison', HINDCAST_COMPARISONS)
@pytest.mark.parametrize('metric', HINDCAST_METRICS)
def test_HindcastEnsemble_constant_forecasts(
    hindcast_hist_obs_1d, metric, comparison, how, alignment
):
    """Test that HindcastEnsemble.verify() returns a perfect score for a perfectly
    identical forecasts."""
    he = hindcast_hist_obs_1d.isel(lead=[0, 1, 2])
    if how == 'constant':  # replaces the variable with all 1's
        he = he.apply(xr.ones_like)
    elif (
        how == 'increasing_by_lead'
    ):  # sets variable values to cftime index in days to have increase over time.
        he = he.apply(xr.ones_like)
        # set initialized values to init in cftime days
        units = 'days since 1900-01-01'
        he._datasets['initialized'] = he._datasets['initialized'] * xr.DataArray(
            cftime.date2num(he._datasets['initialized'].init, units), dims=['init']
        )
        # add initialized leads
        he._datasets['initialized'] = (
            he._datasets['initialized'] + he._datasets['initialized'].lead
        )
        # set uninitialized values to init in cftime days
        he._datasets['uninitialized'] = he._datasets['uninitialized'] * xr.DataArray(
            cftime.date2num(he._datasets['uninitialized'].time, units), dims=['time']
        )
        # set obs values to init in cftime days
        he._datasets['observations']['obs'] = he._datasets['observations'][
            'obs'
        ] * xr.DataArray(
            cftime.date2num(he._datasets['observations']['obs'].time, units),
            dims=['time'],
        )
    # get metric and comparison strings incorporating alias
    metric = METRIC_ALIASES.get(metric, metric)
    Metric = get_metric_class(metric, HINDCAST_METRICS)
    category_edges = np.array([0, 0.5, 1])
    if metric in probabilistic_metrics_requiring_logical:

        def f(x):
            return x > 0.5

        metric_kwargs = {'logical': f}
    elif metric == 'threshold_brier_score':
        metric_kwargs = {'threshold': 0.5}
    elif metric == 'contingency':
        metric_kwargs = {
            'forecast_category_edges': category_edges,
            'observation_category_edges': category_edges,
            'score': 'accuracy',
        }
    elif metric == 'rps':
        metric_kwargs = {'category_edges': category_edges}
    else:
        metric_kwargs = {}
    if Metric.probabilistic:
        skill = he.verify(
            metric=metric,
            comparison='m2o',
            dim=['member', 'init']
            if metric in probabilistic_metrics_requiring_more_than_member_dim
            else 'member',
            alignment=alignment,
            **metric_kwargs
        )
    else:
        dim = 'member' if comparison == 'm2o' else 'init'
        skill = he.verify(
            metric=metric,
            comparison=comparison,
            dim=dim,
            alignment=alignment,
            **metric_kwargs
        )
    if metric == 'contingency':
        assert (skill == 1).all()  # checks Contingency.accuracy
    else:
        assert skill == Metric.perfect<|MERGE_RESOLUTION|>--- conflicted
+++ resolved
@@ -7,7 +7,7 @@
 from climpred.metrics import HINDCAST_METRICS, METRIC_ALIASES, PM_METRICS
 from climpred.utils import get_metric_class
 
-<<<<<<< HEAD
+
 probabilistic_metrics_requiring_logical = [
     'brier_score',
     'discrimination',
@@ -19,9 +19,9 @@
     'discrimination',
     'reliability',
 ]
-=======
+
 xr.set_options(display_style='text')
->>>>>>> a5779433
+
 
 
 @pytest.mark.parametrize('how', ['constant', 'increasing_by_lead'])
