--- conflicted
+++ resolved
@@ -1,11 +1,8 @@
 import datetime
 import warnings
 
-<<<<<<< HEAD
+import cftime
 import dask
-=======
-import cftime
->>>>>>> 03d1534f
 import numpy as np
 import pandas as pd
 import xarray as xr
