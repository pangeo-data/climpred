import inspect

import dask
import numpy as np
import xarray as xr

<<<<<<< HEAD
from .checks import (
    has_dims,
    has_valid_lead_units,
    warn_if_chunking_would_increase_performance,
)
from .constants import ALL_COMPARISONS, ALL_METRICS, COMPARISON_ALIASES, METRIC_ALIASES
=======
from .checks import has_dims, has_valid_lead_units
from .comparisons import ALL_COMPARISONS, COMPARISON_ALIASES
from .metrics import ALL_METRICS, METRIC_ALIASES
>>>>>>> d599eb0f
from .prediction import compute_hindcast, compute_perfect_model, compute_persistence
from .stats import dpp, varweighted_mean_period
from .utils import (
    _transpose_and_rechunk_to,
    assign_attrs,
    convert_time_index,
    get_comparison_class,
    get_lead_cftime_shift_args,
    get_metric_class,
    shift_cftime_singular,
)


def _resample(hind, shuffle_dim, to_be_shuffled):
    """Resample with replacement in dimension `shuffle_dim` from values of
    `to_be_shuffled`

    Args:
        hind (xr.object): input xr.objext to be shuffled.
        shuffle_dim (str): dimension to shuffle along.
        to_be_shuffled (list, xr.DataArray.values, np.ndarray): values to shuffle from.

    Returns:
        xr.object: shuffled along `shuffle_dim`.

    """
    smp = np.random.choice(to_be_shuffled, len(to_be_shuffled))
    smp_hind = hind.sel({shuffle_dim: smp})
    # ignore because then inits should keep their labels
    if shuffle_dim != 'init':
        smp_hind[shuffle_dim] = np.arange(1, 1 + smp_hind[shuffle_dim].size)
    return smp_hind


def my_quantile(ds, q=0.95, dim='bootstrap'):
    """Faster but same results xr.quantile that also allowes lazy `ds`."""
    # dim='bootstrap' doesnt lead anywhere
    # concat_dim is always first, therefore axis=0 implementation works in compute

    def _dask_percentile(arr, axis=0, q=95):
        """Daskified np.percentile."""
        if len(arr.chunks[axis]) > 1:
            arr = arr.rechunk({axis: -1})
        return dask.array.map_blocks(np.percentile, arr, axis=axis, q=q, drop_axis=axis)

    def _percentile(arr, axis=0, q=95):
        """percentile function for chunked and non-chunked `arr`."""
        if dask.is_dask_collection(arr):
            return _dask_percentile(arr, axis=axis, q=q)
        else:
            return np.percentile(arr, axis=axis, q=q)

    # axis = ds.get_axis_num(dim)
    axis = 0
    if not isinstance(q, list):
        q = [q]
    quantile = []
    for qi in q:
        quantile.append(ds.reduce(_percentile, q=qi * 100, axis=axis))
    quantile = xr.concat(quantile, 'quantile')
    quantile['quantile'] = q
    return quantile.squeeze()


def _distribution_to_ci(ds, ci_low, ci_high, dim='bootstrap'):
    """Get confidence intervals from bootstrapped distribution.

    Needed for bootstrapping confidence intervals and p_values of a metric.

    Args:
        ds (xarray object): distribution.
        ci_low (float): low confidence interval.
        ci_high (float): high confidence interval.
        dim (str): dimension to apply xr.quantile to. Default: 'bootstrap'

    Returns:
        uninit_hind (xarray object): uninitialize hindcast with hind.coords.
    """
    # TODO: re-implement xr.quantile once fast
    return my_quantile(ds, q=[ci_low, ci_high], dim='bootstrap')


def _pvalue_from_distributions(simple_fct, init, metric=None):
    """Get probability that skill of a simple forecast (e.g., persistence or
    uninitlaized skill) is larger than initialized skill.

    Needed for bootstrapping confidence intervals and p_values of a metric in
    the hindcast framework. Checks whether a simple forecast like persistence
    or uninitialized performs better than initialized forecast. Need to keep in
    mind the orientation of metric (whether larger values are better or worse
    than smaller ones.)

    Args:
        simple_fct (xarray object): persistence or uninit skill.
        init (xarray object): hindcast skill.
        metric (Metric): metric class Metric

    Returns:
        pv (xarray object): probability that simple forecast performs better
                            than initialized forecast.
    """
    pv = ((simple_fct - init) > 0).sum('bootstrap') / init.bootstrap.size
    if not metric.positive:
        pv = 1 - pv
    return pv


def bootstrap_uninitialized_ensemble(hind, hist):
    """Resample uninitialized hindcast from historical members.

    Note:
        Needed for bootstrapping confidence intervals and p_values of a metric in
        the hindcast framework. Takes hind.lead.size timesteps from historical at
        same forcing and rearranges them into ensemble and member dimensions.

    Args:
        hind (xarray object): hindcast.
        hist (xarray object): historical uninitialized.

    Returns:
        uninit_hind (xarray object): uninitialize hindcast with hind.coords.
    """
    has_dims(hist, 'member', 'historical ensemble')
    has_dims(hind, 'member', 'initialized hindcast ensemble')
    # Put this after `convert_time_index` since it assigns 'years' attribute if the
    # `init` dimension is a `float` or `int`.
    has_valid_lead_units(hind)

    # find range for bootstrapping
    first_init = max(hist.time.min(), hind['init'].min())

    n, freq = get_lead_cftime_shift_args(hind.lead.attrs['units'], hind.lead.size)
    hist_last = shift_cftime_singular(hist.time.max(), -1 * n, freq)
    last_init = min(hist_last, hind['init'].max())

    hind = hind.sel(init=slice(first_init, last_init))

    uninit_hind = []
    for init in hind.init.values:
        random_members = np.random.choice(hist.member.values, hind.member.size)
        # take random uninitialized members from hist at init forcing
        # (Goddard allows 5 year forcing range here)
        # TODO: implement these 5 years
        uninit_at_one_init_year = hist.sel(
            time=slice(
                shift_cftime_singular(init, 1, freq),
                shift_cftime_singular(init, n, freq),
            ),
            member=random_members,
        ).rename({'time': 'lead'})
        uninit_at_one_init_year['lead'] = np.arange(
            1, 1 + uninit_at_one_init_year['lead'].size
        )
        uninit_at_one_init_year['member'] = np.arange(1, 1 + len(random_members))
        uninit_hind.append(uninit_at_one_init_year)
    uninit_hind = xr.concat(uninit_hind, 'init')
    uninit_hind['init'] = hind['init'].values
    uninit_hind.lead.attrs['units'] = hind.lead.attrs['units']
    return (
        _transpose_and_rechunk_to(uninit_hind, hind)
        if dask.is_dask_collection(uninit_hind)
        else uninit_hind
    )


def bootstrap_uninit_pm_ensemble_from_control(ds, control):
    """
    Create a pseudo-ensemble from control run.

    Note:
        Needed for block bootstrapping confidence intervals of a metric in perfect
        model framework. Takes randomly segments of length of ensemble dataset from
        control and rearranges them into ensemble and member dimensions.

    Args:
        ds (xarray object): ensemble simulation.
        control (xarray object): control simulation.

    Returns:
        ds_e (xarray object): pseudo-ensemble generated from control run.
    """
    nens = ds.init.size
    nmember = ds.member.size
    length = ds.lead.size
    c_start = 0
    c_end = control['time'].size
    lead_time = ds['lead']

    def isel_years(control, year_s, length):
        new = control.isel(time=slice(year_s, year_s + length))
        new = new.rename({'time': 'lead'})
        new['lead'] = lead_time
        return new

    def create_pseudo_members(control):
        startlist = np.random.randint(c_start, c_end - length - 1, nmember)
        return xr.concat(
            (isel_years(control, start, length) for start in startlist), 'member',
        )

    uninit = xr.concat((create_pseudo_members(control) for _ in range(nens)), 'init')
    # chunk to same dims
    return (
        _transpose_and_rechunk_to(uninit, ds)
        if dask.is_dask_collection(uninit)
        else uninit
    )


def _bootstrap_func(
    func, ds, resample_dim, sig=95, bootstrap=500, *func_args, **func_kwargs
):
    """Sig percent threshold of function based on resampling with replacement.

    Reference:
    * Mason, S. J., and G. M. Mimmack. “The Use of Bootstrap Confidence
     Intervals for the Correlation Coefficient in Climatology.” Theoretical and
      Applied Climatology 45, no. 4 (December 1, 1992): 229–33.
      https://doi.org/10/b6fnsv.

    Args:
        func (function): function to be bootstrapped.
        ds (xr.object): first input argument of func. `chunk` ds on `dim` other
        than `resample_dim` for potential performance increase when multiple
        CPUs available.
        resample_dim (str): dimension to resample from.
        sig (int,float,list): significance levels to return. Defaults to 95.
        bootstrap (int): number of resample iterations. Defaults to 500.
        *func_args (type): `*func_args`.
        **func_kwargs (type): `**func_kwargs`.

    Returns:
        sig_level: bootstrapped significance levels with
                   dimensions of ds and len(sig) if sig is list
    """
    if not callable(func):
        raise ValueError(f'Please provide func as a function, found {type(func)}')
    warn_if_chunking_would_increase_performance(ds)
    if isinstance(sig, list):
        psig = [i / 100 for i in sig]
    else:
        psig = sig / 100

    bootstraped_results = []
    resample_dim_values = ds[resample_dim].values
    for _ in range(bootstrap):
        smp_ds = _resample(ds, resample_dim, resample_dim_values)
        bootstraped_results.append(func(smp_ds, *func_args, **func_kwargs))
    sig_level = xr.concat(bootstraped_results, 'bootstrap')
    # TODO: reimplement xr.quantile once fast
    sig_level = my_quantile(sig_level, dim='bootstrap', q=psig)
    return sig_level


def dpp_threshold(control, sig=95, bootstrap=500, dim='time', **dpp_kwargs):
    """Calc DPP significance levels from re-sampled dataset.

    Reference:
        * Feng, X., T. DelSole, and P. Houser. “Bootstrap Estimated Seasonal
          Potential Predictability of Global Temperature and Precipitation.”
          Geophysical Research Letters 38, no. 7 (2011).
          https://doi.org/10/ft272w.

    See also:
        * climpred.bootstrap._bootstrap_func
        * climpred.stats.dpp
    """
    return _bootstrap_func(
        dpp, control, dim, sig=sig, bootstrap=bootstrap, **dpp_kwargs
    )


def varweighted_mean_period_threshold(control, sig=95, bootstrap=500, time_dim='time'):
    """Calc the variance-weighted mean period significance levels from re-sampled dataset.

    See also:
        * climpred.bootstrap._bootstrap_func
        * climpred.stats.varweighted_mean_period
    """
    return _bootstrap_func(
        varweighted_mean_period, control, time_dim, sig=sig, bootstrap=bootstrap,
    )


def bootstrap_compute(
    hind,
    verif,
    hist=None,
    metric='pearson_r',
    comparison='m2e',
    dim='init',
    sig=95,
    bootstrap=500,
    pers_sig=None,
    compute=compute_hindcast,
    resample_uninit=bootstrap_uninitialized_ensemble,
    **metric_kwargs,
):
    """Bootstrap compute with replacement.

    Args:
        hind (xr.Dataset): prediction ensemble.
        verif (xr.Dataset): Verification data.
        hist (xr.Dataset): historical/uninitialized simulation.
        metric (str): `metric`. Defaults to 'pearson_r'.
        comparison (str): `comparison`. Defaults to 'm2e'.
        dim (str or list): dimension to apply metric over. default: 'init'
        sig (int): Significance level for uninitialized and
                   initialized skill. Defaults to 95.
        pers_sig (int): Significance level for persistence skill confidence levels.
                        Defaults to sig.
        bootstrap (int): number of resampling iterations (bootstrap
                         with replacement). Defaults to 500.
        compute (func): function to compute skill.
                        Choose from
                        [:py:func:`climpred.prediction.compute_perfect_model`,
                         :py:func:`climpred.prediction.compute_hindcast`].
        resample_uninit (func): function to create an uninitialized ensemble
                        from a control simulation or uninitialized large
                        ensemble. Choose from:
                        [:py:func:`bootstrap_uninitialized_ensemble`,
                         :py:func:`bootstrap_uninit_pm_ensemble_from_control`].
        ** metric_kwargs (dict): additional keywords to be passed to metric
            (see the arguments required for a given metric in :ref:`Metrics`).

    Returns:
        results: (xr.Dataset): bootstrapped results
            * init_ci (xr.Dataset): confidence levels of init_skill
            * uninit_ci (xr.Dataset): confidence levels of uninit_skill
            * p_uninit_over_init (xr.Dataset): p value of the hypothesis
                                               that the difference of
                                               skill between the
                                               initialized and uninitialized
                                               simulations is smaller or
                                               equal to zero based on
                                               bootstrapping with
                                               replacement.
                                               Defaults to None.
            * pers_ci (xr.Dataset): confidence levels of pers_skill
            * p_pers_over_init (xr.Dataset): p value of the hypothesis
                                             that the difference of
                                             skill between the
                                             initialized and persistence
                                             simulations is smaller or
                                             equal to zero based on
                                             bootstrapping with
                                             replacement.
                                             Defaults to None.

    Reference:
        * Goddard, L., A. Kumar, A. Solomon, D. Smith, G. Boer, P.
          Gonzalez, V. Kharin, et al. “A Verification Framework for
          Interannual-to-Decadal Predictions Experiments.” Climate
          Dynamics 40, no. 1–2 (January 1, 2013): 245–72.
          https://doi.org/10/f4jjvf.

    See also:
        * climpred.bootstrap.bootstrap_hindcast
        * climpred.bootstrap.bootstrap_perfect_model
    """
    warn_if_chunking_would_increase_performance(hind)
    if pers_sig is None:
        pers_sig = sig

    p = (100 - sig) / 100
    ci_low = p / 2
    ci_high = 1 - p / 2
    p_pers = (100 - pers_sig) / 100
    ci_low_pers = p_pers / 2
    ci_high_pers = 1 - p_pers / 2

    init = []
    uninit = []
    pers = []

    # get metric/comparison function name, not the alias
    metric = METRIC_ALIASES.get(metric, metric)
    comparison = COMPARISON_ALIASES.get(comparison, comparison)

    # get class Metric(metric)
    metric = get_metric_class(metric, ALL_METRICS)
    # get comparison function
    comparison = get_comparison_class(comparison, ALL_COMPARISONS)

    # which dim should be resampled: member or init
    if dim == 'member' and 'member' in hind.dims:
        members = hind.member.values
        to_be_shuffled = members
        shuffle_dim = 'member'
    elif 'init' in dim and 'init' in hind.dims:
        # also allows ['init','member']
        inits = hind.init.values
        to_be_shuffled = inits
        shuffle_dim = 'init'
    else:
        raise ValueError('Shuffle either `member` or `init`; not', dim)

    # resample with replacement
    for _ in range(bootstrap):
        smp_hind = _resample(hind, shuffle_dim, to_be_shuffled)
        # compute init skill
        init_skill = compute(
            smp_hind,
            verif,
            metric=metric,
            comparison=comparison,
            add_attrs=False,
            dim=dim,
            **metric_kwargs,
        )
        # reset inits when probabilistic, otherwise tests fail
        if (
            shuffle_dim == 'init'
            and metric.probabilistic
            and 'init' in init_skill.coords
        ):
            init_skill['init'] = inits
        init.append(init_skill)
        # generate uninitialized ensemble from hist
        if hist is None:  # PM path, use verif = control
            hist = verif
        uninit_hind = resample_uninit(hind, hist)
        # compute uninit skill
        uninit.append(
            compute(
                uninit_hind,
                verif,
                metric=metric,
                comparison=comparison,
                dim=dim,
                add_attrs=False,
                **metric_kwargs,
            )
        )
        # compute persistence skill
        # impossible for probabilistic
        if not metric.probabilistic:
            pers.append(
                compute_persistence(smp_hind, verif, metric=metric, **metric_kwargs)
            )
    init = xr.concat(init, dim='bootstrap')
    # remove useless member = 0 coords after m2c
    if 'member' in init.coords and init.member.size == 1:
        if init.member.size == 1:
            del init['member']
    uninit = xr.concat(uninit, dim='bootstrap')
    # when persistence is not computed set flag
    if pers != []:
        pers = xr.concat(pers, dim='bootstrap')
        pers_output = True
    else:
        pers_output = False

    # get confidence intervals CI
    init_ci = _distribution_to_ci(init, ci_low, ci_high)
    uninit_ci = _distribution_to_ci(uninit, ci_low, ci_high)
    # probabilistic metrics wont have persistence forecast
    # therefore only get CI if persistence was computed
    if pers_output:
        if set(pers.coords) != set(init.coords):
            init, pers = xr.broadcast(init, pers)
        pers_ci = _distribution_to_ci(pers, ci_low_pers, ci_high_pers)
    else:
        # otherwise set all persistence outputs to false
        pers = init.isnull()
        pers_ci = init_ci == -999

    # pvalue whether uninit or pers better than init forecast
    p_uninit_over_init = _pvalue_from_distributions(uninit, init, metric=metric)
    p_pers_over_init = _pvalue_from_distributions(pers, init, metric=metric)

    # calc mean skill without any resampling
    init_skill = compute(
        hind, verif, metric=metric, comparison=comparison, dim=dim, **metric_kwargs,
    )
    if 'init' in init_skill:
        init_skill = init_skill.mean('init')
    # remove useless member = 0 coords after m2c
    if 'member' in init_skill.coords and init_skill.member.size == 1:
        del init_skill['member']
    # uninit skill as mean resampled uninit skill
    uninit_skill = uninit.mean('bootstrap')
    if not metric.probabilistic:
        pers_skill = compute_persistence(hind, verif, metric=metric, **metric_kwargs)
    else:
        pers_skill = init_skill.isnull()
    # align to prepare for concat
    if set(pers_skill.coords) != set(init_skill.coords):
        init_skill, pers_skill = xr.broadcast(init_skill, pers_skill)

    # wrap results together in one dataarray
    skill = xr.concat([init_skill, uninit_skill, pers_skill], 'kind')
    skill['kind'] = ['init', 'uninit', 'pers']

    # probability that i beats init
    p = xr.concat([p_uninit_over_init, p_pers_over_init], 'kind')
    p['kind'] = ['uninit', 'pers']

    # ci for each skill
    ci = xr.concat([init_ci, uninit_ci, pers_ci], 'kind').rename(
        {'quantile': 'results'}
    )
    ci['kind'] = ['init', 'uninit', 'pers']

    results = xr.concat([skill, p], 'results')
    results['results'] = ['skill', 'p']
    if set(results.coords) != set(ci.coords):
        res_drop = [c for c in results.coords if c not in ci.coords]
        ci_drop = [c for c in ci.coords if c not in results.coords]
        results = results.drop_vars(res_drop)
        ci = ci.drop_vars(ci_drop)
    results = xr.concat([results, ci], 'results')
    results['results'] = ['skill', 'p', 'low_ci', 'high_ci']
    # Attach climpred compute information to skill
    metadata_dict = {
        'confidence_interval_levels': f'{ci_high}-{ci_low}',
        'bootstrap_iterations': bootstrap,
        'p': 'probability that initialized forecast performs \
                          better than verification data',
    }
    metadata_dict.update(metric_kwargs)
    results = assign_attrs(
        results,
        hind,
        metric=metric,
        comparison=comparison,
        dim=dim,
        function_name=inspect.stack()[0][3],  # take function.__name__
        metadata_dict=metadata_dict,
    )
    # Ensure that the lead units get carried along for the calculation. The attribute
    # tends to get dropped along the way due to ``xarray`` functionality.
    if 'units' in hind['lead'].attrs and 'units' not in results['lead'].attrs:
        results['lead'].attrs['units'] = hind['lead'].attrs['units']
    return results


def bootstrap_hindcast(
    hind,
    hist,
    verif,
    metric='pearson_r',
    comparison='e2o',
    dim='init',
    sig=95,
    bootstrap=500,
    pers_sig=None,
    **metric_kwargs,
):
    """Bootstrap compute with replacement. Wrapper of
     py:func:`bootstrap_compute` for hindcasts.

    Args:
        hind (xr.Dataset): prediction ensemble.
        verif (xr.Dataset): Verification data.
        hist (xr.Dataset): historical/uninitialized simulation.
        metric (str): `metric`. Defaults to 'pearson_r'.
        comparison (str): `comparison`. Defaults to 'e2o'.
        dim (str): dimension to apply metric over. default: 'init'
        sig (int): Significance level for uninitialized and
                   initialized skill. Defaults to 95.
        pers_sig (int): Significance level for persistence skill confidence levels.
                        Defaults to sig.
        bootstrap (int): number of resampling iterations (bootstrap
                         with replacement). Defaults to 500.
        ** metric_kwargs (dict): additional keywords to be passed to metric
            (see the arguments required for a given metric in :ref:`Metrics`).

    Returns:
        results: (xr.Dataset): bootstrapped results
            * init_ci (xr.Dataset): confidence levels of init_skill
            * uninit_ci (xr.Dataset): confidence levels of uninit_skill
            * p_uninit_over_init (xr.Dataset): p value of the hypothesis
                                               that the difference of
                                               skill between the
                                               initialized and uninitialized
                                               simulations is smaller or
                                               equal to zero based on
                                               bootstrapping with
                                               replacement.
                                               Defaults to None.
            * pers_ci (xr.Dataset): confidence levels of pers_skill
            * p_pers_over_init (xr.Dataset): p value of the hypothesis
                                             that the difference of
                                             skill between the
                                             initialized and persistence
                                             simulations is smaller or
                                             equal to zero based on
                                             bootstrapping with
                                             replacement.
                                             Defaults to None.

    Reference:
        * Goddard, L., A. Kumar, A. Solomon, D. Smith, G. Boer, P.
          Gonzalez, V. Kharin, et al. “A Verification Framework for
          Interannual-to-Decadal Predictions Experiments.” Climate
          Dynamics 40, no. 1–2 (January 1, 2013): 245–72.
          https://doi.org/10/f4jjvf.

    See also:
        * climpred.bootstrap.bootstrap_compute
        * climpred.prediction.compute_hindcast
    """
    # Check that init is int, cftime, or datetime; convert ints or cftime to datetime.
    hind = convert_time_index(hind, 'init', 'hind[init]')
    hist = convert_time_index(hist, 'time', 'uninitialized[time]')
    verif = convert_time_index(verif, 'time', 'verif[time]')
    # Put this after `convert_time_index` since it assigns 'years' attribute if the
    # `init` dimension is a `float` or `int`.
    has_valid_lead_units(hind)

    return bootstrap_compute(
        hind,
        verif,
        hist=hist,
        metric=metric,
        comparison=comparison,
        dim=dim,
        sig=sig,
        bootstrap=bootstrap,
        pers_sig=pers_sig,
        compute=compute_hindcast,
        resample_uninit=bootstrap_uninitialized_ensemble,
        **metric_kwargs,
    )


def bootstrap_perfect_model(
    ds,
    control,
    metric='pearson_r',
    comparison='m2e',
    dim=None,
    sig=95,
    bootstrap=500,
    pers_sig=None,
    **metric_kwargs,
):
    """Bootstrap compute with replacement. Wrapper of
     py:func:`bootstrap_compute` for perfect-model framework.

    Args:
        hind (xr.Dataset): prediction ensemble.
        verif (xr.Dataset): Verification data.
        hist (xr.Dataset): historical/uninitialized simulation.
        metric (str): `metric`. Defaults to 'pearson_r'.
        comparison (str): `comparison`. Defaults to 'm2e'.
        dim (str): dimension to apply metric over. default: ['init', 'member']
        sig (int): Significance level for uninitialized and
                   initialized skill. Defaults to 95.
        pers_sig (int): Significance level for persistence skill confidence levels.
                        Defaults to sig.
        bootstrap (int): number of resampling iterations (bootstrap
                         with replacement). Defaults to 500.
        ** metric_kwargs (dict): additional keywords to be passed to metric
            (see the arguments required for a given metric in :ref:`Metrics`).

    Returns:
        results: (xr.Dataset): bootstrapped results
            * init_ci (xr.Dataset): confidence levels of init_skill
            * uninit_ci (xr.Dataset): confidence levels of uninit_skill
            * p_uninit_over_init (xr.Dataset): p value of the hypothesis
                                               that the difference of
                                               skill between the
                                               initialized and uninitialized
                                               simulations is smaller or
                                               equal to zero based on
                                               bootstrapping with
                                               replacement.
                                               Defaults to None.
            * pers_ci (xr.Dataset): confidence levels of pers_skill
            * p_pers_over_init (xr.Dataset): p value of the hypothesis
                                             that the difference of
                                             skill between the
                                             initialized and persistence
                                             simulations is smaller or
                                             equal to zero based on
                                             bootstrapping with
                                             replacement.
                                             Defaults to None.

    Reference:
        * Goddard, L., A. Kumar, A. Solomon, D. Smith, G. Boer, P.
          Gonzalez, V. Kharin, et al. “A Verification Framework for
          Interannual-to-Decadal Predictions Experiments.” Climate
          Dynamics 40, no. 1–2 (January 1, 2013): 245–72.
          https://doi.org/10/f4jjvf.

    See also:
        * climpred.bootstrap.bootstrap_compute
        * climpred.prediction.compute_perfect_model
    """

    if dim is None:
        dim = ['init', 'member']
    return bootstrap_compute(
        ds,
        control,
        hist=None,
        metric=metric,
        comparison=comparison,
        dim=dim,
        sig=sig,
        bootstrap=bootstrap,
        pers_sig=pers_sig,
        compute=compute_perfect_model,
        resample_uninit=bootstrap_uninit_pm_ensemble_from_control,
        **metric_kwargs,
    )<|MERGE_RESOLUTION|>--- conflicted
+++ resolved
@@ -4,18 +4,9 @@
 import numpy as np
 import xarray as xr
 
-<<<<<<< HEAD
-from .checks import (
-    has_dims,
-    has_valid_lead_units,
-    warn_if_chunking_would_increase_performance,
-)
-from .constants import ALL_COMPARISONS, ALL_METRICS, COMPARISON_ALIASES, METRIC_ALIASES
-=======
-from .checks import has_dims, has_valid_lead_units
+from .checks import has_dims, has_valid_lead_units, warn_if_chunking_would_increase_performance
 from .comparisons import ALL_COMPARISONS, COMPARISON_ALIASES
 from .metrics import ALL_METRICS, METRIC_ALIASES
->>>>>>> d599eb0f
 from .prediction import compute_hindcast, compute_perfect_model, compute_persistence
 from .stats import dpp, varweighted_mean_period
 from .utils import (
