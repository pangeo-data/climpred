import pytest
import xarray as xr
from IPython.display import display

from climpred.classes import HindcastEnsemble, PerfectModelEnsemble


@pytest.mark.parametrize("display_style", ("html", "text"))
def test_repr_PM(PM_da_initialized_1d, PM_da_control_1d, display_style):
    """Test html and text repr."""
    with xr.set_options(display_style=display_style):
        pm = PerfectModelEnsemble(PM_da_initialized_1d)
        display(pm)
        pm = pm.add_control(PM_da_control_1d)
        display(pm)
        pm = pm.generate_uninitialized()
        display(pm)


@pytest.mark.parametrize("display_style", ("html", "text"))
def test_repr_HC(
    hind_ds_initialized_1d, hist_ds_uninitialized_1d, observations_ds_1d, display_style,
):
    """Test html repr."""
    with xr.set_options(display_style=display_style):
        he = HindcastEnsemble(hind_ds_initialized_1d)
        display(he)
        he = he.add_uninitialized(hist_ds_uninitialized_1d)
        display(he)
<<<<<<< HEAD
        he = he.add_observations(observations_ds_1d)
        display(he)
        # no uninit
        he = HindcastEnsemble(hind_ds_initialized_1d)
        he = he.add_observations(observations_ds_1d)
=======
        he = he.add_observations(observations_ds_1d, "OBS1")
        display(he)
        he = he.add_observations(observations_ds_1d, "OBS2")
        display(he)
        # no uninit
        he = HindcastEnsemble(hind_ds_initialized_1d)
        he = he.add_observations(observations_ds_1d, "OBS1")
>>>>>>> 93918748
        display(he)<|MERGE_RESOLUTION|>--- conflicted
+++ resolved
@@ -27,19 +27,9 @@
         display(he)
         he = he.add_uninitialized(hist_ds_uninitialized_1d)
         display(he)
-<<<<<<< HEAD
         he = he.add_observations(observations_ds_1d)
         display(he)
         # no uninit
         he = HindcastEnsemble(hind_ds_initialized_1d)
         he = he.add_observations(observations_ds_1d)
-=======
-        he = he.add_observations(observations_ds_1d, "OBS1")
-        display(he)
-        he = he.add_observations(observations_ds_1d, "OBS2")
-        display(he)
-        # no uninit
-        he = HindcastEnsemble(hind_ds_initialized_1d)
-        he = he.add_observations(observations_ds_1d, "OBS1")
->>>>>>> 93918748
         display(he)