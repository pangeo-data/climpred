import warnings

import numpy as np
import xarray as xr
from IPython.display import display_html
from xarray.core.formatting_html import dataset_repr
from xarray.core.options import OPTIONS as XR_OPTIONS

from .alignment import return_inits_and_verif_dates
from .bootstrap import (
    bootstrap_perfect_model,
    bootstrap_uninit_pm_ensemble_from_control_cftime,
)
from .checks import (
    has_dataset,
    has_dims,
    has_valid_lead_units,
    is_xarray,
    match_initialized_dims,
    match_initialized_vars,
)
from .constants import CONCAT_KWARGS
from .exceptions import DimensionError, VariableError
from .prediction import (
    _apply_metric_at_given_lead,
    _get_metric_comparison_dim,
    compute_perfect_model,
)
from .reference import compute_persistence
from .smoothing import (
    _reset_temporal_axis,
    smooth_goddard_2013,
    spatial_smoothing_xesmf,
    temporal_smoothing,
)
from .utils import convert_time_index


def _display_metadata(self):
    """
    This is called in the following case:

    ```
    dp = cp.HindcastEnsemble(dple)
    print(dp)
    ```
    """
    SPACE = '    '
    header = f'<climpred.{type(self).__name__}>'
    summary = header + '\nInitialized Ensemble:\n'
    summary += SPACE + str(self._datasets['initialized'].data_vars)[18:].strip() + '\n'
    if isinstance(self, HindcastEnsemble):
        # Prints out verification data names and associated variables if they exist.
        # If not, just write "None".
        if any(self._datasets['observations']):
            for key in self._datasets['observations']:
                summary += f'{key}:\n'
                num_obs = len(self._datasets['observations'][key].data_vars)
                for i in range(1, num_obs + 1):
                    summary += (
                        SPACE
                        + str(self._datasets['observations'][key].data_vars)
                        .split('\n')[i]
                        .strip()
                        + '\n'
                    )
        else:
            summary += 'Verification Data:\n'
            summary += SPACE + 'None\n'
    elif isinstance(self, PerfectModelEnsemble):
        summary += 'Control:\n'
        # Prints out control variables if a control is appended. If not,
        # just write "None".
        if any(self._datasets['control']):
            num_ctrl = len(self._datasets['control'].data_vars)
            for i in range(1, num_ctrl + 1):
                summary += (
                    SPACE
                    + str(self._datasets['control'].data_vars).split('\n')[i].strip()
                    + '\n'
                )
        else:
            summary += SPACE + 'None\n'
    if any(self._datasets['uninitialized']):
        summary += 'Uninitialized:\n'
        summary += SPACE + str(self._datasets['uninitialized'].data_vars)[18:].strip()
    else:
        summary += 'Uninitialized:\n'
        summary += SPACE + 'None'
    return summary


def _display_metadata_html(self):
    header = f'<h4>climpred.{type(self).__name__}</h4>'
    display_html(header, raw=True)
    init_repr_str = dataset_repr(self._datasets['initialized'])
    init_repr_str = init_repr_str.replace('xarray.Dataset', 'Initialized Ensemble')
    display_html(init_repr_str, raw=True)

    if isinstance(self, HindcastEnsemble):
        if any(self._datasets['observations']):
            for key in self._datasets['observations']:
                obs_repr_str = dataset_repr(self._datasets['observations'][key])
                obs_repr_str = obs_repr_str.replace(
                    'xarray.Dataset', f'Verification Data {key}'
                )
                display_html(obs_repr_str, raw=True)
    elif isinstance(self, PerfectModelEnsemble):
        if any(self._datasets['control']):
            control_repr_str = dataset_repr(self._datasets['control'])
            control_repr_str = control_repr_str.replace(
                'xarray.Dataset', 'Control Simulation'
            )
            display_html(control_repr_str, raw=True)

    if any(self._datasets['uninitialized']):
        uninit_repr_str = dataset_repr(self._datasets['uninitialized'])
        uninit_repr_str = uninit_repr_str.replace('xarray.Dataset', 'Uninitialized')
        display_html(uninit_repr_str, raw=True)
    # better would be to aggregate repr_strs and then all return but this fails
    # TypeError: __repr__ returned non-string (type NoneType)
    # workaround return empty string
    return ''


class PredictionEnsemble:
    """
    The main object. This is the super of both `PerfectModelEnsemble` and
    `HindcastEnsemble`. This cannot be called directly by a user, but
    should house functions that both ensemble types can use.
    """

    @is_xarray(1)
    def __init__(self, xobj):
        if isinstance(xobj, xr.DataArray):
            # makes applying prediction functions easier, etc.
            xobj = xobj.to_dataset()
        has_dims(xobj, ['init', 'lead'], 'PredictionEnsemble')
        # Check that init is int, cftime, or datetime; convert ints or cftime to
        # datetime.
        xobj = convert_time_index(xobj, 'init', 'xobj[init]')
        # Put this after `convert_time_index` since it assigns 'years' attribute if the
        # `init` dimension is a `float` or `int`.
        has_valid_lead_units(xobj)
        # Add initialized dictionary and reserve sub-dictionary for an uninitialized
        # run.
        self._datasets = {'initialized': xobj, 'uninitialized': {}}
        self.kind = 'prediction'

    # when you just print it interactively
    # https://stackoverflow.com/questions/1535327/how-to-print-objects-of-class-using-print
    def __repr__(self):
        if XR_OPTIONS['display_style'] == 'html':
            return _display_metadata_html(self)
        else:
            return _display_metadata(self)

    def _math(self, other, operator):
        """Helper function for __add__, __sub__, __mul__, __truediv__.

        Allows math operations with type:
            - int
            - float
            - np.ndarray
            - xr.DataArray without new dimensions
            - xr.Dataset without new dimensions or variables

        """
        assert isinstance(operator, str)

        def add(a, b):
            return a + b

        def sub(a, b):
            return a - b

        def mul(a, b):
            return a * b

        def div(a, b):
            return a / b

        ALLOWED_TYPES_FOR_MATH_OPERATORS = [
            int,
            float,
            np.ndarray,
            xr.DataArray,
            xr.Dataset,
            type(self),
        ]
        OPERATOR_STR = {
            'add': '+',
            'sub': '-',
            'mul': '*',
            'div': '/',
        }
        error_str = f'Cannot use {type(self)} {OPERATOR_STR[operator]} {type(other)}'

        # catch undefined types for other
        if not isinstance(other, tuple(ALLOWED_TYPES_FOR_MATH_OPERATORS)):
            raise TypeError(
                f'{error_str} because type {type(other)} not supported. '
                f'Please choose from {ALLOWED_TYPES_FOR_MATH_OPERATORS}.'
            )
        # catch other dimensions in other
        if isinstance(other, tuple([xr.Dataset, xr.DataArray])):
            if not set(other.dims).issubset(self._datasets['initialized'].dims):
                raise DimensionError(f'{error_str} containing new dimensions.')
        # catch xr.Dataset with different data_vars
        if isinstance(other, xr.Dataset):
            if list(other.data_vars) != list(self._datasets['initialized'].data_vars):
                raise VariableError(
                    f'{error_str} with new `data_vars`. Please use {type(self)} '
                    f'{operator} {type(other)} only with same `data_vars`. Found '
                    f'initialized.data_vars = '
                    f' {list(self._datasets["initialized"].data_vars)} vs. '
                    f'other.data_vars = { list(other.data_vars)}.'
                )

        operator = eval(operator)

        # Create temporary copy to modify to avoid inplace operation.
        datasets = self._datasets.copy()
        for dataset in datasets:
            if isinstance(other, PredictionEnsemble):
                other_dataset = other._datasets[dataset]
            else:
                other_dataset = other
            # Some pre-allocated entries might be empty, such as 'uninitialized'
            if self._datasets[dataset]:
                # Loop through observations if there are multiple
                if dataset == 'observations' and isinstance(
                    self._datasets[dataset], dict
                ):
                    obs_datasets = self._datasets['observations'].copy()
                    for obs_dataset in obs_datasets:
                        if isinstance(other, PredictionEnsemble):
                            other_obs_dataset = other._datasets['observations'][
                                obs_dataset
                            ]
                        else:
                            other_obs_dataset = other
                        obs_datasets.update(
                            {
                                obs_dataset: operator(
                                    obs_datasets[obs_dataset], other_obs_dataset
                                )
                            }
                        )
                        datasets.update({'observations': obs_datasets})
                else:
                    if datasets[dataset]:
                        datasets.update(
                            {dataset: operator(datasets[dataset], other_dataset)}
                        )
        return self._construct_direct(datasets, kind=self.kind)

    def __add__(self, other):
        return self._math(other, operator='add')

    def __sub__(self, other):
        return self._math(other, operator='sub')

    def __mul__(self, other):
        return self._math(other, operator='mul')

    def __truediv__(self, other):
        return self._math(other, operator='div')

    def __getattr__(self, name):
        """Allows for xarray methods to be applied to our prediction objects.

        Args:
            * name: Function, e.g., .isel() or .sum().
        """
        kind = self.kind

        def wrapper(*args, **kwargs):
            """Applies arbitrary function to all datasets in the PredictionEnsemble
            object.

            Got this from: https://stackoverflow.com/questions/41919499/
            how-to-call-undefined-methods-sequentially-in-python-class
            """

            def _apply_func(v, name, *args, **kwargs):
                """Handles exceptions in our dictionary comprehension.

                In other words, this will skip applying the arbitrary function
                to a sub-dataset if a ValueError is thrown. This specifically
                targets cases where certain datasets don't have the given
                dim that's being called. E.g., ``.isel(lead=0)`` should only
                be applied to the initialized dataset.

                Reference:
                  * https://stackoverflow.com/questions/1528237/
                    how-to-handle-exceptions-in-a-list-comprehensions
                """
                try:
                    return getattr(v, name)(*args, **kwargs)
                # ValueError : Cases such as .sum(dim='time'). This doesn't apply
                # it to the given dataset if the dimension doesn't exist.
                #
                # DimensionError: This accounts for our custom error when applying
                # some stats functions.
                except (ValueError, DimensionError):
                    return v

            # Create temporary copy to modify to avoid inplace operation.
            datasets = self._datasets.copy()

            # More explicit than nested dictionary comprehension.
            for outer_k, outer_v in datasets.items():
                # If initialized, control, uninitialized and just a singular
                # dataset, apply the function directly to it.
                if isinstance(outer_v, xr.Dataset):
                    datasets.update(
                        {outer_k: _apply_func(outer_v, name, *args, **kwargs)}
                    )
                else:
                    # If a nested dictionary is encountered (i.e., a set of
                    # observations) apply to each individually.
                    #
                    # Similar to the ``add_observations`` method, this only seems to
                    # avoid inplace operations by copying the nested dictionary
                    # separately and then updating the main dictionary.
                    temporary_dataset = self._datasets[outer_k].copy()
                    for inner_k, inner_v in temporary_dataset.items():
                        temporary_dataset.update(
                            {inner_k: _apply_func(inner_v, name, *args, **kwargs)}
                        )
                    datasets.update({outer_k: temporary_dataset})
            # Instantiates new object with the modified datasets.
            return self._construct_direct(datasets, kind=kind)

        return wrapper

    @classmethod
    def _construct_direct(cls, datasets, kind):
        """Shortcut around __init__ for internal use to avoid inplace
        operations.

        Pulled from xarrray Dataset class.
        https://github.com/pydata/xarray/blob/master/xarray/core/dataset.py
        """
        obj = object.__new__(cls)
        obj._datasets = datasets
        obj.kind = kind
        return obj

    def get_initialized(self):
        """Returns the xarray dataset for the initialized ensemble."""
        return self._datasets['initialized']

    def get_uninitialized(self):
        """Returns the xarray dataset for the uninitialized ensemble."""
        return self._datasets['uninitialized']

    def smooth(self, smooth_kws=None, how='mean', **xesmf_kwargs):
        """Smooth all entries of PredictionEnsemble in the same manner to be
        able to still calculate prediction skill afterwards.

        Args:
            smooth_kws (dict or str): Dictionary to specify the dims to
                smooth compatible with
                :py:func:`~climpred.smoothing.spatial_smoothing_xesmf` or
                :py:func:`~climpred.smoothing.temporal_smoothing`.
                Shortcut for Goddard et al. 2013 recommendations:
                'goddard2013'. Defaults to None.
            how (str): how to smooth temporally. From ['mean','sum']. Defaults to
                'mean'.
            **xesmf_kwargs (args): kwargs passed to
                :py:func:`~climpred.smoothing.spatial_smoothing_xesmf`

        Examples:
            >>> PredictionEnsemble.smooth({'lead': 2, 'lat': 5, 'lon': 4'})
            >>> PredictionEnsemble.smooth('goddard2013')
            >>> PredictionEnsemble.smooth({'lon':1, 'lat':1}, method='patch')
            >>> PredictionEnsemble.smooth({'lead':2}, how='sum')
        """
        if not smooth_kws:
            return self
        # get proper smoothing function based on smooth args
        if isinstance(smooth_kws, str):
            if 'goddard' in smooth_kws:
                if self._datasets['initialized'].lead.attrs['units'] == 'years':
                    smooth_fct = smooth_goddard_2013
                    tsmooth_kws = {'lead': 4}  # default
                    d_lon_lat_kws = {'lon': 5, 'lat': 5}  # default
                else:
                    raise ValueError(
                        '`goddard2013` smoothing only available for annual leads.'
                    )
            else:
                raise ValueError(
                    'Please provide from list of available smoothings: \
                     ["goddard2013"]'
                )
        # TODO: make independent of lon and lat
        elif isinstance(smooth_kws, dict):
            non_time_dims = [
                dim for dim in smooth_kws.keys() if dim not in ['time', 'lead']
            ]
            if len(non_time_dims) > 0:
                non_time_dims = non_time_dims[0]
            # goddard when time_dim and lon/lat given
            if ('lon' in smooth_kws or 'lat' in smooth_kws) and (
                'lead' in smooth_kws or 'time' in smooth_kws
            ):
                smooth_fct = smooth_goddard_2013
                # separate lon, lat keywords into d_lon_lat_kws
                d_lon_lat_kws = dict()
                tsmooth_kws = dict()
                for c in ['lon', 'lat']:
                    if c in smooth_kws:
                        d_lon_lat_kws[c] = smooth_kws[c]
                    else:
                        tsmooth_kws[c] = smooth_kws[c]
            # else only one smoothing operation
            elif 'lon' in smooth_kws or 'lat' in smooth_kws:
                smooth_fct = spatial_smoothing_xesmf
                d_lon_lat_kws = smooth_kws
                tsmooth_kws = None
            elif 'lead' in smooth_kws or 'time' in smooth_kws:
                smooth_fct = temporal_smoothing
                d_lon_lat_kws = None
                tsmooth_kws = smooth_kws
            else:
                raise ValueError(
                    'Please provide kwargs to fulfill functions: \
                     ["spatial_smoothing_xesmf", "temporal_smoothing"].'
                )
        else:
            raise ValueError(
                'Please provide kwargs as dict or str and not', type(smooth_kws)
            )
        rename_dim = False
        self = self.apply(
            smooth_fct,
            tsmooth_kws=tsmooth_kws,
            d_lon_lat_kws=d_lon_lat_kws,
            rename_dim=rename_dim,
            how=how,
            **xesmf_kwargs,
        )
        if smooth_fct == smooth_goddard_2013 or smooth_fct == temporal_smoothing:
            self.temporally_smoothed = tsmooth_kws
        return self


class PerfectModelEnsemble(PredictionEnsemble):
    """An object for "perfect model" climate prediction ensembles.

    `PerfectModelEnsemble` is a sub-class of `PredictionEnsemble`. It tracks
    the control run used to initialize the ensemble for easy computations,
    bootstrapping, etc.

    This object is built on `xarray` and thus requires the input object to
    be an `xarray` Dataset or DataArray.
    """

    def __init__(self, xobj):
        """Create a `PerfectModelEnsemble` object by inputting output from the
        control run in `xarray` format.

        Args:
          xobj (xarray object):
            decadal prediction ensemble output.

        Attributes:
            control: Dictionary of control run associated with the initialized
                     ensemble.
            uninitialized: Dictionary of uninitialized run that is
                           bootstrapped from the initialized run.
        """

        super().__init__(xobj)
        # Reserve sub-dictionary for the control simulation.
        self._datasets.update({'control': {}})
        self.kind = 'perfect'

    def _apply_climpred_function(self, func, input_dict=None, **kwargs):
        """Helper function to loop through verification data and apply an arbitrary climpred
        function.

        Args:
            func (function): climpred function to apply to object.
            input_dict (dict): dictionary with the following things:
                * ensemble: initialized or uninitialized ensemble.
                * control: control dictionary from HindcastEnsemble.
                * init (bool): True if the initialized ensemble, False if uninitialized.
        """
        ensemble = input_dict['ensemble']
        control = input_dict['control']
        init = input_dict['init']
        init_vars, ctrl_vars = self._vars_to_drop(init=init)
        ensemble = ensemble.drop_vars(init_vars)
        control = control.drop_vars(ctrl_vars)
        return func(ensemble, control, **kwargs)

    def _vars_to_drop(self, init=True):
        """Returns list of variables to drop when comparing
        initialized/uninitialized to a control.

        This is useful if the two products being compared do not share the same
        variables. I.e., if the control has ['SST'] and the initialized has
        ['SST', 'SALT'], this will return a list with ['SALT'] to be dropped
        from the initialized.

        Args:
          init (bool, default True):
            If `True`, check variables on the initialized.
            If `False`, check variables on the uninitialized.

        Returns:
          Lists of variables to drop from the initialized/uninitialized
          and control Datasets.
        """
        init_str = 'initialized' if init else 'uninitialized'
        init_vars = list(self._datasets[init_str])
        ctrl_vars = list(self._datasets['control'])
        # Make lists of variables to drop that aren't in common
        # with one another.
        init_vars_to_drop = list(set(init_vars) - set(ctrl_vars))
        ctrl_vars_to_drop = list(set(ctrl_vars) - set(init_vars))
        return init_vars_to_drop, ctrl_vars_to_drop

    @is_xarray(1)
    def add_control(self, xobj):
        """Add the control run that initialized the climate prediction
        ensemble.

        Args:
            xobj (xarray object): Dataset/DataArray of the control run.
        """
        # NOTE: These should all be decorators.
        if isinstance(xobj, xr.DataArray):
            xobj = xobj.to_dataset()
        match_initialized_dims(self._datasets['initialized'], xobj)
        match_initialized_vars(self._datasets['initialized'], xobj)
        # Check that init is int, cftime, or datetime; convert ints or cftime to
        # datetime.
        xobj = convert_time_index(xobj, 'time', 'xobj[init]')
        datasets = self._datasets.copy()
        datasets.update({'control': xobj})
        return self._construct_direct(datasets, kind='perfect')

    def generate_uninitialized(self):
        """Generate an uninitialized ensemble by bootstrapping the
        initialized prediction ensemble.

        Returns:
            Bootstrapped (uninitialized) ensemble as a Dataset.
        """
        has_dataset(
            self._datasets['control'], 'control', 'generate an uninitialized ensemble.'
        )

        uninit = bootstrap_uninit_pm_ensemble_from_control_cftime(
            self._datasets['initialized'], self._datasets['control']
        )
        datasets = self._datasets.copy()
        datasets.update({'uninitialized': uninit})
        return self._construct_direct(datasets, kind='perfect')

    def get_control(self):
        """Returns the control as an xarray dataset."""
        return self._datasets['control']

    def verify(
        self, metric='pearson_r', comparison='m2e', reference=None, **metric_kwargs
    ):
        """Compares the initialized ensemble to the control run.

        Args:
            metric (str, default 'pearson_r' or Metric):
              Metric to apply in the comparison.
            comparison (str, default 'm2e'):
              How to compare the climate prediction ensemble to the control.
            reference (str, list of str): reference forecasts to compare against.
            **metric_kwargs (optional): arguments passed to `metric`.

        Returns:
            Dataset of comparison results with `skill` dimension for difference
                references compared against.
        """
        has_dataset(self._datasets['control'], 'control', 'compute a metric')
        input_dict = {
            'ensemble': self._datasets['initialized'],
            'control': self._datasets['control'],
            'init': True,
        }
<<<<<<< HEAD
        res = self._apply_climpred_function(
=======
        init_skill = self._apply_climpred_function(
>>>>>>> f8fe7132
            compute_perfect_model,
            input_dict=input_dict,
            metric=metric,
            comparison=comparison,
            **metric_kwargs,
        )
        if isinstance(reference, str):
            reference = [reference]
        elif reference is None:
            return init_skill
        skill_labels = ['init']
        if 'historical' in reference or 'uninitialzed' in reference:
            uninit_skill = self.compute_uninitialized(
                metric=metric, comparison=comparison, **metric_kwargs
            )
            skill_labels.append('historical')
        else:
            uninit_skill = None
        if 'persistence' in reference:
            persistence_skill = self.compute_persistence(metric=metric)
            skill_labels.append('persistence')
        else:
            persistence_skill = None
        all_skills = xr.concat(
            [s for s in [init_skill, uninit_skill, persistence_skill] if s is not None],
            dim='skill',
        )
<<<<<<< HEAD
        if isinstance(self.temporally_smoothed, dict):
            res = _reset_temporal_axis(res, self.temporally_smoothed, dim='lead')
        return res
=======
        all_skills['skill'] = skill_labels
        return all_skills.squeeze()
>>>>>>> f8fe7132

    def compute_metric(self, metric='pearson_r', comparison='m2e', **metric_kwargs):
        warnings.warn(
            'compute_metric() is depreciated. Please use verify(reference=None).'
        )
        return self.verify(metric=metric, comparison=comparison, **metric_kwargs)

    def compute_uninitialized(
        self, metric='pearson_r', comparison='m2e', **metric_kwargs
    ):
        """Compares the bootstrapped uninitialized run to the control run.

        Args:
            metric (str, default 'pearson_r'):
              Metric to apply in the comparison.
            comparison (str, default 'm2m'):
              How to compare to the control run.
            running (int, default None):
              Size of the running window for variance smoothing.
            **metric_kwargs (optional): arguments passed to `metric`.

        Returns:
            Result of the comparison as a Dataset.
        """
        has_dataset(
            self._datasets['uninitialized'],
            'uninitialized',
            'compute an uninitialized metric',
        )
        input_dict = {
            'ensemble': self._datasets['uninitialized'],
            'control': self._datasets['control'],
            'init': False,
        }
        res = self._apply_climpred_function(
            compute_perfect_model,
            input_dict=input_dict,
            metric=metric,
            comparison=comparison,
            **metric_kwargs,
        )
        if isinstance(self.temporally_smoothed, dict):
            res = _reset_temporal_axis(res, self.temporally_smoothed, dim='lead')
        return res

    def compute_persistence(self, metric='pearson_r'):
        """Compute a simple persistence forecast for the control run.

        Args:
            metric (str, default 'pearson_r'):
                Metric to apply to the persistence forecast.

        Returns:
            Dataset of persistence forecast results (if ``refname`` is declared),
            or dictionary of Datasets with keys corresponding to verification data
            name.

        Reference:
            * Chapter 8 (Short-Term Climate Prediction) in
              Van den Dool, Huug. Empirical methods in short-term climate
              prediction. Oxford University Press, 2007.
        """
        has_dataset(
            self._datasets['control'], 'control', 'compute a persistence forecast'
        )
        input_dict = {
            'ensemble': self._datasets['initialized'],
            'control': self._datasets['control'],
            'init': True,
        }
        res = self._apply_climpred_function(
            compute_persistence,
            input_dict=input_dict,
            metric=metric,
            alignment='same_inits',
        )
        if isinstance(self.temporally_smoothed, dict):
            res = _reset_temporal_axis(res, self.temporally_smoothed, dim='lead')
        return res

    def bootstrap(
        self,
        metric='pearson_r',
        comparison='m2e',
        sig=95,
        iterations=500,
        pers_sig=None,
        **metric_kwargs,
    ):
        """Bootstrap ensemble simulations with replacement.

        Args:
            metric (str, default 'pearson_r'):
                Metric to apply for bootstrapping.
            comparison (str, default 'm2e'):
                Comparison style for bootstrapping.
            sig (int, default 95):
                Significance level for uninitialized and initialized
                comparison.
            iterations (int, default 500): Number of resampling iterations for
                bootstrapping with replacement.
            pers_sig (int, default None):
                If not None, the separate significance level for persistence.
            **metric_kwargs (optional): arguments passed to `metric`.

        Returns:
            Dictionary of Datasets for each variable applied to with the
            following variables:
                * init_ci: confidence levels of init_skill.
                * uninit_ci: confidence levels of uninit_skill.
                * pers_ci: confidence levels of pers_skill.
                * p_uninit_over_init: p value of the hypothesis that the
                    difference of skill between the initialized and
                    uninitialized simulations is smaller or equal to zero
                    based on bootstrapping with replacement.
                * p_pers_over_init: p value of the hypothesis that the
                    difference of skill between the initialized and persistence
                    simulations is smaller or equal to zero based on
                    bootstrapping with replacement.

        Reference:
            * Goddard, L., A. Kumar, A. Solomon, D. Smith, G. Boer, P.
              Gonzalez, V. Kharin, et al. “A Verification Framework for
              Interannual-to-Decadal Predictions Experiments.” Climate
              Dynamics 40, no. 1–2 (January 1, 2013): 245–72.
              https://doi.org/10/f4jjvf.

        """
        has_dataset(self._datasets['control'], 'control', 'iteration')
        input_dict = {
            'ensemble': self._datasets['initialized'],
            'control': self._datasets['control'],
            'init': True,
        }
        return self._apply_climpred_function(
            bootstrap_perfect_model,
            input_dict=input_dict,
            metric=metric,
            comparison=comparison,
            sig=sig,
            iterations=iterations,
            pers_sig=pers_sig,
            **metric_kwargs,
        )


class HindcastEnsemble(PredictionEnsemble):
    """An object for climate prediction ensembles initialized by a data-like
    product.

    `HindcastEnsemble` is a sub-class of `PredictionEnsemble`. It tracks all
    verification data associated with the prediction ensemble for easy
    computation across multiple variables and products.

    This object is built on `xarray` and thus requires the input object to
    be an `xarray` Dataset or DataArray.
    """

    def __init__(self, xobj):
        """Create a `HindcastEnsemble` object by inputting output from a
        prediction ensemble in `xarray` format.

        Args:
          xobj (xarray object):
            decadal prediction ensemble output.

        Attributes:
          observations: Dictionary of verification data to associate with the decadal
              prediction ensemble.
          uninitialized: Dictionary of companion (or bootstrapped)
              uninitialized ensemble run.
        """
        super().__init__(xobj)
        self._datasets.update({'observations': {}})
        self.kind = 'hindcast'

    def _apply_climpred_function(self, func, input_dict=None, **kwargs):
        """Helper function to loop through verification data and apply an arbitrary
        climpred function.

        Args:
            func (function): climpred function to apply to object.
            input_dict (dict): dictionary with the following things:
                * ensemble: initialized or uninitialized ensemble.
                * observations: Dictionary of verification data from
                    ``HindcastEnsemble``.
                * name: name of verification data to target.
                * init: bool of whether or not it's the initialized ensemble.
        """
        hind = self._datasets['initialized']
        verif = self._datasets['observations']
        name = input_dict['name']
        init = input_dict['init']

        # Apply only to specific observations.
        if name is not None:
            drop_init, drop_obs = self._vars_to_drop(name, init=init)
            hind = hind.drop_vars(drop_init)
            verif = verif[name].drop_vars(drop_obs)
            return func(hind, verif, **kwargs)
        else:
            # If only one observational product, just apply to that one.
            if len(verif) == 1:
                name = list(verif.keys())[0]
                drop_init, drop_obs = self._vars_to_drop(name, init=init)
                return func(hind, verif[name], **kwargs)
            # Loop through verif, apply function, and store in dictionary.
            # TODO: Parallelize this process.
            else:
                result = {}
                for name in verif.keys():
                    drop_init, drop_obs = self._vars_to_drop(name, init=init)
                    result[name] = func(hind, verif[name], **kwargs)
                return result

    def _vars_to_drop(self, name, init=True):
        """Returns list of variables to drop when comparing
        initialized/uninitialized to observations.

        This is useful if the two products being compared do not share the same
        variables. I.e., if the observations have ['SST'] and the initialized has
        ['SST', 'SALT'], this will return a list with ['SALT'] to be dropped
        from the initialized.

        Args:
          name (str): Short name of observations being compared to.
          init (bool, default True):
            If ``True``, check variables on the initialized.
            If ``False``, check variables on the uninitialized.

        Returns:
          Lists of variables to drop from the initialized/uninitialized
          and observational Datasets.
        """
        if init:
            init_vars = [var for var in self._datasets['initialized'].data_vars]
        else:
            init_vars = [var for var in self._datasets['uninitialized'].data_vars]
        obs_vars = [var for var in self._datasets['observations'][name].data_vars]
        # Make lists of variables to drop that aren't in common
        # with one another.
        init_vars_to_drop = list(set(init_vars) - set(obs_vars))
        obs_vars_to_drop = list(set(obs_vars) - set(init_vars))
        return init_vars_to_drop, obs_vars_to_drop

    @is_xarray(1)
    def add_observations(self, xobj, name):
        """Add a verification data with which to verify the initialized ensemble.

        Args:
            xobj (xarray object): Dataset/DataArray to append to the
                ``HindcastEnsemble`` object.
            name (str): Short name for referencing the verification data.
        """
        if isinstance(xobj, xr.DataArray):
            xobj = xobj.to_dataset()
        match_initialized_dims(self._datasets['initialized'], xobj)
        match_initialized_vars(self._datasets['initialized'], xobj)
        # Check that time is int, cftime, or datetime; convert ints or cftime to
        # datetime.
        xobj = convert_time_index(xobj, 'time', 'xobj[init]')
        # For some reason, I could only get the non-inplace method to work
        # by updating the nested dictionaries separately.
        datasets_obs = self._datasets['observations'].copy()
        datasets = self._datasets.copy()
        datasets_obs.update({name: xobj})
        datasets.update({'observations': datasets_obs})
        return self._construct_direct(datasets, kind='hindcast')

    @is_xarray(1)
    def add_uninitialized(self, xobj):
        """Add a companion uninitialized ensemble for comparison to verification data.

        Args:
            xobj (xarray object): Dataset/DataArray of the uninitialzed
                                  ensemble.
        """
        if isinstance(xobj, xr.DataArray):
            xobj = xobj.to_dataset()
        match_initialized_dims(self._datasets['initialized'], xobj, uninitialized=True)
        match_initialized_vars(self._datasets['initialized'], xobj)
        # Check that init is int, cftime, or datetime; convert ints or cftime to
        # datetime.
        xobj = convert_time_index(xobj, 'time', 'xobj[init]')
        datasets = self._datasets.copy()
        datasets.update({'uninitialized': xobj})
        return self._construct_direct(datasets, kind='hindcast')

    def get_observations(self, name=None):
        """Returns xarray Datasets of the observations/verification data.

        Args:
            name (str, optional): Name of the observations/verification data to return.
                If ``None``, return dictionary of all observations/verification data.

        Returns:
            Dictionary of ``xarray`` Datasets (if ``name`` is ``None``) or single
            ``xarray`` Dataset.
        """
        if name is None:
            if len(self._datasets['observations']) == 1:
                key = list(self._datasets['observations'].keys())[0]
                return self._datasets['observations'][key]
            else:
                return self._datasets['observations']
        else:
            return self._datasets['observations'][name]

    def verify(
        self,
        name=None,
        reference=None,
        metric='pearson_r',
        comparison='e2o',
        alignment='same_verifs',
        dim='init',
        **metric_kwargs,
    ):
        """Verifies the initialized ensemble against observations/verification data.

        This will automatically verify against all shared variables
        between the initialized ensemble and observations/verification data.

        Args:
            name (str): Short name of observations/verification data to compare to.
                If ``None``, compare to all observations/verification data.
            metric (str, default 'pearson_r'): Metric to apply for verification.
            comparison (str, default 'e2o'): How to compare to the
                observations/verification data. ('e2o' for ensemble mean to
                observations/verification data. 'm2o' for each individual member to
                observations/verification data).
            alignment (str): which inits or verification times should be aligned?
                - maximize/None: maximize the degrees of freedom by slicing ``hind`` and
                ``verif`` to a common time frame at each lead.
                - same_inits: slice to a common init frame prior to computing
                metric. This philosophy follows the thought that each lead should be
                based on the same set of initializations.
                - same_verif: slice to a common/consistent verification time frame prior
                to computing metric. This philosophy follows the thought that each lead
                should be based on the same set of verification dates.
            **metric_kwargs (optional): arguments passed to `metric`.

        Returns:
            Dataset of comparison results (if comparing to one observational product),
            or dictionary of Datasets with keys corresponding to
            observations/verification data short name.
        """
        if isinstance(reference, str):
            reference = [reference]
        elif reference is None:
            reference = []

        def _verify(
            hind,
            verif,
            hist,
            reference,
            metric,
            comparison,
            alignment,
            dim,
            **metric_kwargs,
        ):
            """Interior verify func to be passed to apply func."""
            metric, comparison, dim = _get_metric_comparison_dim(
                metric, comparison, dim, kind=self.kind
            )
            forecast, verif = comparison.function(hind, verif, metric=metric)
            forecast = forecast.rename({'init': 'time'})
            inits, verif_dates = return_inits_and_verif_dates(
                forecast, verif, alignment, reference=reference, hist=hist,
            )
            metric_over_leads = [
                _apply_metric_at_given_lead(
                    verif,
                    verif_dates,
                    lead,
                    hind=forecast,
                    hist=hist,
                    inits=inits,
                    # Ensure apply metric function returns skill and not reference
                    # results.
                    reference=None,
                    metric=metric,
                    comparison=comparison,
                    dim=dim,
                    **metric_kwargs,
                )
                for lead in forecast['lead'].data
            ]
            result = xr.concat(metric_over_leads, dim='lead', **CONCAT_KWARGS)
            result['lead'] = forecast['lead']

            if reference is not None:
                if 'historical' in reference:
                    hist, _ = comparison.function(hist, verif, metric=metric)
                for r in reference:
                    metric_over_leads = [
                        _apply_metric_at_given_lead(
                            verif,
                            verif_dates,
                            lead,
                            hind=forecast,
                            hist=hist,
                            inits=inits,
                            reference=r,
                            metric=metric,
                            comparison=comparison,
                            dim=dim,
                            **metric_kwargs,
                        )
                        for lead in forecast['lead'].data
                    ]
                    ref = xr.concat(metric_over_leads, dim='lead', **CONCAT_KWARGS)
                    ref['lead'] = forecast['lead']
                    result = xr.concat([result, ref], dim='skill', **CONCAT_KWARGS)
            # Add dimension/coordinate for different references.
            result = result.assign_coords(skill=['init'] + reference)
            return result

        has_dataset(
            self._datasets['observations'], 'observational', 'verify a forecast'
        )
        if 'historical' in reference:
            has_dataset(
                self._datasets['uninitialized'],
                'uninitialized',
                'compute an uninitialized reference forecast',
            )
            hist = self._datasets['uninitialized']
        else:
            hist = None

        # TODO: Get rid of this somehow. Might use attributes.
        input_dict = {
            'name': name,
            'init': True,
        }
        res = self._apply_climpred_function(
            _verify,
            input_dict=input_dict,
            metric=metric,
            comparison=comparison,
            alignment=alignment,
            dim=dim,
            hist=hist,
            reference=reference,
<<<<<<< HEAD
        )
        if isinstance(self.temporally_smoothed, dict):
            res = _reset_temporal_axis(res, self.temporally_smoothed, dim='lead')
        return res
=======
            **metric_kwargs,
        )
>>>>>>> f8fe7132
<|MERGE_RESOLUTION|>--- conflicted
+++ resolved
@@ -590,11 +590,7 @@
             'control': self._datasets['control'],
             'init': True,
         }
-<<<<<<< HEAD
-        res = self._apply_climpred_function(
-=======
         init_skill = self._apply_climpred_function(
->>>>>>> f8fe7132
             compute_perfect_model,
             input_dict=input_dict,
             metric=metric,
@@ -622,14 +618,11 @@
             [s for s in [init_skill, uninit_skill, persistence_skill] if s is not None],
             dim='skill',
         )
-<<<<<<< HEAD
+        all_skills['skill'] = skill_labels
         if isinstance(self.temporally_smoothed, dict):
-            res = _reset_temporal_axis(res, self.temporally_smoothed, dim='lead')
-        return res
-=======
-        all_skills['skill'] = skill_labels
+            all_skills = _reset_temporal_axis(all_skills, self.temporally_smoothed, dim='lead')
         return all_skills.squeeze()
->>>>>>> f8fe7132
+
 
     def compute_metric(self, metric='pearson_r', comparison='m2e', **metric_kwargs):
         warnings.warn(
@@ -1077,12 +1070,8 @@
             dim=dim,
             hist=hist,
             reference=reference,
-<<<<<<< HEAD
+            **metric_kwargs,
         )
         if isinstance(self.temporally_smoothed, dict):
             res = _reset_temporal_axis(res, self.temporally_smoothed, dim='lead')
-        return res
-=======
-            **metric_kwargs,
-        )
->>>>>>> f8fe7132
+        return res