import numpy as np
import xarray as xr
from IPython.display import display_html
from xarray.core.formatting_html import dataset_repr
from xarray.core.options import OPTIONS as XR_OPTIONS

from .alignment import return_inits_and_verif_dates
from .bias_reduction import mean_bias_reduction
from .bootstrap import (
    bootstrap_hindcast,
    bootstrap_perfect_model,
    bootstrap_uninit_pm_ensemble_from_control_cftime,
)
from .checks import (
    has_dataset,
    has_dims,
    has_valid_lead_units,
    is_xarray,
    match_calendars,
    match_initialized_dims,
    match_initialized_vars,
)
from .constants import CONCAT_KWARGS
from .exceptions import DimensionError, VariableError
from .graphics import plot_ensemble_perfect_model, plot_lead_timeseries_hindcast
from .prediction import (
    _apply_metric_at_given_lead,
    _get_metric_comparison_dim,
    compute_perfect_model,
)
from .reference import compute_persistence
from .smoothing import (
    _reset_temporal_axis,
    smooth_goddard_2013,
    spatial_smoothing_xesmf,
    temporal_smoothing,
)
from .utils import convert_time_index


def _display_metadata(self):
    """
    This is called in the following case:

    ```
    dp = cp.HindcastEnsemble(dple)
    print(dp)
    ```
    """
    SPACE = "    "
    header = f"<climpred.{type(self).__name__}>"
    summary = header + "\nInitialized Ensemble:\n"
    summary += SPACE + str(self._datasets["initialized"].data_vars)[18:].strip() + "\n"
    if isinstance(self, HindcastEnsemble):
        # Prints out verification dataand associated variables if they exist.
        # If not, just write "None".
        summary += "Verification Data:\n"
        if any(self._datasets["observations"]):
            num_obs = len(self._datasets["observations"].data_vars)
            for i in range(1, num_obs + 1):
                summary += (
                    SPACE
                    + str(self._datasets["observations"].data_vars)
                    .split("\n")[i]
                    .strip()
                    + "\n"
                )
        else:
            summary += SPACE + "None\n"
    elif isinstance(self, PerfectModelEnsemble):
        summary += "Control:\n"
        # Prints out control variables if a control is appended. If not,
        # just write "None".
        if any(self._datasets["control"]):
            num_ctrl = len(self._datasets["control"].data_vars)
            for i in range(1, num_ctrl + 1):
                summary += (
                    SPACE
                    + str(self._datasets["control"].data_vars).split("\n")[i].strip()
                    + "\n"
                )
        else:
            summary += SPACE + "None\n"
    if any(self._datasets["uninitialized"]):
        summary += "Uninitialized:\n"
        summary += SPACE + str(self._datasets["uninitialized"].data_vars)[18:].strip()
    else:
        summary += "Uninitialized:\n"
        summary += SPACE + "None"
    return summary


def _display_metadata_html(self):
    header = f"<h4>climpred.{type(self).__name__}</h4>"
    display_html(header, raw=True)
    init_repr_str = dataset_repr(self._datasets["initialized"])
    init_repr_str = init_repr_str.replace("xarray.Dataset", "Initialized Ensemble")
    display_html(init_repr_str, raw=True)

    if isinstance(self, HindcastEnsemble):
        if any(self._datasets["observations"]):
            obs_repr_str = dataset_repr(self._datasets["observations"])
            obs_repr_str = obs_repr_str.replace("xarray.Dataset", "Verification Data")
            display_html(obs_repr_str, raw=True)
    elif isinstance(self, PerfectModelEnsemble):
        if any(self._datasets["control"]):
            control_repr_str = dataset_repr(self._datasets["control"])
            control_repr_str = control_repr_str.replace(
                "xarray.Dataset", "Control Simulation"
            )
            display_html(control_repr_str, raw=True)

    if any(self._datasets["uninitialized"]):
        uninit_repr_str = dataset_repr(self._datasets["uninitialized"])
        uninit_repr_str = uninit_repr_str.replace("xarray.Dataset", "Uninitialized")
        display_html(uninit_repr_str, raw=True)
    # better would be to aggregate repr_strs and then all return but this fails
    # TypeError: __repr__ returned non-string (type NoneType)
    # workaround return empty string
    return ""


class PredictionEnsemble:
    """
    The main object. This is the super of both `PerfectModelEnsemble` and
    `HindcastEnsemble`. This cannot be called directly by a user, but
    should house functions that both ensemble types can use.
    """

    @is_xarray(1)
    def __init__(self, xobj):
        if isinstance(xobj, xr.DataArray):
            # makes applying prediction functions easier, etc.
            xobj = xobj.to_dataset()
        has_dims(xobj, ["init", "lead"], "PredictionEnsemble")
        # Check that init is int, cftime, or datetime; convert ints or cftime to
        # datetime.
        xobj = convert_time_index(xobj, "init", "xobj[init]")
        # Put this after `convert_time_index` since it assigns 'years' attribute if the
        # `init` dimension is a `float` or `int`.
        has_valid_lead_units(xobj)
        # Add initialized dictionary and reserve sub-dictionary for an uninitialized
        # run.
        self._datasets = {"initialized": xobj, "uninitialized": {}}
        self.kind = "prediction"
        self._temporally_smoothed = None
        self._is_annual_lead = None

    # when you just print it interactively
    # https://stackoverflow.com/questions/1535327/how-to-print-objects-of-class-using-print
    def __repr__(self):
        if XR_OPTIONS["display_style"] == "html":
            return _display_metadata_html(self)
        else:
            return _display_metadata(self)

    def plot(self, variable=None, ax=None, show_members=False, cmap=None):
        """Plot datasets from PredictionEnsemble.

        Args:
            variable (str or None): `variable` to show. Defaults to first in data_vars.
            ax (plt.axes): Axis to use in plotting. By default, creates a new axis.
            show_members (bool): whether to display all members individually.
                Defaults to False.
            cmap (str): Name of matplotlib-recognized colorbar. Defaults to `jet` for
                `HindcastEnsemble` and `tab10` for `PerfectModelEnsemble`.

        Returns:
            ax: plt.axes

        """
        if self.kind == "hindcast":
            if cmap is None:
                cmap = "jet"
            return plot_lead_timeseries_hindcast(
                self, variable=variable, ax=ax, show_members=show_members, cmap=cmap
            )
        elif self.kind == "perfect":
            if cmap is None:
                cmap = "tab10"
            return plot_ensemble_perfect_model(
                self, variable=variable, ax=ax, show_members=show_members, cmap=cmap
            )

    def _math(self, other, operator):
        """Helper function for __add__, __sub__, __mul__, __truediv__.

        Allows math operations with type:
            - int
            - float
            - np.ndarray
            - xr.DataArray without new dimensions
            - xr.Dataset without new dimensions or variables

        """
        assert isinstance(operator, str)

        def add(a, b):
            return a + b

        def sub(a, b):
            return a - b

        def mul(a, b):
            return a * b

        def div(a, b):
            return a / b

        ALLOWED_TYPES_FOR_MATH_OPERATORS = [
            int,
            float,
            np.ndarray,
            xr.DataArray,
            xr.Dataset,
            type(self),
        ]
        OPERATOR_STR = {
            "add": "+",
            "sub": "-",
            "mul": "*",
            "div": "/",
        }
        error_str = f"Cannot use {type(self)} {OPERATOR_STR[operator]} {type(other)}"

        # catch undefined types for other
        if not isinstance(other, tuple(ALLOWED_TYPES_FOR_MATH_OPERATORS)):
            raise TypeError(
                f"{error_str} because type {type(other)} not supported. "
                f"Please choose from {ALLOWED_TYPES_FOR_MATH_OPERATORS}."
            )
        # catch other dimensions in other
        if isinstance(other, tuple([xr.Dataset, xr.DataArray])):
            if not set(other.dims).issubset(self._datasets["initialized"].dims):
                raise DimensionError(f"{error_str} containing new dimensions.")
        # catch xr.Dataset with different data_vars
        if isinstance(other, xr.Dataset):
            if list(other.data_vars) != list(self._datasets["initialized"].data_vars):
                raise VariableError(
                    f"{error_str} with new `data_vars`. Please use {type(self)} "
                    f"{operator} {type(other)} only with same `data_vars`. Found "
                    f"initialized.data_vars = "
                    f' {list(self._datasets["initialized"].data_vars)} vs. '
                    f"other.data_vars = { list(other.data_vars)}."
                )

        operator = eval(operator)

        if isinstance(other, PredictionEnsemble):
            # Create temporary copy to modify to avoid inplace operation.
            datasets = self._datasets.copy()
            for dataset in datasets:
                other_dataset = other._datasets[dataset]
                # Some pre-allocated entries might be empty, such as 'uninitialized'
                if self._datasets[dataset]:
                    # Loop through observations if there are multiple
                    if dataset == "observations" and isinstance(
                        self._datasets[dataset], dict
                    ):
                        obs_datasets = self._datasets["observations"].copy()
                        for obs_dataset in obs_datasets:
                            other_obs_dataset = other._datasets["observations"][
                                obs_dataset
                            ]
                            obs_datasets.update(
                                {
                                    obs_dataset: operator(
                                        obs_datasets[obs_dataset], other_obs_dataset
                                    )
                                }
                            )
                            datasets.update({"observations": obs_datasets})
                    else:
                        if datasets[dataset]:
                            datasets.update(
                                {dataset: operator(datasets[dataset], other_dataset)}
                            )
            return self._construct_direct(datasets, kind=self.kind)
        else:
            return self._apply_func(operator, other)

    def __add__(self, other):
        return self._math(other, operator="add")

    def __sub__(self, other):
        return self._math(other, operator="sub")

    def __mul__(self, other):
        return self._math(other, operator="mul")

    def __truediv__(self, other):
        return self._math(other, operator="div")

    def __getitem__(self, varlist):
        """Allows subsetting data variable from PredictionEnsemble as from xr.Dataset.

        Args:
            * varlist (list of str, str): list of names or name of data variable(s) to
                subselect
        """
        if isinstance(varlist, str):
            varlist = [varlist]
        if not isinstance(varlist, list):
            raise ValueError(
                "Please subset PredictionEnsemble as you would subset an xr.Dataset "
                "with a list or single string of variable name(s), found "
                f"{type(varlist)}."
            )

        def sel_vars(ds, varlist):
            return ds[varlist]

        return self._apply_func(sel_vars, varlist)

    def __getattr__(self, name):
        """Allows for xarray methods to be applied to our prediction objects.

        Args:
            * name: Function, e.g., .isel() or .sum().
        """

        def wrapper(*args, **kwargs):
            """Applies arbitrary function to all datasets in the PredictionEnsemble
            object.

            Got this from: https://stackoverflow.com/questions/41919499/
            how-to-call-undefined-methods-sequentially-in-python-class
            """

            def _apply_xr_func(v, name, *args, **kwargs):
                """Handles exceptions in our dictionary comprehension.

                In other words, this will skip applying the arbitrary function
                to a sub-dataset if a ValueError is thrown. This specifically
                targets cases where certain datasets don't have the given
                dim that's being called. E.g., ``.isel(lead=0)`` should only
                be applied to the initialized dataset.

                Reference:
                  * https://stackoverflow.com/questions/1528237/
                    how-to-handle-exceptions-in-a-list-comprehensions
                """
                try:
                    return getattr(v, name)(*args, **kwargs)
                # ValueError : Cases such as .sum(dim='time'). This doesn't apply
                #              it to the given dataset if the dimension doesn't exist.
                # KeyError : Cases where a function calls the index of a Dataset. Such
                #            as ds[dim] and the dim doesn't exist as a key.
                # DimensionError: This accounts for our custom error when applying
                # some stats functions.
                except (ValueError, KeyError, DimensionError):
                    return v

            return self._apply_func(_apply_xr_func, name, *args, **kwargs)

        return wrapper

    @classmethod
    def _construct_direct(cls, datasets, kind):
        """Shortcut around __init__ for internal use to avoid inplace
        operations.

        Pulled from xarrray Dataset class.
        https://github.com/pydata/xarray/blob/master/xarray/core/dataset.py
        """
        obj = object.__new__(cls)
        obj._datasets = datasets
        obj.kind = kind
        return obj

    def _apply_func(self, func, *args, **kwargs):
        """Apply a function to all datasets in a `PredictionEnsemble`."""
        # Create temporary copy to modify to avoid inplace operation.
        datasets = self._datasets.copy()

        # More explicit than nested dictionary comprehension.
        for outer_k, outer_v in datasets.items():
            # If initialized, control, uninitialized and just a singular
            # dataset, apply the function directly to it.
            if isinstance(outer_v, xr.Dataset):
                datasets.update({outer_k: func(outer_v, *args, **kwargs)})
            else:
                # If a nested dictionary is encountered (i.e., a set of
                # observations) apply to each individually.
                #
                # Similar to the ``add_observations`` method, this only seems to
                # avoid inplace operations by copying the nested dictionary
                # separately and then updating the main dictionary.
                temporary_dataset = self._datasets[outer_k].copy()
                for inner_k, inner_v in temporary_dataset.items():
                    temporary_dataset.update({inner_k: func(inner_v, *args, **kwargs)})
                datasets.update({outer_k: temporary_dataset})
        # Instantiates new object with the modified datasets.
        return self._construct_direct(datasets, kind=self.kind)

    def get_initialized(self):
        """Returns the xarray dataset for the initialized ensemble."""
        return self._datasets["initialized"]

    def get_uninitialized(self):
        """Returns the xarray dataset for the uninitialized ensemble."""
        return self._datasets["uninitialized"]

    def smooth(self, smooth_kws=None, how="mean", **xesmf_kwargs):
        """Smooth all entries of PredictionEnsemble in the same manner to be
        able to still calculate prediction skill afterwards.

        Args:
            smooth_kws (dict or str): Dictionary to specify the dims to
                smooth compatible with
                :py:func:`~climpred.smoothing.spatial_smoothing_xesmf` or
                :py:func:`~climpred.smoothing.temporal_smoothing`.
                Shortcut for Goddard et al. 2013 recommendations:
                'goddard2013'. Defaults to None.
            how (str): how to smooth temporally. From ['mean','sum']. Defaults to
                'mean'.
            **xesmf_kwargs (args): kwargs passed to
                :py:func:`~climpred.smoothing.spatial_smoothing_xesmf`

        Examples:
            >>> PredictionEnsemble.smooth({'lead': 2, 'lat': 5, 'lon': 4'})
            >>> PredictionEnsemble.smooth('goddard2013')
            >>> PredictionEnsemble.smooth({'lon':1, 'lat':1}, method='patch')
            >>> PredictionEnsemble.smooth({'lead':2}, how='sum')
        """
        if not smooth_kws:
            return self
        # get proper smoothing function based on smooth args
        if isinstance(smooth_kws, str):
            if "goddard" in smooth_kws:
                if self._is_annual_lead:
                    smooth_fct = smooth_goddard_2013
                    tsmooth_kws = {"lead": 4}  # default
                    d_lon_lat_kws = {"lon": 5, "lat": 5}  # default
                else:
                    raise ValueError(
                        "`goddard2013` smoothing only available for annual leads."
                    )
            else:
                raise ValueError(
                    'Please provide from list of available smoothings: \
                     ["goddard2013"]'
                )
        # TODO: actively searches for lot and lat in dims. Maybe this part of the code
        # could be more robust in how it finds these two spatial dimensions regardless
        # of name. Optional work in progress comment.
        elif isinstance(smooth_kws, dict):
            non_time_dims = [
                dim for dim in smooth_kws.keys() if dim not in ["time", "lead"]
            ]
            if len(non_time_dims) > 0:
                non_time_dims = non_time_dims[0]
            # goddard when time_dim and lon/lat given
            if ("lon" in smooth_kws or "lat" in smooth_kws) and (
                "lead" in smooth_kws or "time" in smooth_kws
            ):
                smooth_fct = smooth_goddard_2013
                # separate lon, lat keywords into d_lon_lat_kws
                d_lon_lat_kws = dict()
                tsmooth_kws = dict()
                for c in ["lon", "lat"]:
                    if c in smooth_kws:
                        d_lon_lat_kws[c] = smooth_kws[c]
                    else:
                        tsmooth_kws[c] = smooth_kws[c]
            # else only one smoothing operation
            elif "lon" in smooth_kws or "lat" in smooth_kws:
                smooth_fct = spatial_smoothing_xesmf
                d_lon_lat_kws = smooth_kws
                tsmooth_kws = None
            elif "lead" in smooth_kws or "time" in smooth_kws:
                smooth_fct = temporal_smoothing
                d_lon_lat_kws = None
                tsmooth_kws = smooth_kws
            else:
                raise ValueError(
                    'Please provide kwargs to fulfill functions: \
                     ["spatial_smoothing_xesmf", "temporal_smoothing"].'
                )
        else:
            raise ValueError(
                "Please provide kwargs as dict or str and not", type(smooth_kws)
            )
        self = self.map(
            smooth_fct,
            tsmooth_kws=tsmooth_kws,
            d_lon_lat_kws=d_lon_lat_kws,
            how=how,
            **xesmf_kwargs,
        )
        if smooth_fct == smooth_goddard_2013 or smooth_fct == temporal_smoothing:
            self._temporally_smoothed = tsmooth_kws
        return self


class PerfectModelEnsemble(PredictionEnsemble):
    """An object for "perfect model" climate prediction ensembles.

    `PerfectModelEnsemble` is a sub-class of `PredictionEnsemble`. It tracks
    the control run used to initialize the ensemble for easy computations,
    bootstrapping, etc.

    This object is built on `xarray` and thus requires the input object to
    be an `xarray` Dataset or DataArray.
    """

    def __init__(self, xobj):
        """Create a `PerfectModelEnsemble` object by inputting output from the
        control run in `xarray` format.

        Args:
          xobj (xarray object):
            decadal prediction ensemble output.

        Attributes:
            control: Dictionary of control run associated with the initialized
                     ensemble.
            uninitialized: Dictionary of uninitialized run that is
                           bootstrapped from the initialized run.
        """

        super().__init__(xobj)
        # Reserve sub-dictionary for the control simulation.
        self._datasets.update({"control": {}})
        self.kind = "perfect"

    def _apply_climpred_function(self, func, input_dict=None, **kwargs):
        """Helper function to loop through verification data and apply an arbitrary climpred
        function.

        Args:
            func (function): climpred function to apply to object.
            input_dict (dict): dictionary with the following things:
                * ensemble: initialized or uninitialized ensemble.
                * control: control dictionary from HindcastEnsemble.
                * init (bool): True if the initialized ensemble, False if uninitialized.
        """
        ensemble = input_dict["ensemble"]
        control = input_dict["control"]
        init = input_dict["init"]
        init_vars, ctrl_vars = self._vars_to_drop(init=init)
        ensemble = ensemble.drop_vars(init_vars)
        if control:
            control = control.drop_vars(ctrl_vars)
        return func(ensemble, control, **kwargs)

    def _vars_to_drop(self, init=True):
        """Returns list of variables to drop when comparing
        initialized/uninitialized to a control.

        This is useful if the two products being compared do not share the same
        variables. I.e., if the control has ['SST'] and the initialized has
        ['SST', 'SALT'], this will return a list with ['SALT'] to be dropped
        from the initialized.

        Args:
          init (bool, default True):
            If `True`, check variables on the initialized.
            If `False`, check variables on the uninitialized.

        Returns:
          Lists of variables to drop from the initialized/uninitialized
          and control Datasets.
        """
        init_str = "initialized" if init else "uninitialized"
        init_vars = list(self._datasets[init_str])
        # only drop if control present
        if self._datasets["control"]:
            ctrl_vars = list(self._datasets["control"])
            # Make lists of variables to drop that aren't in common
            # with one another.
            init_vars_to_drop = list(set(init_vars) - set(ctrl_vars))
            ctrl_vars_to_drop = list(set(ctrl_vars) - set(init_vars))
        else:
            init_vars_to_drop, ctrl_vars_to_drop = [], []
        return init_vars_to_drop, ctrl_vars_to_drop

    @is_xarray(1)
    def add_control(self, xobj):
        """Add the control run that initialized the climate prediction
        ensemble.

        Args:
            xobj (xarray object): Dataset/DataArray of the control run.
        """
        # NOTE: These should all be decorators.
        if isinstance(xobj, xr.DataArray):
            xobj = xobj.to_dataset()
        match_initialized_dims(self._datasets["initialized"], xobj)
        match_initialized_vars(self._datasets["initialized"], xobj)
        # Check that init is int, cftime, or datetime; convert ints or cftime to
        # datetime.
        xobj = convert_time_index(xobj, "time", "xobj[init]")
        # Check that converted/original cftime calendar is the same as the
        # initialized calendar to avoid any alignment errors.
        match_calendars(self._datasets["initialized"], xobj, kind2="control")
        datasets = self._datasets.copy()
        datasets.update({"control": xobj})
        return self._construct_direct(datasets, kind="perfect")

    def generate_uninitialized(self):
        """Generate an uninitialized ensemble by bootstrapping the
        initialized prediction ensemble.

        Returns:
            Bootstrapped (uninitialized) ensemble as a Dataset.
        """
        has_dataset(
            self._datasets["control"], "control", "generate an uninitialized ensemble."
        )

        uninit = bootstrap_uninit_pm_ensemble_from_control_cftime(
            self._datasets["initialized"], self._datasets["control"]
        )
        datasets = self._datasets.copy()
        datasets.update({"uninitialized": uninit})
        return self._construct_direct(datasets, kind="perfect")

    def get_control(self):
        """Returns the control as an xarray dataset."""
        return self._datasets["control"]

    def verify(
        self, metric=None, comparison=None, dim=None, reference=None, **metric_kwargs,
    ):
        """Verify initialized predictions against a configuration of other ensemble members.

        .. note::
            The configuration of the other ensemble members is based off of the
            ``comparison`` keyword argument.

        Args:
            metric (str, :py:class:`~climpred.metrics.Metric`): Metric to apply in the
                comparison. See `metrics </metrics.html>`_.
            comparison (str, :py:class:`~climpred.comparisons.Comparison`): How to
                compare the initialized prediction ensemble with itself, see
                `comparisons </comparisons.html>`_.
            dim (str, list of str): Dimension(s) over which to apply ``metric``.
                ``dim`` is passed on to xskillscore.{metric} and includes xskillscore's
                ``member_dim``. ``dim`` should contain ``member`` when ``comparison``
                is probabilistic but should not contain ``member`` when
                ``comparison=e2c``. Defaults to ``None`` meaning that all dimensions
                other than ``lead`` are reduced.
            reference (str, list of str): Type of reference forecasts with which to
                verify. One or more of ['persistence', 'uninitialized'].
            **metric_kwargs (optional): Arguments passed to ``metric``.

        Returns:
            Dataset of comparison results with ``skill`` dimension for verification
            results for the initialized ensemble (``init``) and any reference forecasts
            verified.
        """
        input_dict = {
            "ensemble": self._datasets["initialized"],
            "control": self._datasets["control"]
            if isinstance(self._datasets["control"], xr.Dataset)
            else None,
            "init": True,
        }
        init_skill = self._apply_climpred_function(
            compute_perfect_model,
            input_dict=input_dict,
            metric=metric,
            comparison=comparison,
            dim=dim,
            **metric_kwargs,
        )
        if self._temporally_smoothed:
            init_skill = _reset_temporal_axis(
                init_skill, self._temporally_smoothed, dim="lead"
            )
        if isinstance(reference, str):
            reference = [reference]
        elif reference is None:
            return init_skill

        skill_labels = ["initialized"]
        if "uninitialized" in reference:
            uninit_skill = self._compute_uninitialized(
                metric=metric, comparison=comparison, **metric_kwargs
            )
            skill_labels.append("uninitialized")
        else:
            uninit_skill = None
        if "persistence" in reference:
            persistence_skill = self._compute_persistence(metric=metric)
            skill_labels.append("persistence")
        else:
            persistence_skill = None
        all_skills = xr.concat(
            [s for s in [init_skill, uninit_skill, persistence_skill] if s is not None],
            dim="skill",
        )
        all_skills["skill"] = skill_labels
        return all_skills.squeeze()

    def _compute_uninitialized(
        self, metric=None, comparison=None, dim=None, **metric_kwargs
    ):
        """Verify the bootstrapped uninitialized run against itself.

        .. note::
            The configuration of the other ensemble members is based off of the
            ``comparison`` keyword argument.

        Args:
            metric (str, :py:class:`~climpred.metrics.Metric`): Metric to apply in the
                comparison. See `metrics </metrics.html>`_.
            comparison (str, :py:class:`~climpred.comparisons.Comparison`): How to
                compare the uninitialized against itself, see
                `comparisons </comparisons.html>`_.
            dim (str, list of str): Dimension(s) over which to apply metric.
                ``dim`` is passed on to xskillscore.{metric} and includes xskillscore's
                ``member_dim``. ``dim`` should contain ``member`` when ``comparison``
                is probabilistic but should not contain ``member`` when
                ``comparison=e2c``. Defaults to ``None``, meaning that all dimensions
                other than ``lead`` are reduced.
            **metric_kwargs (optional): Arguments passed to ``metric``.

        Returns:
            Dataset with dimension skill containing initialized and reference skill(s).
        """
        has_dataset(
            self._datasets["uninitialized"],
            "uninitialized",
            "compute an uninitialized metric",
        )
        input_dict = {
            "ensemble": self._datasets["uninitialized"],
            "control": self._datasets["control"]
            if isinstance(self._datasets["control"], xr.Dataset)
            else None,
            "init": False,
        }
        res = self._apply_climpred_function(
            compute_perfect_model,
            input_dict=input_dict,
            metric=metric,
            comparison=comparison,
            dim=dim,
            **metric_kwargs,
        )
        if self._temporally_smoothed:
            res = _reset_temporal_axis(res, self._temporally_smoothed, dim="lead")
        return res

<<<<<<< HEAD
    def _compute_persistence(self, metric=None):
=======
    def compute_persistence(self, metric=None, dim=None, **metric_kwargs):
>>>>>>> 92dee0c8
        """Verify a simple persistence forecast of the control run against itself.

        Args:
            metric (str, :py:class:`~climpred.metrics.Metric`): Metric to use when
            verifying skill of the persistence forecast. See `metrics </metrics.html>`_.

        Returns:
            Dataset of persistence forecast results.

        Reference:
            * Chapter 8 (Short-Term Climate Prediction) in
              Van den Dool, Huug. Empirical methods in short-term climate
              prediction. Oxford University Press, 2007.
        """
        has_dataset(
            self._datasets["control"], "control", "compute a persistence forecast"
        )
        input_dict = {
            "ensemble": self._datasets["initialized"],
            "control": self._datasets["control"],
            "init": True,
        }
        if dim is None:
            dim = list(self._datasets["initialized"].dims)
        for d in ["member", "lead"]:
            if d in dim:
                dim.remove(d)
        res = self._apply_climpred_function(
            compute_persistence,
            input_dict=input_dict,
            metric=metric,
            alignment="same_inits",
            dim=dim,
            **metric_kwargs,
        )
        if self._temporally_smoothed:
            res = _reset_temporal_axis(res, self._temporally_smoothed, dim="lead")
        return res

    def bootstrap(
        self,
        metric=None,
        comparison=None,
        dim=None,
        iterations=None,
        sig=95,
        pers_sig=None,
        **metric_kwargs,
    ):
        """Bootstrap with replacement according to Goddard et al. 2013.

        Args:
            metric (str, :py:class:`~climpred.metrics.Metric`): Metric to verify
                bootstrapped skill, see `metrics </metrics.html>`_.
            comparison (str, :py:class:`~climpred.comparisons.Comparison`): Comparison
                passed to verify, see `comparisons </comparisons.html>`_.
            dim (str, list of str): Dimension(s) over which to apply metric.
                ``dim`` is passed on to xskillscore.{metric} and includes xskillscore's
                ``member_dim``. ``dim`` should contain ``member`` when ``comparison``
                is probabilistic but should not contain ``member`` when
                ``comparison=e2c``. Defaults to ``None`` meaning that all dimensions
                other than ``lead`` are reduced.
            iterations (int): Number of resampling iterations for bootstrapping with
                replacement. Recommended >= 500.
            sig (int, default 95): Significance level in percent for deciding whether
                uninitialized and persistence beat initialized skill.
            pers_sig (int): If not ``None``, the separate significance level for
                persistence. Defaults to ``None``, or the same significance as ``sig``.
            **metric_kwargs (optional): arguments passed to ``metric``.

        Returns:
            xr.Datasets: with dimensions ``result`` (holding ``skill``, ``p``,
            ``low_ci`` and ``high_ci``) and ``kind`` (holding ``initialized``,
            ``persistence`` and ``uninitialized``):
                * result='skill', kind='initialized':
                    mean initialized skill
                * result='high_ci', kind='initialized':
                    high confidence interval boundary for initialized skill
                * result='p', kind='uninitialized':
                    p value of the hypothesis that the
                    difference of skill between the initialized and
                    uninitialized simulations is smaller or equal to zero
                    based on bootstrapping with replacement.
                * result='p', kind='pers':
                    p value of the hypothesis that the
                    difference of skill between the initialized and persistenceistence
                    simulations is smaller or equal to zero based on
                    bootstrapping with replacement.

        Reference:
            * Goddard, L., A. Kumar, A. Solomon, D. Smith, G. Boer, P.
              Gonzalez, V. Kharin, et al. “A Verification Framework for
              Interannual-to-Decadal Predictions Experiments.” Climate
              Dynamics 40, no. 1–2 (January 1, 2013): 245–72.
              https://doi.org/10/f4jjvf.

        """
        if iterations is None:
            raise ValueError("Designate number of bootstrapping `iterations`.")
        has_dataset(self._datasets["control"], "control", "iteration")
        input_dict = {
            "ensemble": self._datasets["initialized"],
            "control": self._datasets["control"],
            "init": True,
        }
        return self._apply_climpred_function(
            bootstrap_perfect_model,
            input_dict=input_dict,
            metric=metric,
            comparison=comparison,
            dim=dim,
            sig=sig,
            iterations=iterations,
            pers_sig=pers_sig,
            **metric_kwargs,
        )


class HindcastEnsemble(PredictionEnsemble):
    """An object for climate prediction ensembles initialized by a data-like
    product.

    `HindcastEnsemble` is a sub-class of `PredictionEnsemble`. It tracks a single
    verification dataset associated with the hindcast ensemble for easy computation
    across multiple variables.

    This object is built on `xarray` and thus requires the input object to
    be an `xarray` Dataset or DataArray.
    """

    def __init__(self, xobj):
        """Create a `HindcastEnsemble` object by inputting output from a
        prediction ensemble in `xarray` format.

        Args:
          xobj (xarray object):
            decadal prediction ensemble output.

        Attributes:
          observations: Dictionary of verification data to associate with the decadal
              prediction ensemble.
          uninitialized: Dictionary of companion (or bootstrapped)
              uninitialized ensemble run.
        """
        super().__init__(xobj)
        self._datasets.update({"observations": {}})
        self.kind = "hindcast"

    def _apply_climpred_function(self, func, init, **kwargs):
        """Helper function to loop through verification data and apply an arbitrary
        climpred function.

        Args:
            func (function): climpred function to apply to object.
            init (bool): Whether or not it's the initialized ensemble.
        """
        hind = self._datasets["initialized"]
        verif = self._datasets["observations"]
        drop_init, drop_obs = self._vars_to_drop(init=init)
        return func(hind.drop_vars(drop_init), verif.drop_vars(drop_obs), **kwargs)

    def _vars_to_drop(self, init=True):
        """Returns list of variables to drop when comparing
        initialized/uninitialized to observations.

        This is useful if the two products being compared do not share the same
        variables. I.e., if the observations have ['SST'] and the initialized has
        ['SST', 'SALT'], this will return a list with ['SALT'] to be dropped
        from the initialized.

        Args:
          init (bool, default True):
            If ``True``, check variables on the initialized.
            If ``False``, check variables on the uninitialized.

        Returns:
          Lists of variables to drop from the initialized/uninitialized
          and observational Datasets.
        """
        if init:
            init_vars = [var for var in self._datasets["initialized"].data_vars]
        else:
            init_vars = [var for var in self._datasets["uninitialized"].data_vars]
        obs_vars = [var for var in self._datasets["observations"].data_vars]
        # Make lists of variables to drop that aren't in common
        # with one another.
        init_vars_to_drop = list(set(init_vars) - set(obs_vars))
        obs_vars_to_drop = list(set(obs_vars) - set(init_vars))
        return init_vars_to_drop, obs_vars_to_drop

    @is_xarray(1)
    def add_observations(self, xobj):
        """Add verification data against which to verify the initialized ensemble.

        Args:
            xobj (xarray object): Dataset/DataArray to append to the
                ``HindcastEnsemble`` object.
        """
        if isinstance(xobj, xr.DataArray):
            xobj = xobj.to_dataset()
        match_initialized_dims(self._datasets["initialized"], xobj)
        match_initialized_vars(self._datasets["initialized"], xobj)
        # Check that time is int, cftime, or datetime; convert ints or cftime to
        # datetime.
        xobj = convert_time_index(xobj, "time", "xobj[init]")
        # Check that converted/original cftime calendar is the same as the
        # initialized calendar to avoid any alignment errors.
        match_calendars(self._datasets["initialized"], xobj)
        datasets = self._datasets.copy()
        datasets.update({"observations": xobj})
        return self._construct_direct(datasets, kind="hindcast")

    @is_xarray(1)
    def add_uninitialized(self, xobj):
        """Add a companion uninitialized ensemble for comparison to verification data.

        Args:
            xobj (xarray object): Dataset/DataArray of the uninitialzed
                                  ensemble.
        """
        if isinstance(xobj, xr.DataArray):
            xobj = xobj.to_dataset()
        match_initialized_dims(self._datasets["initialized"], xobj, uninitialized=True)
        match_initialized_vars(self._datasets["initialized"], xobj)
        # Check that init is int, cftime, or datetime; convert ints or cftime to
        # datetime.
        xobj = convert_time_index(xobj, "time", "xobj[init]")
        # Check that converted/original cftime calendar is the same as the
        # initialized calendar to avoid any alignment errors.
        match_calendars(self._datasets["initialized"], xobj, kind2="uninitialized")
        datasets = self._datasets.copy()
        datasets.update({"uninitialized": xobj})
        return self._construct_direct(datasets, kind="hindcast")

    def get_observations(self):
        """Returns xarray Datasets of the observations/verification data.

        Returns:
            ``xarray`` Dataset of observations.
        """
        return self._datasets["observations"]

    def verify(
        self,
        reference=None,
        metric=None,
        comparison=None,
        dim=None,
        alignment=None,
        **metric_kwargs,
    ):
        """Verifies the initialized ensemble against observations.

        .. note::
            This will automatically verify against all shared variables
            between the initialized ensemble and observations/verification data.

        Args:
            reference (str): Type of reference forecasts to also verify against the
                observations. Choose one or more of ['uninitialized', 'persistence'].
                Defaults to None.
            metric (str, :py:class:`~climpred.metrics.Metric`): Metric to apply for
                verification. see `metrics </metrics.html>`_.
            comparison (str, :py:class:`~climpred.comparisons.Comparison`): How to
                compare to the observations/verification data. See
                `comparisons </comparisons.html>`_.
            dim (str, list of str): Dimension(s) to apply metric over. ``dim`` is passed
                on to xskillscore.{metric} and includes xskillscore's ``member_dim``.
                ``dim`` should contain ``member`` when ``comparison`` is probabilistic
                but should not contain ``member`` when ``comparison=e2o``. Defaults to
                ``None`` meaning that all dimensions other than ``lead`` are reduced.
            alignment (str): which inits or verification times should be aligned?

                - 'maximize': maximize the degrees of freedom by slicing ``hind`` and
                  ``verif`` to a common time frame at each lead.

                - 'same_inits': slice to a common init frame prior to computing
                  metric. This philosophy follows the thought that each lead should be
                  based on the same set of initializations.

                - 'same_verif': slice to a common/consistent verification time frame
                  prior to computing metric. This philosophy follows the thought that
                  each lead should be based on the same set of verification dates.

            **metric_kwargs (optional): arguments passed to ``metric``.

        Returns:
            Dataset with dimension skill containing initialized and reference skill(s).
        """
        # Have to do checks here since this doesn't call `compute_hindcast` directly.
        # Will be refactored when `climpred` migrates to inheritance-based.
        if dim is None:
            viable_dims = dict(self._datasets["initialized"].dims)
            viable_dims = list(viable_dims.keys())
            if "lead" in viable_dims:
                viable_dims.remove("lead")
            raise ValueError(
                "Designate a dimension to reduce over when applying the "
                f"metric. Got {dim}. Choose one or more of {viable_dims}"
            )
        if ("member" in dim) and comparison not in ["m2o", "m2r"]:
            raise ValueError(
                "Comparison must equal 'm2o' with dim='member'. "
                f"Got comparison {comparison}."
            )
        if isinstance(reference, str):
            reference = [reference]
        elif reference is None:
            reference = []

        def _verify(
            hind,
            verif,
            hist,
            reference,
            metric,
            comparison,
            alignment,
            dim,
            **metric_kwargs,
        ):
            """Interior verify func to be passed to apply func."""
            metric, comparison, dim = _get_metric_comparison_dim(
                hind, metric, comparison, dim, kind=self.kind
            )
            forecast, verif = comparison.function(hind, verif, metric=metric)
            forecast = forecast.rename({"init": "time"})
            inits, verif_dates = return_inits_and_verif_dates(
                forecast, verif, alignment, reference=reference, hist=hist,
            )
            metric_over_leads = [
                _apply_metric_at_given_lead(
                    verif,
                    verif_dates,
                    lead,
                    hind=forecast,
                    hist=hist,
                    inits=inits,
                    # Ensure apply metric function returns skill and not reference
                    # results.
                    reference=None,
                    metric=metric,
                    comparison=comparison,
                    dim=dim,
                    **metric_kwargs,
                )
                for lead in forecast["lead"].data
            ]
            result = xr.concat(metric_over_leads, dim="lead", **CONCAT_KWARGS)
            result["lead"] = forecast["lead"]

            if reference is not None:
                if "member" in verif.dims:  # if broadcasted before
                    verif = verif.isel(member=0)
                for r in reference:
                    metric_over_leads = [
                        _apply_metric_at_given_lead(
                            verif,
                            verif_dates,
                            lead,
                            hind=forecast,
                            hist=hist,
                            inits=inits,
                            reference=r,
                            metric=metric,
                            comparison=comparison,
                            dim=dim,
                            **metric_kwargs,
                        )
                        for lead in forecast["lead"].data
                    ]
                    ref = xr.concat(metric_over_leads, dim="lead", **CONCAT_KWARGS)
                    ref["lead"] = forecast["lead"]
                    result = xr.concat([result, ref], dim="skill", **CONCAT_KWARGS)
            # rename back to 'init'
            if "time" in result.dims:
                result = result.rename({"time": "init"})
            # Add dimension/coordinate for different references.
            result = result.assign_coords(skill=["init"] + reference)
            return result

        has_dataset(
            self._datasets["observations"], "observational", "verify a forecast"
        )
        if "uninitialized" in reference:
            has_dataset(
                self._datasets["uninitialized"],
                "uninitialized",
                "compute an uninitialized reference forecast",
            )
            hist = self._datasets["uninitialized"]
        else:
            hist = None

        res = self._apply_climpred_function(
            _verify,
            init=True,
            metric=metric,
            comparison=comparison,
            alignment=alignment,
            dim=dim,
            hist=hist,
            reference=reference,
            **metric_kwargs,
        )
        if self._temporally_smoothed:
            # TODO: cleanup
            if isinstance(res, dict) and not isinstance(res, xr.Dataset):
                for res_key, res_item in res.items():
                    res[res_key] = _reset_temporal_axis(
                        res_item, self._temporally_smoothed, dim="lead"
                    )
            else:
                res = _reset_temporal_axis(res, self._temporally_smoothed, dim="lead")
        return res

    def bootstrap(
        self,
        metric=None,
        comparison=None,
        dim=None,
        alignment=None,
        iterations=None,
        sig=95,
        resample_dim="member",
        pers_sig=None,
        **metric_kwargs,
    ):
        """Bootstrap with replacement according to Goddard et al. 2013.

        Args:
            metric (str, :py:class:`~climpred.metrics.Metric`): Metric to apply for
                verification, see `metrics <metrics.html>`_.
            comparison (str, :py:class:`~climpred.comparisons.Comparison`): How to
                compare to the observations/verification data, see
                `comparisons </comparisons.html>`_.
            dim (str, list of str): dimension(s) to apply metric over. ``dim`` is passed
                on to xskillscore.{metric} and includes xskillscore's ``member_dim``.
                ``dim`` should contain ``member`` when ``comparison`` is probabilistic
                but should not contain ``member`` when ``comparison='e2o'``. Defaults to
                ``None`` meaning that all dimensions other than ``lead`` are reduced.
            alignment (str): which inits or verification times should be aligned?

                - 'maximize': maximize the degrees of freedom by slicing ``init`` and
                  ``verif`` to a common time frame at each lead.

                - 'same_inits': slice to a common init frame prior to computing
                  metric. This philosophy follows the thought that each lead should be
                  based on the same set of initializations.

                - 'same_verif': slice to a common/consistent verification time frame
                  prior to computing metric. This philosophy follows the thought that
                  each lead should be based on the same set of verification dates.

            iterations (int): Number of resampling iterations for bootstrapping with
                replacement. Recommended >= 500.
            sig (int, default 95): Significance level in percent for deciding whether
                uninitialized and persistence beat initialized skill.
            resample_dim (str or list): dimension to resample from. default: 'member'.

                - 'member': select a different set of members from hind
                - 'init': select a different set of initializations from hind

            pers_sig (int, default None):
                If not None, the separate significance level for persistence.
            **metric_kwargs (optional): arguments passed to ``metric``.

        Returns:
            xr.Datasets: with dimensions ``result`` (holding ``skill``, ``p``,
            ``low_ci`` and ``high_ci``) and ``kind`` (holding ``initialized``,
            ``persistence`` and ``uninitialized``):
                * result='skill', kind='initialized':
                    mean initialized skill
                * result='high_ci', kind='initialized':
                    high confidence interval boundary for initialized skill
                * result='p', kind='uninitialized':
                    p value of the hypothesis that the
                    difference of skill between the initialized and
                    uninitialized simulations is smaller or equal to zero
                    based on bootstrapping with replacement.
                * result='p', kind='persistence':
                    p value of the hypothesis that the
                    difference of skill between the initialized and persistence
                    simulations is smaller or equal to zero based on
                    bootstrapping with replacement.
        """
        if iterations is None:
            raise ValueError("Designate number of bootstrapping `iterations`.")
        # TODO: replace with more computationally efficient classes implementation
        return bootstrap_hindcast(
            self.get_initialized(),
            self.get_uninitialized(),
            self.get_observations(),
            metric=metric,
            comparison=comparison,
            dim=dim,
            alignment=alignment,
            resample_dim=resample_dim,
            sig=sig,
            iterations=iterations,
            pers_sig=pers_sig,
        )

    def reduce_bias(self, alignment, how="mean", cross_validate=True, **metric_kwargs):
        """Calc and remove bias from :py:class:`~climpred.classes.HindcastEnsemble`.

        Args:
            alignment (str): which inits or verification times should be aligned?

                - 'maximize': maximize the degrees of freedom by slicing ``hind`` and
                  ``verif`` to a common time frame at each lead.

                - 'same_inits': slice to a common init frame prior to computing
                  metric. This philosophy follows the thought that each lead should be
                  based on the same set of initializations.

                - 'same_verif': slice to a common/consistent verification time frame
                  prior to computing metric. This philosophy follows the thought that
                  each lead should be based on the same set of verification dates.

            how (str or list of str): what kind of bias reduction to perform. Select
                from ['mean']. Defaults to 'mean'.
            cross_validate (bool): Use properly defined mean bias reduction function.
                This excludes the given initialization from the bias calculation.
                With False, include the given initialization in the calculation, which
                is much faster and but yields similar skill with a large N of
                initializations. Defaults to True.
            metric_kwargs (dict): kwargs to be passed to bias.

        Returns:
            HindcastEnsemble: bias removed HindcastEnsemble.

        """
        if isinstance(how, str):
            how = [how]
        for h in how:
            if h == "mean":
                func = mean_bias_reduction
            else:
                raise NotImplementedError(f"{h}_bias_reduction is not implemented.")

            self = func(
                self,
                alignment=alignment,
                cross_validate=cross_validate,
                **metric_kwargs,
            )
        return self<|MERGE_RESOLUTION|>--- conflicted
+++ resolved
@@ -744,11 +744,7 @@
             res = _reset_temporal_axis(res, self._temporally_smoothed, dim="lead")
         return res
 
-<<<<<<< HEAD
-    def _compute_persistence(self, metric=None):
-=======
     def compute_persistence(self, metric=None, dim=None, **metric_kwargs):
->>>>>>> 92dee0c8
         """Verify a simple persistence forecast of the control run against itself.
 
         Args:
