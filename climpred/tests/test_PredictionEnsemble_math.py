import numpy as np
import pytest
import xarray as xr
from xarray.testing import assert_equal

from climpred import HindcastEnsemble, PerfectModelEnsemble
from climpred.classes import PredictionEnsemble
from climpred.constants import CLIMPRED_DIMS
from climpred.exceptions import VariableError
from climpred.testing import assert_PredictionEnsemble, check_dataset_dims_and_data_vars

xr.set_options(display_style="text")

ALLOWED_TYPES_FOR_MATH_OPERATORS = [
    int,
    float,
    np.ndarray,
    xr.DataArray,
    xr.Dataset,
    PredictionEnsemble,
]

OTHER_ALLOWED_HINDCAST = [
    2,
    2.0,
    np.array(2),
    xr.DataArray(2),
    xr.DataArray(2).chunk(),
    xr.Dataset({"SST": 2}),
    xr.Dataset({"SST": 2}).chunk(),
]
OTHER_ALLOWED_PM = [
    2,
    2.0,
    np.array(2),
    xr.DataArray(2),
    xr.DataArray(2).chunk(),
    xr.Dataset({"tos": 2}),
    xr.Dataset({"tos": 2}).chunk(),
]
OTHER_ALLOWED_IDS = [
    "int",
    "float",
    "np.array",
    "xr.DataArray",
    "chunked xr.DataArray",
    "xr.Dataset",
    "chunked xr.Dataset",
]

OTHER_NOT_ALLOWED = ["2", list(), dict(), set()]
OTHER_NOT_ALLOWED_IDS = ["str", "list", "dict", "set"]

MATH_OPERATORS = ["add", "sub", "mul", "div"]


def add(a, b):
    return a + b


def sub(a, b):
    return a - b


def mul(a, b):
    return a * b


def div(a, b):
    return a / b


def gen_error_str(he, operator, other):
    print(type(operator))
    OPERATOR_STR = {
        "add": "+",
        "sub": "-",
        "mul": "*",
        "div": "/",
    }
    return f"Cannot use {type(he)} {OPERATOR_STR[operator]} {type(other)}"


# HindcastEnsemble
@pytest.mark.parametrize("operator", MATH_OPERATORS, ids=MATH_OPERATORS)
@pytest.mark.parametrize("other", OTHER_ALLOWED_HINDCAST, ids=OTHER_ALLOWED_IDS)
def test_hindcastEnsemble_plus_defined(
    hind_ds_initialized_1d,
    hist_ds_uninitialized_1d,
    observations_ds_1d,
    other,
    operator,
):
    """Test that HindcastEnsemble math operator (+-*/) other works correctly for
    allowed other types."""
    he = HindcastEnsemble(hind_ds_initialized_1d)
    he = he.add_uninitialized(hist_ds_uninitialized_1d)
<<<<<<< HEAD
    he = he.add_observations(observations_ds_1d)
=======
    he = he.add_observations(observations_ds_1d, "obs")
>>>>>>> 93918748
    operator = eval(operator)
    he2 = operator(he, other)
    for dataset in he._datasets:
        if he._datasets[dataset]:
<<<<<<< HEAD
            print('check', dataset)
            assert_equal(he2._datasets[dataset], operator(he._datasets[dataset], other))
            # check same dims and data_vars as before
            check_dataset_dims_and_data_vars(he, he2, dataset)
=======
            if dataset == "observations":
                for obs_dataset in he._datasets["observations"]:
                    print("check observations", obs_dataset)
                    assert_equal(
                        he2._datasets["observations"][obs_dataset],
                        operator(he._datasets["observations"][obs_dataset], other),
                    )
                    # check same dims and data_vars as before
                    check_dataset_dims_and_data_vars(he, he2, obs_dataset)
            else:
                print("check", dataset)
                assert_equal(
                    he2._datasets[dataset], operator(he._datasets[dataset], other)
                )
                # check same dims and data_vars as before
                check_dataset_dims_and_data_vars(he, he2, dataset)
>>>>>>> 93918748


@pytest.mark.parametrize("operator", MATH_OPERATORS, ids=MATH_OPERATORS)
def test_hindcastEnsemble_plus_hindcastEnsemble(
    hind_ds_initialized_1d, hist_ds_uninitialized_1d, observations_ds_1d, operator
):
    """Test that HindcastEnsemble math operator (+-*/) HindcastEnsemble works
    correctly."""
    he = HindcastEnsemble(hind_ds_initialized_1d)
    he = he.add_uninitialized(hist_ds_uninitialized_1d)
<<<<<<< HEAD
    he = he.add_observations(observations_ds_1d)
    other = he.mean('init')
=======
    he = he.add_observations(observations_ds_1d, "obs")
    other = he.mean("init")
>>>>>>> 93918748
    operator = eval(operator)
    he2 = operator(he, other)
    for dataset in he._datasets:
        if he._datasets[dataset]:
<<<<<<< HEAD
            print('check', dataset)
            assert_equal(
                he2._datasets[dataset],
                operator(he._datasets[dataset], other._datasets[dataset]),
            )
            # check same dims and data_vars as before
            check_dataset_dims_and_data_vars(he, he2, dataset)
=======
            if dataset == "observations":
                for obs_dataset in he._datasets["observations"]:
                    print("check observations", obs_dataset)
                    assert_equal(
                        he2._datasets["observations"][obs_dataset],
                        operator(
                            he._datasets["observations"][obs_dataset],
                            other._datasets["observations"][obs_dataset],
                        ),
                    )
                    # check same dims and data_vars as before
                    check_dataset_dims_and_data_vars(he, he2, obs_dataset)
            else:
                print("check", dataset)
                assert_equal(
                    he2._datasets[dataset],
                    operator(he._datasets[dataset], other._datasets[dataset]),
                )
                # check same dims and data_vars as before
                check_dataset_dims_and_data_vars(he, he2, dataset)
>>>>>>> 93918748


@pytest.mark.parametrize("operator", MATH_OPERATORS, ids=MATH_OPERATORS)
@pytest.mark.parametrize("other", OTHER_NOT_ALLOWED, ids=OTHER_NOT_ALLOWED_IDS)
def test_hindcastEnsemble_plus_not_defined(hind_ds_initialized_1d, other, operator):
    """Test that HindcastEnsemble math operator (+-*/) other raises error for
    non-defined others."""
    he = HindcastEnsemble(hind_ds_initialized_1d)
    error_str = gen_error_str(he, operator, other)
    operator = eval(operator)
    with pytest.raises(TypeError) as excinfo:
        operator(he, other)
    assert f"{error_str} because type {type(other)} not supported" in str(excinfo.value)


@pytest.mark.parametrize("operator", MATH_OPERATORS, ids=MATH_OPERATORS)
@pytest.mark.parametrize("other", OTHER_ALLOWED_PM[-2:], ids=OTHER_ALLOWED_IDS[-2:])
def test_hindcastEnsemble_plus_Dataset_different_name(
    hind_ds_initialized_1d, other, operator
):
    """Test that HindcastEnsemble math operator (+-*/) other raises error for
    non-defined others."""

    he = HindcastEnsemble(hind_ds_initialized_1d)
    error_str = gen_error_str(he, operator, other)
    operator = eval(operator)
    with pytest.raises(VariableError) as excinfo:
        operator(he, other)
    assert f"{error_str} with new `data_vars`" in str(excinfo.value)


@pytest.mark.parametrize("operator", MATH_OPERATORS, ids=MATH_OPERATORS)
def test_hindcastEnsemble_plus_broadcast(hind_ds_initialized_3d, operator):
    """Test that HindcastEnsemble math operator (+-*/) other also broadcasts
    correctly."""
    he = HindcastEnsemble(hind_ds_initialized_3d)
    operator = eval(operator)
    # minimal adding an offset or like multiplying area
    he2 = operator(
        he, xr.ones_like(hind_ds_initialized_3d.isel(init=1, lead=1, drop=True))
    )
    he3 = operator(he, 1)
    assert_PredictionEnsemble(he2, he3)


def test_HindcastEnsemble_area_weighted_mean(hind_ds_initialized_3d):
    """Test area weighted mean HindcastEnsemble."""
    he = HindcastEnsemble(hind_ds_initialized_3d)
    # fake area
    area = hind_ds_initialized_3d["TAREA"]
    spatial_dims = [d for d in hind_ds_initialized_3d.dims if d not in CLIMPRED_DIMS]
    # PredictionEnsemble doesnt like other data_vars
    he_self_spatial_mean = (he * area).sum(spatial_dims) / area.sum()
    # weighted requires Dataset
    area = area.to_dataset(name="area")
    he_xr_spatial_mean = he.weighted(area).mean(spatial_dims)
    assert_PredictionEnsemble(
        he_self_spatial_mean, he_xr_spatial_mean, how="allclose", rtol=0.03, atol=0.05
    )


# basically all copied
# PerfectModelEnsemble
@pytest.mark.parametrize("operator", MATH_OPERATORS, ids=MATH_OPERATORS)
@pytest.mark.parametrize("other", OTHER_ALLOWED_PM, ids=OTHER_ALLOWED_IDS)
def test_PerfectModelEnsemble_plus_defined(
    PM_ds_initialized_1d, PM_ds_control_1d, other, operator
):
    """Test that PerfectModelEnsemble math operator (+-*/) other works correctly for
    allowed other types."""
    he = PerfectModelEnsemble(PM_ds_initialized_1d)
    he = he.add_control(PM_ds_control_1d)
    operator = eval(operator)
    he2 = operator(he, other)
    for dataset in he._datasets:
        if he._datasets[dataset]:
            print("check", dataset)
            assert_equal(he2._datasets[dataset], operator(he._datasets[dataset], other))
            # check same dims and data_vars as before
            check_dataset_dims_and_data_vars(he, he2, dataset)


@pytest.mark.parametrize("operator", MATH_OPERATORS, ids=MATH_OPERATORS)
def test_PerfectModelEnsemble_plus_PerfectModelEnsemble(
    PM_ds_initialized_1d, PM_ds_control_1d, operator
):
    """Test that PerfectModelEnsemble math operator (+-*/) PerfectModelEnsemble works
    correctly."""
    he = PerfectModelEnsemble(PM_ds_initialized_1d)
    he = he.add_control(PM_ds_control_1d)
    other = he.mean("init")
    operator = eval(operator)
    he2 = operator(he, other)
    for dataset in he._datasets:
        if he._datasets[dataset]:
            print("check", dataset)
            assert_equal(
                he2._datasets[dataset],
                operator(he._datasets[dataset], other._datasets[dataset]),
            )
            # check same dims and data_vars as before
            check_dataset_dims_and_data_vars(he, he2, dataset)


@pytest.mark.parametrize("operator", MATH_OPERATORS, ids=MATH_OPERATORS)
@pytest.mark.parametrize("other", OTHER_NOT_ALLOWED, ids=OTHER_NOT_ALLOWED_IDS)
def test_PerfectModelEnsemble_plus_not_defined(PM_ds_initialized_1d, other, operator):
    """Test that PerfectModelEnsemble math operator (+-*/) other raises error for
    non-defined others."""
    he = PerfectModelEnsemble(PM_ds_initialized_1d)
    error_str = gen_error_str(he, operator, other)
    operator = eval(operator)
    with pytest.raises(TypeError) as excinfo:
        operator(he, other)
    assert f"{error_str} because type {type(other)} not supported" in str(excinfo.value)


@pytest.mark.parametrize("operator", MATH_OPERATORS, ids=MATH_OPERATORS)
@pytest.mark.parametrize(
    "other", OTHER_ALLOWED_HINDCAST[-2:], ids=OTHER_ALLOWED_IDS[-2:]
)
def test_PerfectModelEnsemble_plus_Dataset_different_name(
    PM_ds_initialized_1d, other, operator
):
    """Test that PerfectModelEnsemble math operator (+-*/) other raises error for
    Dataset with other dims and/or variables."""
    he = PerfectModelEnsemble(PM_ds_initialized_1d)
    error_str = gen_error_str(he, operator, other)
    operator = eval(operator)
    with pytest.raises(VariableError) as excinfo:
        operator(he, other)
    assert f"{error_str} with new `data_vars`" in str(excinfo.value)


@pytest.mark.parametrize("operator", MATH_OPERATORS, ids=MATH_OPERATORS)
def test_PerfectModelEnsemble_plus_broadcast(PM_ds_initialized_3d, operator):
    """Test that PerfectModelEnsemble math operator (+-*/) other also broadcasts
    correctly."""
    he = PerfectModelEnsemble(PM_ds_initialized_3d)
    operator = eval(operator)
    # minimal adding an offset or like multiplying area
    he2 = operator(
        he, xr.ones_like(PM_ds_initialized_3d.isel(init=1, lead=1, drop=True))
    )
    he3 = operator(he, 1)
    assert_PredictionEnsemble(he2, he3)


def test_PerfectModelEnsemble_area_weighted_mean(PM_ds_initialized_3d):
    """Test area weighted mean PerfectModelEnsemble."""
    he = PerfectModelEnsemble(PM_ds_initialized_3d)
    # fake area
    area = np.cos(PM_ds_initialized_3d.lat) + 1
    spatial_dims = [d for d in PM_ds_initialized_3d.dims if d not in CLIMPRED_DIMS]
    # PredictionEnsemble doesnt like other data_vars
    he_self_spatial_mean = (he * area).sum(spatial_dims) / area.sum()
    # weighted requires Dataset
    area = area.to_dataset(name="area")
    he_xr_spatial_mean = he.weighted(area).mean(spatial_dims)
    assert_PredictionEnsemble(
        he_self_spatial_mean, he_xr_spatial_mean, how="allclose", rtol=0.03, atol=0.05
    )


@pytest.mark.parametrize("varlist", [["tos", "sos"], ["AMO"], "AMO"])
def test_subset_getitem_datavariables(
    perfectModelEnsemble_3v_initialized_control_1d, varlist
):
    """Test variable subselection from __getitem__."""
    pm = perfectModelEnsemble_3v_initialized_control_1d
    all_datavars = list(pm.get_initialized().data_vars)
    pm_subset = pm[varlist]
    if isinstance(varlist, str):
        varlist = [varlist]
    # test that varlist is present
    for var in varlist:
        assert var in pm_subset.get_initialized().data_vars
    # test that others are not present anymore
    for var in all_datavars:
        if var not in varlist:
            assert var not in pm_subset.get_initialized().data_vars


@pytest.mark.parametrize("equal", [True, False])
def test_eq_ne(perfectModelEnsemble_3v_initialized_control_1d, equal):
    xr.set_options(display_style="text")
    pm = perfectModelEnsemble_3v_initialized_control_1d
    if equal:
        pm2 = pm
        assert isinstance(pm2, PredictionEnsemble)
        print(pm, pm2)
        print("expect: True, False")
        print(pm == pm2)
        print(pm != pm2)
        assert pm == pm2
        assert isinstance(pm == pm2, bool)
        assert not (pm != pm2)
        assert isinstance(pm != pm2, bool)
        # assert False
    else:
        pm2 = pm * 1.6
        assert isinstance(pm2, PredictionEnsemble)
        print(pm, pm2)
        print("expect: True, False")
        print(pm != pm2)
        print(pm == pm2)
        assert not (pm == pm2)
        assert isinstance(pm == pm2, bool)
        assert pm != pm2
    assert isinstance(pm != pm2, bool)<|MERGE_RESOLUTION|>--- conflicted
+++ resolved
@@ -95,38 +95,15 @@
     allowed other types."""
     he = HindcastEnsemble(hind_ds_initialized_1d)
     he = he.add_uninitialized(hist_ds_uninitialized_1d)
-<<<<<<< HEAD
     he = he.add_observations(observations_ds_1d)
-=======
-    he = he.add_observations(observations_ds_1d, "obs")
->>>>>>> 93918748
     operator = eval(operator)
     he2 = operator(he, other)
     for dataset in he._datasets:
         if he._datasets[dataset]:
-<<<<<<< HEAD
             print('check', dataset)
             assert_equal(he2._datasets[dataset], operator(he._datasets[dataset], other))
             # check same dims and data_vars as before
             check_dataset_dims_and_data_vars(he, he2, dataset)
-=======
-            if dataset == "observations":
-                for obs_dataset in he._datasets["observations"]:
-                    print("check observations", obs_dataset)
-                    assert_equal(
-                        he2._datasets["observations"][obs_dataset],
-                        operator(he._datasets["observations"][obs_dataset], other),
-                    )
-                    # check same dims and data_vars as before
-                    check_dataset_dims_and_data_vars(he, he2, obs_dataset)
-            else:
-                print("check", dataset)
-                assert_equal(
-                    he2._datasets[dataset], operator(he._datasets[dataset], other)
-                )
-                # check same dims and data_vars as before
-                check_dataset_dims_and_data_vars(he, he2, dataset)
->>>>>>> 93918748
 
 
 @pytest.mark.parametrize("operator", MATH_OPERATORS, ids=MATH_OPERATORS)
@@ -137,18 +114,12 @@
     correctly."""
     he = HindcastEnsemble(hind_ds_initialized_1d)
     he = he.add_uninitialized(hist_ds_uninitialized_1d)
-<<<<<<< HEAD
     he = he.add_observations(observations_ds_1d)
     other = he.mean('init')
-=======
-    he = he.add_observations(observations_ds_1d, "obs")
-    other = he.mean("init")
->>>>>>> 93918748
     operator = eval(operator)
     he2 = operator(he, other)
     for dataset in he._datasets:
         if he._datasets[dataset]:
-<<<<<<< HEAD
             print('check', dataset)
             assert_equal(
                 he2._datasets[dataset],
@@ -156,28 +127,6 @@
             )
             # check same dims and data_vars as before
             check_dataset_dims_and_data_vars(he, he2, dataset)
-=======
-            if dataset == "observations":
-                for obs_dataset in he._datasets["observations"]:
-                    print("check observations", obs_dataset)
-                    assert_equal(
-                        he2._datasets["observations"][obs_dataset],
-                        operator(
-                            he._datasets["observations"][obs_dataset],
-                            other._datasets["observations"][obs_dataset],
-                        ),
-                    )
-                    # check same dims and data_vars as before
-                    check_dataset_dims_and_data_vars(he, he2, obs_dataset)
-            else:
-                print("check", dataset)
-                assert_equal(
-                    he2._datasets[dataset],
-                    operator(he._datasets[dataset], other._datasets[dataset]),
-                )
-                # check same dims and data_vars as before
-                check_dataset_dims_and_data_vars(he, he2, dataset)
->>>>>>> 93918748
 
 
 @pytest.mark.parametrize("operator", MATH_OPERATORS, ids=MATH_OPERATORS)
