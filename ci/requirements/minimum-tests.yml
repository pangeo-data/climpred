name: climpred-minimum-tests
channels:
  - conda-forge
  - nodefaults
dependencies:
  - python >=3.9,<3.10
  - cftime >=1.5.0
  - coveralls
  - dask-core
  - netcdf4
  - pip
  - pooch
  - pytest
  - pytest-cov
  - pytest-lazy-fixture
  - pytest-xdist
  - scipy
<<<<<<< HEAD
  - xarray <=2022.10.0
  - xskillscore >=0.0.18
  - tqdm
=======
  - xarray
  - xskillscore>=0.0.18
  - tqdm
  - pip:
    - pytest-lazy-fixture
    - -e ../..
>>>>>>> 6ed34464
<|MERGE_RESOLUTION|>--- conflicted
+++ resolved
@@ -15,15 +15,6 @@
   - pytest-lazy-fixture
   - pytest-xdist
   - scipy
-<<<<<<< HEAD
-  - xarray <=2022.10.0
-  - xskillscore >=0.0.18
-  - tqdm
-=======
   - xarray
   - xskillscore>=0.0.18
-  - tqdm
-  - pip:
-    - pytest-lazy-fixture
-    - -e ../..
->>>>>>> 6ed34464
+  - tqdm