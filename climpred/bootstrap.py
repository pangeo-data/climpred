import inspect
import warnings

import dask
import numpy as np
import xarray as xr

from climpred.constants import CLIMPRED_DIMS, CONCAT_KWARGS, PM_CALENDAR_STR

from .checks import (
    has_dims,
    has_valid_lead_units,
    warn_if_chunking_would_increase_performance,
)
from .comparisons import ALL_COMPARISONS, COMPARISON_ALIASES, HINDCAST_COMPARISONS
from .exceptions import KeywordError
from .metrics import ALL_METRICS, METRIC_ALIASES
from .prediction import compute_hindcast, compute_perfect_model
from .reference import compute_persistence
from .stats import dpp, varweighted_mean_period
from .utils import (
    _transpose_and_rechunk_to,
    assign_attrs,
    convert_time_index,
    find_start_dates_for_given_init,
    get_comparison_class,
    get_lead_cftime_shift_args,
    get_metric_class,
    lead_units_equal_control_time_stride,
    rechunk_to_single_chunk_if_more_than_one_chunk_along_dim,
    shift_cftime_singular,
)


def _resample(hind, resample_dim):
    """Resample with replacement in dimension ``resample_dim``.

    Args:
        hind (xr.object): input xr.object to be resampled.
        resample_dim (str): dimension to resample along.

    Returns:
        xr.object: resampled along ``resample_dim``.

    """
    to_be_resampled = hind[resample_dim].values
    smp = np.random.choice(to_be_resampled, len(to_be_resampled))
    smp_hind = hind.sel({resample_dim: smp})
    # ignore because then inits should keep their labels
    if resample_dim != 'init':
        smp_hind[resample_dim] = hind[resample_dim].values
    return smp_hind


def _resample_iterations_idx(init, iterations, dim='member', replace=True):
    """Resample over ``dim`` by index ``iterations`` times.

    .. note::
        This is a much faster way to bootstrap than resampling each iteration
        individually and applying the function to it. However, this will create a
        DataArray with dimension ``iteration`` of size ``iterations``. It is probably
        best to do this out-of-memory with ``dask`` if you are doing a large number
        of iterations or using spatial output (i.e., not time series data).

    Args:
        init (xr.DataArray, xr.Dataset): Initialized prediction ensemble.
        iterations (int): Number of bootstrapping iterations.
        dim (str): Dimension name to bootstrap over. Defaults to ``'member'``.
        replace (bool): Bootstrapping with or without replacement. Defaults to ``True``.

    Returns:
        xr.DataArray, xr.Dataset: Bootstrapped data with additional dim ```iteration```

    """

    def select_bootstrap_indices_ufunc(x, idx):
        """Selects multi-level indices ``idx`` from xarray object ``x`` for all
        iterations."""
        # `apply_ufunc` sometimes adds a singleton dimension on the end, so we squeeze
        # it out here. This leverages multi-level indexing from numpy, so we can
        # select a different set of, e.g., ensemble members for each iteration and
        # construct one large DataArray with ``iterations`` as a dimension.
        return np.moveaxis(x.squeeze()[idx.squeeze().transpose()], 0, -1)

    # resample with or without replacement
    if replace:
        idx = np.random.randint(0, init[dim].size, (iterations, init[dim].size))
    elif not replace:
        # create 2d np.arange()
        idx = np.linspace(
            (np.arange(init[dim].size)),
            (np.arange(init[dim].size)),
            iterations,
            dtype='int',
        )
        # shuffle each line
        for ndx in np.arange(iterations):
            np.random.shuffle(idx[ndx])
    idx_da = xr.DataArray(
        idx,
        dims=('iteration', dim),
        coords=({'iteration': range(iterations), dim: init[dim]}),
    )

    return xr.apply_ufunc(
        select_bootstrap_indices_ufunc,
        init.transpose(dim, ...),
        idx_da,
        dask='parallelized',
        output_dtypes=[float],
    )


def _distribution_to_ci(ds, ci_low, ci_high, dim='iteration'):
    """Get confidence intervals from bootstrapped distribution.

    Needed for bootstrapping confidence intervals and p_values of a metric.

    Args:
        ds (xarray object): distribution.
        ci_low (float): low confidence interval.
        ci_high (float): high confidence interval.
        dim (str): dimension to apply xr.quantile to. Default: 'iteration'

    Returns:
        uninit_hind (xarray object): uninitialize hindcast with hind.coords.
    """
    ds = rechunk_to_single_chunk_if_more_than_one_chunk_along_dim(ds, dim)
    return ds.quantile(q=[ci_low, ci_high], dim=dim, skipna=False)


def _pvalue_from_distributions(simple_fct, init, metric=None):
    """Get probability that skill of a simple forecast (e.g., persistence or
    uninitlaized skill) is larger than initialized skill.

    Needed for bootstrapping confidence intervals and p_values of a metric in
    the hindcast framework. Checks whether a simple forecast like persistence
    or uninitialized performs better than initialized forecast. Need to keep in
    mind the orientation of metric (whether larger values are better or worse
    than smaller ones.)

    Args:
        simple_fct (xarray object): persistence or uninit skill.
        init (xarray object): hindcast skill.
        metric (Metric): metric class Metric

    Returns:
        pv (xarray object): probability that simple forecast performs better
                            than initialized forecast.
    """
    pv = ((simple_fct - init) > 0).sum('iteration') / init.iteration.size
    if not metric.positive:
        pv = 1 - pv
    return pv


def bootstrap_uninitialized_ensemble(hind, hist):
    """Resample uninitialized hindcast from historical members.

    Note:
        Needed for bootstrapping confidence intervals and p_values of a metric in
        the hindcast framework. Takes hind.lead.size timesteps from historical at
        same forcing and rearranges them into ensemble and member dimensions.

    Args:
        hind (xarray object): hindcast.
        hist (xarray object): historical uninitialized.

    Returns:
        uninit_hind (xarray object): uninitialize hindcast with hind.coords.
    """
    has_dims(hist, 'member', 'historical ensemble')
    has_dims(hind, 'member', 'initialized hindcast ensemble')
    # Put this after `convert_time_index` since it assigns 'years' attribute if the
    # `init` dimension is a `float` or `int`.
    has_valid_lead_units(hind)

    # find range for bootstrapping
    first_init = max(hist.time.min(), hind['init'].min())

    n, freq = get_lead_cftime_shift_args(hind.lead.attrs['units'], hind.lead.size)
    hist_last = shift_cftime_singular(hist.time.max(), -1 * n, freq)
    last_init = min(hist_last, hind['init'].max())

    hind = hind.sel(init=slice(first_init, last_init))

    uninit_hind = []
    for init in hind.init.values:
        random_members = np.random.choice(hist.member.values, hind.member.size)
        # take random uninitialized members from hist at init forcing
        # (Goddard et al. allows 5 year forcing range here)
        uninit_at_one_init_year = hist.sel(
            time=slice(
                shift_cftime_singular(init, 1, freq),
                shift_cftime_singular(init, n, freq),
            ),
            member=random_members,
        ).rename({'time': 'lead'})
        uninit_at_one_init_year['lead'] = np.arange(
            1, 1 + uninit_at_one_init_year['lead'].size
        )
        uninit_at_one_init_year['member'] = np.arange(1, 1 + len(random_members))
        uninit_hind.append(uninit_at_one_init_year)
    uninit_hind = xr.concat(uninit_hind, 'init')
    uninit_hind['init'] = hind['init'].values
    uninit_hind.lead.attrs['units'] = hind.lead.attrs['units']
    return (
        _transpose_and_rechunk_to(uninit_hind, hind)
        if dask.is_dask_collection(uninit_hind)
        else uninit_hind
    )


def bootstrap_uninit_pm_ensemble_from_control_cftime(init_pm, control):
    """Create a pseudo-ensemble from control run.

    Bootstrap random numbers for years to
    construct an uninitialized ensemble from. This assumes a continous control
    simulation without gaps.

    Note:
        Needed for block bootstrapping  a metric in perfect-model framework. Takes
        random segments of length ``block_length`` from control based on ``dayofyear``
        (and therefore assumes a constant climate control simulation) and rearranges
        them into ensemble and member dimensions.

    Args:
        init_pm (xarray object): initialized ensemble simulation.
        control (xarray object): control simulation.

    Returns:
        uninit_pm (xarray object): uninitialized ensemble generated from control run.
    """
    lead_units_equal_control_time_stride(init_pm, control)
    # short cut if annual leads
    if init_pm.lead.attrs['units'] == 'years':
        return _bootstrap_by_stacking(init_pm, control)

    block_length = init_pm.lead.size
    freq = get_lead_cftime_shift_args(init_pm.lead.attrs['units'], block_length)[1]
    nmember = init_pm.member.size
    # start and end years possible to resample the actual uninitialized ensembles from
    c_start_year = control.time.min().dt.year.astype('int')
    # dont resample from years that control wont have timesteps for all leads
    c_end_year = (
        shift_cftime_singular(control.time.max(), -block_length, freq).dt.year.astype(
            'int'
        )
        - 1
    )

    def sel_time(start_year_int, suitable_start_dates):
        """Select time segments from control from ``suitable_start_dates`` based on
        year ``start_year_int``."""
        start_time = suitable_start_dates.time.sel(time=str(start_year_int))
        end_time = shift_cftime_singular(start_time, block_length - 1, freq)
        new = control.sel(time=slice(*start_time, *end_time))
        new['time'] = init_pm.lead.values
        return new

    def create_pseudo_members(init):
        """For every initialization take a different set of start years."""
        startlist = np.random.randint(c_start_year, c_end_year, nmember)
        suitable_start_dates = find_start_dates_for_given_init(control, init)
        return xr.concat(
            (sel_time(start, suitable_start_dates) for start in startlist),
            dim='member',
            **CONCAT_KWARGS,
        )

    uninit = xr.concat(
        (create_pseudo_members(init) for init in init_pm.init),
        dim='init',
        **CONCAT_KWARGS,
    ).rename({'time': 'lead'})
    uninit['member'] = init_pm.member.values
    uninit['lead'] = init_pm.lead
    # chunk to same dims
    uninit = uninit.transpose(*init_pm.dims)
    return (
        _transpose_and_rechunk_to(uninit, init_pm)
        if dask.is_dask_collection(uninit)
        else uninit
    )


def _bootstrap_by_stacking(init_pm, control):
    """Bootstrap member, lead, init from control by reshaping. Fast track of function
    `bootstrap_uninit_pm_ensemble_from_control_cftime` when lead units is 'years'."""
    assert type(init_pm) == type(control)
    lead_unit = init_pm.lead.attrs['units']
    if isinstance(init_pm, xr.Dataset):
        init_pm = init_pm.to_array()
        init_was_dataset = True
    else:
        init_was_dataset = False
    if isinstance(control, xr.Dataset):
        control = control.to_array()

    init_size = init_pm.init.size * init_pm.member.size * init_pm.lead.size
    # select random start points
    new_time = np.random.randint(
        0, control.time.size - init_pm.lead.size, init_size // (init_pm.lead.size)
    )
    new_time = np.array(
        [np.arange(s, s + init_pm.lead.size) for s in new_time]
    ).flatten()[:init_size]
    larger = control.isel(time=new_time)
    fake_init = init_pm.stack(time=tuple(d for d in init_pm.dims if d in CLIMPRED_DIMS))
    # exchange values
    larger = larger.transpose(*fake_init.dims)
    fake_init.data = larger.data
    fake_uninit = fake_init.unstack()
    if init_was_dataset:
        fake_uninit = fake_uninit.to_dataset(dim='variable')
    fake_uninit['lead'] = init_pm['lead']
    fake_uninit.lead.attrs['units'] = lead_unit
    return fake_uninit


def _bootstrap_func(
    func, ds, resample_dim, sig=95, iterations=500, *func_args, **func_kwargs,
):
    """Sig % threshold of function based on iterations resampling with replacement.

    Reference:
    * Mason, S. J., and G. M. Mimmack. “The Use of Bootstrap Confidence
     Intervals for the Correlation Coefficient in Climatology.” Theoretical and
      Applied Climatology 45, no. 4 (December 1, 1992): 229–33.
      https://doi.org/10/b6fnsv.

    Args:
        func (function): function to be bootstrapped.
        ds (xr.object): first input argument of func. `chunk` ds on `dim` other
            than `resample_dim` for potential performance increase when multiple
            CPUs available.
        resample_dim (str): dimension to resample from.
        sig (int,float,list): significance levels to return. Defaults to 95.
        iterations (int): number of resample iterations. Defaults to 500.
        *func_args (type): `*func_args`.
        **func_kwargs (type): `**func_kwargs`.

    Returns:
        sig_level: bootstrapped significance levels with
                   dimensions of init_pm and len(sig) if sig is list
    """
    if not callable(func):
        raise ValueError(f'Please provide func as a function, found {type(func)}')
    warn_if_chunking_would_increase_performance(ds)
    if isinstance(sig, list):
        psig = [i / 100 for i in sig]
    else:
        psig = sig / 100

    bootstraped_ds = _resample_iterations_idx(
        ds, iterations, dim=resample_dim, replace=False
    )
    bootstraped_results = func(bootstraped_ds, *func_args, **func_kwargs)
    bootstraped_results = rechunk_to_single_chunk_if_more_than_one_chunk_along_dim(
        bootstraped_results, dim='iteration'
    )
    sig_level = bootstraped_results.quantile(dim='iteration', q=psig, skipna=False)
    return sig_level


def dpp_threshold(control, sig=95, iterations=500, dim='time', **dpp_kwargs):
    """Calc DPP significance levels from re-sampled dataset.

    Reference:
        * Feng, X., T. DelSole, and P. Houser. “Bootstrap Estimated Seasonal
          Potential Predictability of Global Temperature and Precipitation.”
          Geophysical Research Letters 38, no. 7 (2011).
          https://doi.org/10/ft272w.

    See also:
        * climpred.bootstrap._bootstrap_func
        * climpred.stats.dpp
    """
    return _bootstrap_func(
        dpp, control, dim, sig=sig, iterations=iterations, **dpp_kwargs
    )


def varweighted_mean_period_threshold(control, sig=95, iterations=500, time_dim='time'):
    """Calc the variance-weighted mean period significance levels from re-sampled
    dataset.

    See also:
        * climpred.bootstrap._bootstrap_func
        * climpred.stats.varweighted_mean_period
    """
    return _bootstrap_func(
        varweighted_mean_period, control, time_dim, sig=sig, iterations=iterations,
    )


def bootstrap_compute(
    hind,
    verif,
    hist=None,
    alignment='same_verifs',
    metric='pearson_r',
    comparison='m2e',
    dim='init',
    resample_dim='member',
    sig=95,
    iterations=500,
    pers_sig=None,
    compute=compute_hindcast,
    resample_uninit=bootstrap_uninitialized_ensemble,
    reference_compute=compute_persistence,
    **metric_kwargs,
):
    """Bootstrap compute with replacement.

    Args:
        hind (xr.Dataset): prediction ensemble.
        verif (xr.Dataset): Verification data.
        hist (xr.Dataset): historical/uninitialized simulation.
        metric (str): `metric`. Defaults to 'pearson_r'.
        comparison (str): `comparison`. Defaults to 'm2e'.
        dim (str or list): dimension(s) to apply metric over. default: 'init'.
        resample_dim (str): dimension to resample from. default: 'member'::

            - 'member': select a different set of members from hind
            - 'init': select a different set of initializations from hind

        sig (int): Significance level for uninitialized and
                   initialized skill. Defaults to 95.
        pers_sig (int): Significance level for persistence skill confidence levels.
                        Defaults to sig.
        iterations (int): number of resampling iterations (bootstrap
                         with replacement). Defaults to 500.
        compute (func): function to compute skill.
                        Choose from
                        [:py:func:`climpred.prediction.compute_perfect_model`,
                         :py:func:`climpred.prediction.compute_hindcast`].
        resample_uninit (func): function to create an uninitialized ensemble
                        from a control simulation or uninitialized large
                        ensemble. Choose from:
                        [:py:func:`bootstrap_uninitialized_ensemble`,
                         :py:func:`bootstrap_uninit_pm_ensemble_from_control`].
        reference_compute (func): function to compute a reference forecast skill with.
                        Default: :py:func:`climpred.prediction.compute_persistence`.
        ** metric_kwargs (dict): additional keywords to be passed to metric
            (see the arguments required for a given metric in :ref:`Metrics`).

    Returns:
        results: (xr.Dataset): bootstrapped results for the three different kinds of
                               predictions:

            - `init` for the initialized hindcast `hind` and describes skill due to
             initialization and external forcing
            - `uninit` for the uninitialized historical `hist` and approximates skill
             from external forcing
            - `pers` for the reference forecast computed by `reference_compute`, which
             defaults to `compute_persistence`

        the different results:
            - `skill`: skill values
            - `p`: p value
            - `low_ci` and `high_ci`: high and low ends of confidence intervals based
             on significance threshold `sig`


    Reference:
        * Goddard, L., A. Kumar, A. Solomon, D. Smith, G. Boer, P.
          Gonzalez, V. Kharin, et al. “A Verification Framework for
          Interannual-to-Decadal Predictions Experiments.” Climate
          Dynamics 40, no. 1–2 (January 1, 2013): 245–72.
          https://doi.org/10/f4jjvf.

    See also:
        * climpred.bootstrap.bootstrap_hindcast
        * climpred.bootstrap.bootstrap_perfect_model
    """
    warn_if_chunking_would_increase_performance(hind)
    if pers_sig is None:
        pers_sig = sig

    p = (100 - sig) / 100
    ci_low = p / 2
    ci_high = 1 - p / 2
    p_pers = (100 - pers_sig) / 100
    ci_low_pers = p_pers / 2
    ci_high_pers = 1 - p_pers / 2

    bootstrapped_hind = []
    bootstrapped_uninit = []

    # get metric/comparison function name, not the alias
    metric = METRIC_ALIASES.get(metric, metric)
    comparison = COMPARISON_ALIASES.get(comparison, comparison)

    # get class Metric(metric)
    metric = get_metric_class(metric, ALL_METRICS)
    # get comparison function
    comparison = get_comparison_class(comparison, ALL_COMPARISONS)

    # Perfect Model requires `same_inits` setup.
    isHindcast = True if comparison.name in HINDCAST_COMPARISONS else False
    reference_alignment = alignment if isHindcast else 'same_inits'

<<<<<<< HEAD
    if resample_dim == 'init' and isHindcast:
        warnings.warn(
            f'isHindcast; resample_dim is not member, found {resample_dim}.'
            'This will be slower than resample_dim=`member`.'
=======
    for i in range(iterations):
        # resample with replacement
        smp_hind = _resample(hind, resample_dim)
        # compute init skill
        init_skill = compute(
            smp_hind,
            verif,
            metric=metric,
            comparison=comparison,
            alignment=alignment,
            add_attrs=False,
            dim=dim,
            **metric_kwargs,
>>>>>>> 2bc9cd52
        )
        pers_skill = []
        bootstrapped_init_skill = []
        bootstrapped_uninit_skill = []
        # reset inits when probabilistic, otherwise tests fail
        for i in range(bootstrap):
            # resample with replacement
            smp_hind = _resample(hind, resample_dim)
            # compute init skill
            init_skill = compute(
                smp_hind,
                verif,
                metric=metric,
                comparison=comparison,
                alignment=alignment,
                add_attrs=False,
                dim=dim,
                **metric_kwargs,
            )
            # reset inits when probabilistic, otherwise tests fail
            if (
                resample_dim == 'init'
                and metric.probabilistic
                and 'init' in init_skill.coords
            ):
                init_skill['init'] = hind.init.values
            print(type(bootstrapped_init_skill))
            bootstrapped_init_skill.append(init_skill)
            # generate uninitialized ensemble from hist
            if hist is None:  # PM path, use verif = control
                hist = verif
            uninit_hind = resample_uninit(hind, hist)
            # compute uninit skill
            bootstrapped_uninit_skill.append(
                compute(
                    uninit_hind,
                    verif,
                    alignment=alignment,
                    metric=metric,
                    comparison=comparison,
                    dim=dim,
                    add_attrs=False,
                    **metric_kwargs,
                )
            )
<<<<<<< HEAD
            # compute persistence skill
            # impossible for probabilistic
            if not metric.probabilistic:
                pers_skill.append(
                    reference_compute(
                        smp_hind,
                        verif,
                        metric=metric,
                        alignment=reference_alignment,
                        add_attrs=False,
                        **metric_kwargs,
                    )
                )
        bootstrapped_init_skill = xr.concat(
            bootstrapped_init_skill, dim='bootstrap', **CONCAT_KWARGS
        )
        bootstrapped_uninit_skill = xr.concat(
            bootstrapped_uninit_skill, dim='bootstrap', **CONCAT_KWARGS
        )
        if pers_skill != []:
            bootstrapped_pers_skill = xr.concat(
                pers_skill, dim='bootstrap', **CONCAT_KWARGS
            )
            pers_output = True
        else:
            pers_output = False

    elif resample_dim == 'member':
        # will be replaced with _resample_idx
        for i in range(bootstrap):
            # resample with replacement
            smp_hind = _resample(hind, resample_dim)
            # compute init skill
            bootstrapped_hind.append(smp_hind)
            # generate uninitialized ensemble from hist
            if hist is None:  # PM path, use verif = control
                hist = verif
            uninit_hind = resample_uninit(hind, hist)
            # compute uninit skill
            bootstrapped_uninit.append(uninit_hind)
        bootstrapped_hind = xr.concat(
            bootstrapped_hind, dim='bootstrap', **CONCAT_KWARGS
        )
        bootstrapped_uninit = xr.concat(
            bootstrapped_uninit, dim='bootstrap', **CONCAT_KWARGS
        )
=======
    init = xr.concat(init, dim='iteration', **CONCAT_KWARGS)
    uninit = xr.concat(uninit, dim='iteration', **CONCAT_KWARGS)
    # when persistence is not computed set flag
    if pers != []:
        pers = xr.concat(pers, dim='iteration', **CONCAT_KWARGS)
        pers_output = True
    else:
        pers_output = False
>>>>>>> 2bc9cd52

        # bs skill
        bootstrapped_init_skill = compute(
            bootstrapped_hind,
            verif,
            metric=metric,
            comparison=comparison,
            alignment=alignment,
            add_attrs=False,
            dim=dim,
            **metric_kwargs,
        )

        bootstrapped_uninit_skill = compute(
            bootstrapped_uninit,
            verif,
            alignment=alignment,
            metric=metric,
            comparison=comparison,
            dim=dim,
            add_attrs=False,
            **metric_kwargs,
        )

        if not metric.probabilistic:
            pers_skill = reference_compute(
                hind,
                verif,
                metric=metric,
                alignment=reference_alignment,
                **metric_kwargs,
            )
            pers_output = True
            bootstrapped_pers_skill = pers_skill.expand_dims('bootstrap').isel(
                bootstrap=[0] * bootstrap
            )
        else:
            bootstrapped_pers_skill = init_skill.isnull()
            pers_output = False

    # calc mean skill without any resampling
    init_skill = compute(
        hind,
        verif,
        metric=metric,
        comparison=comparison,
        alignment=alignment,
        dim=dim,
        **metric_kwargs,
    )
    if 'init' in init_skill:
        init_skill = init_skill.mean('init')

    # uninit skill as mean resampled uninit skill
<<<<<<< HEAD
    uninit_skill = bootstrapped_uninit_skill.mean('bootstrap')

=======
    uninit_skill = uninit.mean('iteration')
>>>>>>> 2bc9cd52
    if not metric.probabilistic:
        pers_skill = reference_compute(
            hind, verif, metric=metric, alignment=reference_alignment, **metric_kwargs
        )
        pers_output = True
    else:
        pers_output = False

    # align to prepare for concat
    if set(bootstrapped_pers_skill.coords) != set(bootstrapped_init_skill.coords):
        bootstrapped_init_skill, bootstrapped_pers_skill = xr.broadcast(
            bootstrapped_init_skill, bootstrapped_pers_skill
        )

    # get confidence intervals CI
    init_ci = _distribution_to_ci(bootstrapped_init_skill, ci_low, ci_high)
    uninit_ci = _distribution_to_ci(bootstrapped_uninit_skill, ci_low, ci_high)

    # probabilistic metrics wont have persistence forecast
    # therefore only get CI if persistence was computed
    if pers_output:
        # if set(pers.coords) != set(init.coords):
        #    init, pers = xr.broadcast(init, pers)
        pers_ci = _distribution_to_ci(
            bootstrapped_pers_skill, ci_low_pers, ci_high_pers
        )
    else:
        # otherwise set all persistence outputs to false
        # pers = init_skill.isnull()
        pers_ci = init_ci == -999

    # pvalue whether uninit or pers better than init forecast
    p_uninit_over_init = _pvalue_from_distributions(
        bootstrapped_uninit_skill, bootstrapped_init_skill, metric=metric
    )
    p_pers_over_init = _pvalue_from_distributions(
        bootstrapped_pers_skill, bootstrapped_init_skill, metric=metric
    )

    # wrap results together in one dataarray
    skill = xr.concat(
        [init_skill, uninit_skill, pers_skill], dim='kind', **CONCAT_KWARGS
    )
    skill['kind'] = ['init', 'uninit', 'pers']

    # probability that i beats init
    p = xr.concat([p_uninit_over_init, p_pers_over_init], dim='kind', **CONCAT_KWARGS)
    p['kind'] = ['uninit', 'pers']

    # ci for each skill
    ci = xr.concat([init_ci, uninit_ci, pers_ci], 'kind').rename(
        {'quantile': 'results'}
    )
    ci['kind'] = ['init', 'uninit', 'pers']

    results = xr.concat([skill, p], dim='results', **CONCAT_KWARGS)
    results['results'] = ['skill', 'p']
    if set(results.coords) != set(ci.coords):
        res_drop = [c for c in results.coords if c not in ci.coords]
        ci_drop = [c for c in ci.coords if c not in results.coords]
        results = results.drop_vars(res_drop)
        ci = ci.drop_vars(ci_drop)
    results = xr.concat([results, ci], dim='results', **CONCAT_KWARGS)
    results['results'] = ['skill', 'p', 'low_ci', 'high_ci']
    # Attach climpred compute information to skill
    metadata_dict = {
        'confidence_interval_levels': f'{ci_high}-{ci_low}',
        'bootstrap_iterations': iterations,
        'p': 'probability that uninitialized ensemble performs better than initialized',
        'reference_compute': reference_compute.__name__,
    }
    metadata_dict.update(metric_kwargs)
    results = assign_attrs(
        results,
        hind,
        alignment=alignment,
        metric=metric,
        comparison=comparison,
        dim=dim,
        function_name=inspect.stack()[0][3],  # take function.__name__
        metadata_dict=metadata_dict,
    )
    # Ensure that the lead units get carried along for the calculation. The attribute
    # tends to get dropped along the way due to ``xarray`` functionality.
    results['lead'] = hind['lead']
    if 'units' in hind['lead'].attrs and 'units' not in results['lead'].attrs:
        results['lead'].attrs['units'] = hind['lead'].attrs['units']
    return results


def bootstrap_hindcast(
    hind,
    hist,
    verif,
    alignment='same_verifs',
    metric='pearson_r',
    comparison='e2o',
    dim='init',
    resample_dim='member',
    sig=95,
    iterations=500,
    pers_sig=None,
    reference_compute=compute_persistence,
    **metric_kwargs,
):
    """Bootstrap compute with replacement. Wrapper of
     py:func:`bootstrap_compute` for hindcasts.

    Args:
        hind (xr.Dataset): prediction ensemble.
        verif (xr.Dataset): Verification data.
        hist (xr.Dataset): historical/uninitialized simulation.
        metric (str): `metric`. Defaults to 'pearson_r'.
        comparison (str): `comparison`. Defaults to 'e2o'.
        dim (str): dimension to apply metric over. default: 'init'.
        resample_dim (str or list): dimension to resample from. default: 'member'.

            - 'member': select a different set of members from hind
            - 'init': select a different set of initializations from hind

        sig (int): Significance level for uninitialized and
                   initialized skill. Defaults to 95.
        pers_sig (int): Significance level for persistence skill confidence levels.
                        Defaults to sig.
        iterations (int): number of resampling iterations (bootstrap
                         with replacement). Defaults to 500.
        reference_compute (func): function to compute a reference forecast skill with.
                        Default: :py:func:`climpred.prediction.compute_persistence`.
        ** metric_kwargs (dict): additional keywords to be passed to metric
            (see the arguments required for a given metric in :ref:`Metrics`).

    Returns:
        results: (xr.Dataset): bootstrapped results for the three different kinds of
                               predictions:

            - `init` for the initialized hindcast `hind` and describes skill due to
             initialization and external forcing
            - `uninit` for the uninitialized historical `hist` and approximates skill
             from external forcing
            - `pers` for the reference forecast computed by `reference_compute`, which
             defaults to `compute_persistence`

        the different results:
            - `skill`: skill values
            - `p`: p value
            - `low_ci` and `high_ci`: high and low ends of confidence intervals based
             on significance threshold `sig`

    Reference:
        * Goddard, L., A. Kumar, A. Solomon, D. Smith, G. Boer, P.
          Gonzalez, V. Kharin, et al. “A Verification Framework for
          Interannual-to-Decadal Predictions Experiments.” Climate
          Dynamics 40, no. 1–2 (January 1, 2013): 245–72.
          https://doi.org/10/f4jjvf.

    See also:
        * climpred.bootstrap.bootstrap_compute
        * climpred.prediction.compute_hindcast

    Example:
        >>> hind = climpred.tutorial.load_dataset('CESM-DP-SST')['SST']
        >>> hist = climpred.tutorial.load_dataset('CESM-LE')['SST']
        >>> obs = load_dataset('ERSST')['SST']
        >>> bootstrapped_skill = climpred.bootstrap.bootstrap_hindcast(hind, hist, obs)
        >>> bootstrapped_skill.coords
        Coordinates:
          * lead     (lead) int64 1 2 3 4 5 6 7 8 9 10
          * kind     (kind) object 'init' 'pers' 'uninit'
          * results  (results) <U7 'skill' 'p' 'low_ci' 'high_ci'

    """
    # Check that init is int, cftime, or datetime; convert ints or cftime to datetime.
    hind = convert_time_index(hind, 'init', 'hind[init]')
    hist = convert_time_index(hist, 'time', 'uninitialized[time]')
    verif = convert_time_index(verif, 'time', 'verif[time]')
    # Put this after `convert_time_index` since it assigns 'years' attribute if the
    # `init` dimension is a `float` or `int`.
    has_valid_lead_units(hind)

    if ('same_verif' in alignment) & (resample_dim == 'init'):
        raise KeywordError(
            "Cannot have both alignment='same_verifs' and "
            "resample_dim='init'. Change `resample_dim` to 'member' to keep "
            "common verification alignment or `alignment` to 'same_inits' to "
            'resample over initializations.'
        )

    # Kludge for now. Since we're computing persistence here we need to ensure that
    # all products have a union in their time axis.
    times = np.sort(
        list(set(hind.init.data) & set(hist.time.data) & set(verif.time.data))
    )
    hind = hind.sel(init=times)
    hist = hist.sel(time=times)
    verif = verif.sel(time=times)

    return bootstrap_compute(
        hind,
        verif,
        hist=hist,
        alignment=alignment,
        metric=metric,
        comparison=comparison,
        dim=dim,
        resample_dim=resample_dim,
        sig=sig,
        iterations=iterations,
        pers_sig=pers_sig,
        compute=compute_hindcast,
        resample_uninit=bootstrap_uninitialized_ensemble,
        reference_compute=reference_compute,
        **metric_kwargs,
    )


def bootstrap_perfect_model(
    init_pm,
    control,
    metric='pearson_r',
    comparison='m2e',
    dim=None,
    resample_dim='member',
    sig=95,
    iterations=500,
    pers_sig=None,
    reference_compute=compute_persistence,
    **metric_kwargs,
):
    """Bootstrap compute with replacement. Wrapper of
     py:func:`bootstrap_compute` for perfect-model framework.

    Args:
        hind (xr.Dataset): prediction ensemble.
        verif (xr.Dataset): Verification data.
        hist (xr.Dataset): historical/uninitialized simulation.
        metric (str): `metric`. Defaults to 'pearson_r'.
        comparison (str): `comparison`. Defaults to 'm2e'.
        dim (str): dimension to apply metric over. default: ['init', 'member'].
        resample_dim (str or list): dimension to resample from. default: 'member'.

            - 'member': select a different set of members from hind
            - 'init': select a different set of initializations from hind

        sig (int): Significance level for uninitialized and
                   initialized skill. Defaults to 95.
        pers_sig (int): Significance level for persistence skill confidence levels.
                        Defaults to sig.
        iterations (int): number of resampling iterations (bootstrap
                         with replacement). Defaults to 500.
        reference_compute (func): function to compute a reference forecast skill with.
                        Default: :py:func:`climpred.prediction.compute_persistence`.
        ** metric_kwargs (dict): additional keywords to be passed to metric
            (see the arguments required for a given metric in :ref:`Metrics`).

    Returns:
        results: (xr.Dataset): bootstrapped results for the three different kinds of
                               predictions:

            - `init` for the initialized hindcast `hind` and describes skill due to
             initialization and external forcing
            - `uninit` for the uninitialized historical `hist` and approximates skill
             from external forcing
            - `pers` for the reference forecast computed by `reference_compute`, which
             defaults to `compute_persistence`

        the different results:
            - `skill`: skill values
            - `p`: p value
            - `low_ci` and `high_ci`: high and low ends of confidence intervals based
             on significance threshold `sig`

    Reference:
        * Goddard, L., A. Kumar, A. Solomon, D. Smith, G. Boer, P.
          Gonzalez, V. Kharin, et al. “A Verification Framework for
          Interannual-to-Decadal Predictions Experiments.” Climate
          Dynamics 40, no. 1–2 (January 1, 2013): 245–72.
          https://doi.org/10/f4jjvf.

    See also:
        * climpred.bootstrap.bootstrap_compute
        * climpred.prediction.compute_perfect_model

    Example:
        >>> init = climpred.tutorial.load_dataset('MPI-PM-DP-1D')
        >>> control = climpred.tutorial.load_dataset('MPI-control-1D')
        >>> bootstrapped_s = climpred.bootstrap.bootstrap_perfect_model(init, control)
        >>> bootstrapped_s.coords
        Coordinates:
          * lead     (lead) int64 1 2 3 4 5 6 7 8 9 10
          * kind     (kind) object 'init' 'pers' 'uninit'
          * results  (results) <U7 'skill' 'p' 'low_ci' 'high_ci'
    """

    if dim is None:
        dim = ['init', 'member']
    # Check init & time is int, cftime, or datetime; convert ints or cftime to datetime.
    init_pm = convert_time_index(
        init_pm, 'init', 'init_pm[init]', calendar=PM_CALENDAR_STR
    )
    control = convert_time_index(
        control, 'time', 'control[time]', calendar=PM_CALENDAR_STR
    )
    lead_units_equal_control_time_stride(init_pm, control)
    return bootstrap_compute(
        init_pm,
        control,
        hist=None,
        metric=metric,
        comparison=comparison,
        dim=dim,
        resample_dim=resample_dim,
        sig=sig,
        iterations=iterations,
        pers_sig=pers_sig,
        compute=compute_perfect_model,
        resample_uninit=bootstrap_uninit_pm_ensemble_from_control_cftime,
        reference_compute=reference_compute,
        **metric_kwargs,
    )<|MERGE_RESOLUTION|>--- conflicted
+++ resolved
@@ -501,32 +501,18 @@
     isHindcast = True if comparison.name in HINDCAST_COMPARISONS else False
     reference_alignment = alignment if isHindcast else 'same_inits'
 
-<<<<<<< HEAD
+    # slower path for hindcast and resample_dim init
     if resample_dim == 'init' and isHindcast:
         warnings.warn(
             f'isHindcast; resample_dim is not member, found {resample_dim}.'
             'This will be slower than resample_dim=`member`.'
-=======
-    for i in range(iterations):
-        # resample with replacement
-        smp_hind = _resample(hind, resample_dim)
-        # compute init skill
-        init_skill = compute(
-            smp_hind,
-            verif,
-            metric=metric,
-            comparison=comparison,
-            alignment=alignment,
-            add_attrs=False,
-            dim=dim,
-            **metric_kwargs,
->>>>>>> 2bc9cd52
-        )
+        )
+        print('isHindcast resample_init')
         pers_skill = []
         bootstrapped_init_skill = []
         bootstrapped_uninit_skill = []
         # reset inits when probabilistic, otherwise tests fail
-        for i in range(bootstrap):
+        for i in range(iterations):
             # resample with replacement
             smp_hind = _resample(hind, resample_dim)
             # compute init skill
@@ -547,7 +533,6 @@
                 and 'init' in init_skill.coords
             ):
                 init_skill['init'] = hind.init.values
-            print(type(bootstrapped_init_skill))
             bootstrapped_init_skill.append(init_skill)
             # generate uninitialized ensemble from hist
             if hist is None:  # PM path, use verif = control
@@ -566,7 +551,6 @@
                     **metric_kwargs,
                 )
             )
-<<<<<<< HEAD
             # compute persistence skill
             # impossible for probabilistic
             if not metric.probabilistic:
@@ -581,48 +565,29 @@
                     )
                 )
         bootstrapped_init_skill = xr.concat(
-            bootstrapped_init_skill, dim='bootstrap', **CONCAT_KWARGS
+            bootstrapped_init_skill, dim='iteration', **CONCAT_KWARGS
         )
         bootstrapped_uninit_skill = xr.concat(
-            bootstrapped_uninit_skill, dim='bootstrap', **CONCAT_KWARGS
+            bootstrapped_uninit_skill, dim='iteration', **CONCAT_KWARGS
         )
         if pers_skill != []:
             bootstrapped_pers_skill = xr.concat(
-                pers_skill, dim='bootstrap', **CONCAT_KWARGS
+                pers_skill, dim='iteration', **CONCAT_KWARGS
             )
             pers_output = True
         else:
             pers_output = False
 
-    elif resample_dim == 'member':
-        # will be replaced with _resample_idx
-        for i in range(bootstrap):
-            # resample with replacement
-            smp_hind = _resample(hind, resample_dim)
-            # compute init skill
-            bootstrapped_hind.append(smp_hind)
-            # generate uninitialized ensemble from hist
-            if hist is None:  # PM path, use verif = control
-                hist = verif
-            uninit_hind = resample_uninit(hind, hist)
-            # compute uninit skill
-            bootstrapped_uninit.append(uninit_hind)
-        bootstrapped_hind = xr.concat(
-            bootstrapped_hind, dim='bootstrap', **CONCAT_KWARGS
-        )
-        bootstrapped_uninit = xr.concat(
-            bootstrapped_uninit, dim='bootstrap', **CONCAT_KWARGS
-        )
-=======
-    init = xr.concat(init, dim='iteration', **CONCAT_KWARGS)
-    uninit = xr.concat(uninit, dim='iteration', **CONCAT_KWARGS)
-    # when persistence is not computed set flag
-    if pers != []:
-        pers = xr.concat(pers, dim='iteration', **CONCAT_KWARGS)
-        pers_output = True
-    else:
-        pers_output = False
->>>>>>> 2bc9cd52
+    # faster
+    else: #if resample_dim == 'member':
+        print('faster _resample_iterations_idx track')
+        bootstrapped_hind = _resample_iterations_idx(hind, iterations, resample_dim)
+        # uninit
+        # TODO: make more members first
+        if hist is None:  # PM path, use verif = control
+            hist = verif
+        uninit_hind = resample_uninit(hind, hist)
+        bootstrapped_uninit = _resample_iterations_idx(uninit_hind, iterations, resample_dim)
 
         # bs skill
         bootstrapped_init_skill = compute(
@@ -647,21 +612,21 @@
             **metric_kwargs,
         )
 
-        if not metric.probabilistic:
-            pers_skill = reference_compute(
-                hind,
-                verif,
-                metric=metric,
-                alignment=reference_alignment,
-                **metric_kwargs,
-            )
-            pers_output = True
-            bootstrapped_pers_skill = pers_skill.expand_dims('bootstrap').isel(
-                bootstrap=[0] * bootstrap
-            )
-        else:
-            bootstrapped_pers_skill = init_skill.isnull()
-            pers_output = False
+    if not metric.probabilistic:
+        pers_skill = reference_compute(
+            hind,
+            verif,
+            metric=metric,
+            alignment=reference_alignment,
+            **metric_kwargs,
+        )
+        pers_output = True
+        bootstrapped_pers_skill = pers_skill.expand_dims('iteration').isel(
+            iteration=[0] * iterations
+        )
+    else:
+        bootstrapped_pers_skill = bootstrapped_init_skill.isnull()
+        pers_output = False
 
     # calc mean skill without any resampling
     init_skill = compute(
@@ -677,12 +642,7 @@
         init_skill = init_skill.mean('init')
 
     # uninit skill as mean resampled uninit skill
-<<<<<<< HEAD
-    uninit_skill = bootstrapped_uninit_skill.mean('bootstrap')
-
-=======
-    uninit_skill = uninit.mean('iteration')
->>>>>>> 2bc9cd52
+    uninit_skill = bootstrapped_uninit_skill.mean('iteration')
     if not metric.probabilistic:
         pers_skill = reference_compute(
             hind, verif, metric=metric, alignment=reference_alignment, **metric_kwargs
@@ -690,6 +650,7 @@
         pers_output = True
     else:
         pers_output = False
+        pers_skill = init_skill.isnull()
 
     # align to prepare for concat
     if set(bootstrapped_pers_skill.coords) != set(bootstrapped_init_skill.coords):
