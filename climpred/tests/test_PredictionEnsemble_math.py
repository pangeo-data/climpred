--- conflicted
+++ resolved
@@ -316,36 +316,25 @@
     )
 
 
-<<<<<<< HEAD
+
 @pytest.mark.parametrize('varlist', [['tos', 'sos'], ['AMO'], 'AMO'])
-=======
-@pytest.mark.parametrize('varlist', [['tos', 'sos'], ['AMO']])
->>>>>>> be4f82f6
 def test_subset_getitem_datavariables(
     perfectModelEnsemble_3v_initialized_control_1d, varlist
 ):
     """Test variable subselection from __getitem__."""
-<<<<<<< HEAD
     pm = perfectModelEnsemble_3v_initialized_control_1d
-    xr.set_options(display_style='text')
     all_datavars = list(pm.get_initialized().data_vars)
     pm_subset = pm[varlist]
     if isinstance(varlist, str):
         varlist = [varlist]
-=======
-    assert isinstance(varlist, list)
-    pm = perfectModelEnsemble_3v_initialized_control_1d
-    all_datavars = list(pm.get_initialized().data_vars)
-    pm_subset = pm[varlist]
->>>>>>> be4f82f6
     # test that varlist is present
     for var in varlist:
         assert var in pm_subset.get_initialized().data_vars
     # test that others are not present anymore
     for var in all_datavars:
         if var not in varlist:
-<<<<<<< HEAD
             assert var not in pm_subset.get_initialized().data_vars
+
 
 
 @pytest.mark.parametrize('equal', [True, False])
@@ -374,7 +363,4 @@
         assert not (pm == pm2)
         assert isinstance(pm == pm2, bool)
         assert pm != pm2
-    assert isinstance(pm != pm2, bool)
-=======
-            assert var not in pm_subset.get_initialized().data_vars
->>>>>>> be4f82f6
+    assert isinstance(pm != pm2, bool)