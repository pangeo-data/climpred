--- conflicted
+++ resolved
@@ -43,11 +43,7 @@
     Calculate the Anomaly Correlation Coefficient (ACC).
 
     .. math::
-<<<<<<< HEAD
         ACC = \\frac{cov(f, o)}{\\sigma_{f}\\cdot\\sigma_{o}}
-=======
-        ACC = \\frac{cov(f, o)}{\sigma_{f}\cdot\sigma_{o}}
->>>>>>> b137b081
 
     .. note::
         Use metric ``pearson_r_p_value`` to get the corresponding pvalue.
@@ -65,12 +61,8 @@
 
 def _pearson_r_p_value(forecast, reference, dim='svd', comparison=None):
     """
-<<<<<<< HEAD
     Calculate the probability associated with the ACC not being random.
     """
-=======
-    Calculate the probability associated with the ACC not being random."""
->>>>>>> b137b081
     return pearson_r_p_value(forecast, reference, dim=dim)
 
 
@@ -79,11 +71,7 @@
     Calculate the Mean Sqaure Error (MSE).
 
     .. math::
-<<<<<<< HEAD
         MSE = \\overline{(f - o)^{2}}
-=======
-        MSE = \overline{(f - o)^{2}}
->>>>>>> b137b081
 
     Range:
         * perfect: 0
@@ -101,11 +89,7 @@
     Calculate the Root Mean Sqaure Error (RMSE).
 
     .. math::
-<<<<<<< HEAD
         RMSE = \\sqrt{\\overline{(f - o)^{2}}}
-=======
-        RMSE = \sqrt{\overline{(f - o)^{2}}}
->>>>>>> b137b081
 
     Range:
         * perfect: 0
@@ -123,11 +107,7 @@
     Calculate the Mean Absolute Error (MAE).
 
     .. math::
-<<<<<<< HEAD
         MSE = \\overline{(f - o)^{2}}
-=======
-        MSE = \overline{(f - o)^{2}}
->>>>>>> b137b081
 
     Range:
         * perfect: 0
@@ -142,30 +122,18 @@
 
 def _crps(forecast, reference, dim='svd', comparison=None):
     """
-<<<<<<< HEAD
     Continuous Ranked Probability Score (CRPS) is the probabilistic MSE.
 
     Range:
         * perfect: 0
         * max: 0
         * else: negative
-=======
-    Continuous Ranked Probability Score.
->>>>>>> b137b081
 
     References:
         * Matheson, James E., and Robert L. Winkler. “Scoring Rules for
           Continuous Probability Distributions.” Management Science 22, no. 10
           (June 1, 1976): 1087–96. https://doi.org/10/cwwt4g.
 
-<<<<<<< HEAD
-=======
-    Range:
-        * perfect: 0
-        * max: 0
-        * else: negative
-
->>>>>>> b137b081
     See also:
         * properscoring.crps_ensemble
     """
@@ -178,7 +146,6 @@
 
 def _crpss(forecast, reference, dim='svd', comparison=None):
     """
-<<<<<<< HEAD
     Continuous Ranked Probability Skill Score is strictly proper.
 
     .. math::
@@ -188,9 +155,6 @@
         * perfect: 1
         * pos: better than climatology forecast
         * neg: worse than climatology forecast
-=======
-    Continuous Ranked Probability Skill Score.
->>>>>>> b137b081
 
     References:
         * Matheson, James E., and Robert L. Winkler. “Scoring Rules for
@@ -201,14 +165,6 @@
           Statistical Association 102, no. 477 (March 1, 2007): 359–78.
           https://doi.org/10/c6758w.
 
-<<<<<<< HEAD
-=======
-    Range:
-        * perfect: 0
-        * max: 0
-        * else: negative
-
->>>>>>> b137b081
     See also:
         * properscoring.crps_ensemble
     """
@@ -224,11 +180,7 @@
     """
     Logarithmic Ensemble Spread Score.
 
-<<<<<<< HEAD
     .. math:: LESS = ln(\\frac{\\sigma^2_f}{\\sigma^2_o})
-=======
-    .. math:: LESS = ln(\\frac{\sigma^2_f}{\sigma^2_o})
->>>>>>> b137b081
 
     References:
         * Kadow, Christopher, Sebastian Illing, Oliver Kunst, Henning W. Rust,
@@ -257,25 +209,17 @@
 def _bias(forecast, reference, dim='svd', comparison=None):
     """Calculate unconditional bias.
 
-<<<<<<< HEAD
     .. math::
         bias = f - o
-=======
-    References:
-        * https://www.cawcr.gov.au/projects/verification/
->>>>>>> b137b081
 
     Range:
         * pos: positive bias
         * neg: negative bias
         * perfect: 0
-<<<<<<< HEAD
 
     References:
         * https://www.cawcr.gov.au/projects/verification/
         * https://www-miklip.dkrz.de/about/murcss/
-=======
->>>>>>> b137b081
     """
     bias = (forecast - reference).mean(dim)
     return bias
@@ -284,13 +228,10 @@
 def _msss_murphy(forecast, reference, dim='svd', comparison=None):
     """Calculate Murphy's Mean Square Skill Score (MSSS).
 
-<<<<<<< HEAD
     .. math::
         MSSS_{Murphy} = r_{fo}^2 - [\\text{conditional bias}]^2 -\
          [\\frac{\\text{(unconditional) bias}}{\\sigma_o}]^2
 
-=======
->>>>>>> b137b081
     References:
         * https://www-miklip.dkrz.de/about/murcss/
         * Murphy, Allan H. “Skill Scores Based on the Mean Square Error and
@@ -308,11 +249,8 @@
 def _conditional_bias(forecast, reference, dim='svd', comparison=None):
     """Calculate the conditional bias between forecast and reference.
 
-<<<<<<< HEAD
     .. math:: \\text{conditional bias} = r_{fo} - \\frac{\\sigma_f}{\\sigma_o}
 
-=======
->>>>>>> b137b081
     References:
         * https://www-miklip.dkrz.de/about/murcss/
     """
@@ -324,13 +262,10 @@
 def _std_ratio(forecast, reference, dim='svd', comparison=None):
     """Calculate the ratio of standard deviations of reference over forecast.
 
-<<<<<<< HEAD
     .. math:: \\text{std ratio} = \\frac{\\sigma_o}{\\sigma_f}
 
-=======
->>>>>>> b137b081
-    References:
-     * https://www-miklip.dkrz.de/about/murcss/
+    References:
+        * https://www-miklip.dkrz.de/about/murcss/
     """
     ratio = reference.std(dim) / forecast.std(dim)
     return ratio
@@ -339,13 +274,10 @@
 def _bias_slope(forecast, reference, dim='svd', comparison=None):
     """Calculate bias slope between reference and forecast standard deviations.
 
-<<<<<<< HEAD
     .. math:: \\text{bias slope}= r_{fo} \\cdot \\text{std ratio}
 
-=======
->>>>>>> b137b081
-    References:
-     * https://www-miklip.dkrz.de/about/murcss/
+    References:
+        * https://www-miklip.dkrz.de/about/murcss/
     """
     std_ratio = _std_ratio(forecast, reference, dim=dim)
     acc = _pearson_r(forecast, reference, dim=dim)
@@ -356,11 +288,7 @@
 def _ppp(forecast, reference, dim='svd', comparison=None):
     """Prognostic Potential Predictability (PPP) metric.
 
-<<<<<<< HEAD
     .. math:: PPP = 1 - \\frac{MSE}{ \\sigma_{ref} \\cdot fac}
-=======
-    .. math:: PPP = 1 - \\frac{MSE}{ \sigma_{control} \cdot fac}
->>>>>>> b137b081
 
     Range:
         * 1: perfect forecast
@@ -390,19 +318,11 @@
 def _nrmse(forecast, reference, dim='svd', comparison=None):
     """Normalized Root Mean Square Error (NRMSE) metric.
 
-<<<<<<< HEAD
     .. math:: NRMSE = \\frac{RMSE}{\\sigma_{o} \\cdot \\sqrt{fac} }
                     = \\sqrt{ \\frac{MSE}{ \\sigma^2_{o} \\cdot fac} }
 
     Range:
         * 0: perfect forecast
-=======
-    .. math:: NRMSE = \\frac{RMSE}{\sigma_{control} \cdot \sqrt{fac} }
-                    = \\sqrt{ \\frac{MSE}{ \sigma^2_{control} \cdot fac} }
-
-    Range:
-        * 0: perfect forecast: 0
->>>>>>> b137b081
         * 0 - 1: better than climatology forecast
         * > 1: worse than climatology forecast
 
@@ -429,11 +349,7 @@
     """
     Calculate Normalized MSE (NMSE) = Normalized Ensemble Variance (NEV).
 
-<<<<<<< HEAD
     .. math:: NMSE = NEV = \\frac{MSE}{\\sigma^2_{o} \\cdot fac}
-=======
-    .. math:: NMSE = NEV = \\frac{MSE}{\sigma^2_{control} \cdot fac}
->>>>>>> b137b081
 
     Range:
         * 0: perfect forecast: 0
@@ -456,11 +372,7 @@
     """
     Normalized Ensemble Mean Absolute Error metric.
 
-<<<<<<< HEAD
     .. math:: NMAE = \\frac{MAE}{\\sigma^2_{o} \\cdot fac}
-=======
-    .. math:: NMAE = \\frac{MAE}{\sigma^2_{reference} \cdot fac}
->>>>>>> b137b081
 
     Range:
         * 0: perfect forecast: 0
@@ -492,18 +404,10 @@
         * 0 - 1: better than climatology
 
     References:
-<<<<<<< HEAD
         * Bushuk, Mitchell, Rym Msadek, Michael Winton, Gabriel
           Vecchi, Xiaosong Yang, Anthony Rosati, and Rich Gudgel. “Regional
           Arctic Sea–Ice Prediction: Potential versus Operational Seasonal
           Forecast Skill. Climate Dynamics, June 9, 2018.
           https://doi.org/10/gd7hfq.
-
-=======
-        * Bushuk, Mitchell, Rym Msadek, Michael Winton, Gabriel Vecchi, Xiaosong
-          Yang, Anthony Rosati, and Rich Gudgel. “Regional Arctic Sea–Ice
-          Prediction: Potential versus Operational Seasonal Forecast Skill.
-          Climate Dynamics, June 9, 2018. https://doi.org/10/gd7hfq.
->>>>>>> b137b081
     """
     return _ppp(forecast, reference, dim=dim, comparison=comparison) ** 0.5