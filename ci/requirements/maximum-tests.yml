--- conflicted
+++ resolved
@@ -20,13 +20,9 @@
   - pytest-lazy-fixture
   - pytest-xdist
   - scipy
-<<<<<<< HEAD
   - tqdm
-  - xarray <=2022.10.0
   - xclim
-=======
   - xarray
->>>>>>> 6ed34464
   - xesmf
   - xrft
   - xskillscore >=0.0.18