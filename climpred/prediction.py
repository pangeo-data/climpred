--- conflicted
+++ resolved
@@ -254,18 +254,14 @@
         # take lead i timeseries and convert to real time based on temporal
         # resolution of lead
         offset_args_dict = get_lead_pdoffset_args(getattr(forecast['lead'], 'units'), i)
-<<<<<<< HEAD
         a = forecast.sel(lead=i).drop_vars('lead')
-=======
-        a = forecast.sel(lead=i).drop('lead')
->>>>>>> 587e2130
         a['time'] = pd.to_datetime(
             a['time'].dt.strftime('%Y%m%d 00:00')
         ) + pd.DateOffset(**offset_args_dict)
 
         # take real time reference of real time forecast dates
         b = reference.sel(time=a.time.values)
-<<<<<<< HEAD
+
         # adapt weights to shorter time
         if 'weights' in metric_kwargs:
             metric_kwargs.update(
@@ -280,9 +276,7 @@
         # Had to rechunk to put time all in 1 chunk,
         # also testing mmember all in one chunk?
         # Runs really slow even though I am testing with a subsetted region
-=======
->>>>>>> 587e2130
-
+        
         # broadcast dims when apply over member
         if (a.dims != b.dims) and dim_to_apply_metric_to == 'member':
             a, b = xr.broadcast(a, b)
