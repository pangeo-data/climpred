--- conflicted
+++ resolved
@@ -164,7 +164,6 @@
     assert hindcast != summed
 
 
-<<<<<<< HEAD
 def test_mean_reduce_bias(hindcast_hist_obs_1d):
     how = 'mean'
     metric = 'rmse'
@@ -177,7 +176,8 @@
     assert biased_skill > bias_reduced_skill
     assert biased_skill > bias_reduced_skill_properly
     assert bias_reduced_skill_properly >= bias_reduced_skill
-=======
+
+
 def test_verify_metric_kwargs(hindcast_hist_obs_1d):
     """Test that HindcastEnsemble works with metrics using metric_kwargs."""
     assert hindcast_hist_obs_1d.verify(
@@ -193,5 +193,4 @@
     hindcast = hindcast_hist_obs_1d
     with pytest.raises(ValueError) as excinfo:
         hindcast.verify(metric='threshold_brier_score', comparison='m2o')
-    assert 'Please provide threshold.' == str(excinfo.value)
->>>>>>> 3c743c52
+    assert 'Please provide threshold.' == str(excinfo.value)