import inspect
import logging
import warnings
from datetime import datetime

import dask
import xarray as xr

from .alignment import return_inits_and_verif_dates
from .checks import has_valid_lead_units, is_in_list, is_xarray
<<<<<<< HEAD
from .comparisons import COMPARISON_ALIASES, HINDCAST_COMPARISONS, PM_COMPARISONS, __e2c
from .constants import CLIMPRED_DIMS, M2M_MEMBER_DIM, PM_CALENDAR_STR
=======
from .comparisons import (
    COMPARISON_ALIASES,
    HINDCAST_COMPARISONS,
    PM_COMPARISONS,
    PROBABILISTIC_HINDCAST_COMPARISONS,
    PROBABILISTIC_PM_COMPARISONS,
    __e2c,
)
from .constants import CLIMPRED_DIMS, M2M_MEMBER_DIM
>>>>>>> 64476f20
from .metrics import (
    DETERMINISTIC_HINDCAST_METRICS,
    HINDCAST_METRICS,
    METRIC_ALIASES,
    PM_METRICS,
)
from .utils import (
    assign_attrs,
    convert_time_index,
    copy_coords_from_to,
    get_comparison_class,
    get_lead_cftime_shift_args,
    get_metric_class,
    shift_cftime_index,
)


def get_metric_comparison_dim(metric, comparison, dim, kind):
    """Returns `metric`, `comparison` and `dim` for compute functions.

    Args:
        metric (str): metric or alias string
        comparison (str): Description of parameter `comparison`.
        dim (list of str or str): dimension to apply metric to.
        kind (str): experiment type from ['hindcast', 'PM'].

    Returns:
        metric (Metric): metric class
        comparison (Comparison): comparison class.
        dim (list of str or str): corrected dimension to apply metric to.
    """
    # check kind allowed
    is_in_list(kind, ['hindcast', 'PM'], 'kind')
    # set default dim
    if dim is None:
        dim = 'init' if kind == 'hindcast' else ['init', 'member']
    # check allowed dims
    if kind == 'hindcast':
        is_in_list(dim, ['member', 'init'], 'dim')
    elif kind == 'PM':
        is_in_list(dim, ['member', 'init', ['init', 'member']], 'dim')

    # get metric and comparison strings incorporating alias
    metric = METRIC_ALIASES.get(metric, metric)
    comparison = COMPARISON_ALIASES.get(comparison, comparison)

    METRICS = HINDCAST_METRICS if kind == 'hindcast' else PM_METRICS
    COMPARISONS = HINDCAST_COMPARISONS if kind == 'hindcast' else PM_COMPARISONS
    metric = get_metric_class(metric, METRICS)
    comparison = get_comparison_class(comparison, COMPARISONS)

    # check whether combination of metric and comparison works
    PROBABILISTIC_COMPARISONS = (
        PROBABILISTIC_HINDCAST_COMPARISONS
        if kind == 'hindcast'
        else PROBABILISTIC_PM_COMPARISONS
    )
    if metric.probabilistic:
        if not comparison.probabilistic:
            raise ValueError(
                f'Probabilistic metric `{metric.name}` requires comparison '
                f'accepting multiple members e.g. `{PROBABILISTIC_COMPARISONS}`, '
                f'found `{comparison.name}`.'
            )
        if dim != 'member':
            warnings.warn(
                f'Probabilistic metric {metric.name} requires to be '
                f'computed over dimension `dim="member"`. '
                f'Set automatically.'
            )
            dim = 'member'
    else:  # determinstic metric
        if kind == 'hindcast':
            if dim == 'init':
                # for thinking in real time # compute_hindcast renames init to time
                dim = 'time'
        elif kind == 'PM':
            # prevent comparison e2c and member in dim
            if (comparison.name == 'e2c') and (
                set(dim) == set(['init', 'member']) or dim == 'member'
            ):
                warnings.warn(
                    f'comparison `{comparison.name}` does not work on `member` in dims,'
                    f' found {dim}, automatically changed to dim=`init`.'
                )
                dim = 'init'
    return metric, comparison, dim


# --------------------------------------------#
# COMPUTE PREDICTABILITY/FORECASTS
# Highest-level features for computing
# predictability.
# --------------------------------------------#
@is_xarray([0, 1])
def compute_perfect_model(
    init_pm,
    control,
    metric='pearson_r',
    comparison='m2e',
    dim=None,
    add_attrs=True,
    **metric_kwargs,
):
    """
    Compute a predictability skill score for a perfect-model framework
    simulation dataset.

    Args:
        init_pm (xarray object): ensemble with dims ``lead``, ``init``, ``member``.
        control (xarray object): control with dimension ``time``.
        metric (str): `metric` name, see
         :py:func:`climpred.utils.get_metric_class` and (see :ref:`Metrics`).
        comparison (str): `comparison` name defines what to take as forecast
            and verification (see
            :py:func:`climpred.utils.get_comparison_class` and :ref:`Comparisons`).
        dim (str or list): dimension to apply metric over. default: ['member', 'init']
        add_attrs (bool): write climpred compute args to attrs. default: True
        ** metric_kwargs (dict): additional keywords to be passed to metric.
            (see the arguments required for a given metric in metrics.py)

    Returns:
        skill (xarray object): skill score with dimensions as input `ds`
                               without `dim`.

    """
<<<<<<< HEAD
    if dim is None:
        dim = ['init', 'member']
    is_in_list(dim, ['member', 'init', ['init', 'member']], '')
    # Check that init is int, cftime, or datetime; convert ints or cftime to datetime.
    init_pm = convert_time_index(
        init_pm, 'init', 'init_pm[init]', calendar=PM_CALENDAR_STR
    )
    # get metric and comparison function name, not the alias
    metric = METRIC_ALIASES.get(metric, metric)
    comparison = COMPARISON_ALIASES.get(comparison, comparison)

    # get class metric(Metric)
    metric = get_metric_class(metric, PM_METRICS)
    # get class comparison(Comparison)
    comparison = get_comparison_class(comparison, PM_COMPARISONS)

    if metric.probabilistic:
        if not comparison.probabilistic:
            raise ValueError(
                f'Probabilistic metric {metric.name} cannot work with '
                f'comparison {comparison.name}.'
            )
        if dim != 'member':
            warnings.warn(
                f'Probabilistic metric {metric.name} requires to be '
                f'computed over dimension `dim="member"`. '
                f'Set automatically.'
            )
            dim = 'member'
    else:  # deterministic metric
        # prevent comparison e2c and member in dim
        if (comparison.name == 'e2c') and (
            set(dim) == set(['init', 'member']) or dim == 'member'
        ):
            warnings.warn(
                f'comparison `e2c` does not work on `member` in dims, found '
                f'{dim}, automatically changed to dim=`init`.'
            )
            dim = 'init'
=======
    # check args compatible with each other
    metric, comparison, dim = get_metric_comparison_dim(
        metric, comparison, dim, kind='PM'
    )
>>>>>>> 64476f20

    forecast, reference = comparison.function(init_pm, metric=metric)

    # in case you want to compute deterministic skill over member dim
    if (forecast.dims != reference.dims) and not metric.probabilistic:
        forecast, reference = xr.broadcast(forecast, reference)

    skill = metric.function(
        forecast, reference, dim=dim, comparison=comparison, **metric_kwargs
    )
    if comparison.name == 'm2m':
        skill = skill.mean(M2M_MEMBER_DIM)
    # Attach climpred compute information to skill
    if add_attrs:
        skill = assign_attrs(
            skill,
            init_pm,
            function_name=inspect.stack()[0][3],
            metric=metric,
            comparison=comparison,
            dim=dim,
            metadata_dict=metric_kwargs,
        )
    return skill


@is_xarray([0, 1])
def compute_hindcast(
    hind,
    verif,
    metric='pearson_r',
    comparison='e2o',
    dim='init',
    alignment='same_inits',
    add_attrs=True,
    **metric_kwargs,
):
    """Verify hindcast predictions against verification data.

    Args:
        hind (xarray object): Hindcast ensemble.
            Expected to follow package conventions:
            * ``init`` : dim of initialization dates
            * ``lead`` : dim of lead time from those initializations
            Additional dims can be member, lat, lon, depth, ...
        verif (xarray object): Verification data with some temporal overlap with the
            hindcast.
        metric (str): Metric used in comparing the decadal prediction ensemble with the
            verification data. (see :py:func:`~climpred.utils.get_metric_class` and
            :ref:`Metrics`).
        comparison (str):
            How to compare the decadal prediction ensemble to the verification data:

                * e2o : ensemble mean to verification data (Default)
                * m2o : each member to the verification data
                (see :ref:`Comparisons`)
        dim (str or list): dimension to apply metric over. default: 'init'
        alignment (str): which inits or verification times should be aligned?
            - maximize/None: maximize the degrees of freedom by slicing ``hind`` and
            ``verif`` to a common time frame at each lead.
            - same_inits: slice to a common init frame prior to computing
            metric. This philosophy follows the thought that each lead should be based
            on the same set of initializations.
            - same_verif: slice to a common/consistent verification time frame prior to
            computing metric. This philosophy follows the thought that each lead
            should be based on the same set of verification dates.
        add_attrs (bool): write climpred compute args to attrs. default: True
        ** metric_kwargs (dict): additional keywords to be passed to metric
            (see the arguments required for a given metric in :ref:`Metrics`).

    Returns:
        skill (xarray object):
            Predictability with main dimension ``lag`` without dimension ``dim``

    """
    # check args compatible with each other
    metric, comparison, dim = get_metric_comparison_dim(
        metric, comparison, dim, kind='hindcast'
    )
    # Check that init is int, cftime, or datetime; convert ints or cftime to datetime.
    hind = convert_time_index(hind, 'init', 'hind[init]')
    verif = convert_time_index(verif, 'time', 'verif[time]')
    # Put this after `convert_time_index` since it assigns 'years' attribute if the
    # `init` dimension is a `float` or `int`.
    has_valid_lead_units(hind)

    forecast, verif = comparison.function(hind, verif, metric=metric)

    # think in real time dimension: real time = init + lag
    forecast = forecast.rename({'init': 'time'})

    # If dask, then only one chunk in time.
    if dask.is_dask_collection(forecast):
        forecast = forecast.chunk({'time': -1})
    if dask.is_dask_collection(verif):
        verif = verif.chunk({'time': -1})

    inits, verif_dates = return_inits_and_verif_dates(
        forecast, verif, alignment=alignment
    )

    plag = []
    logging.info(
        f'`compute_hindcast` for metric {metric.name} and '
        f'comparison {comparison.name} at {str(datetime.now())}\n'
        f'++++++++++++++++++++++++++++++++++++++++++++++++'
    )
    # iterate over all leads (accounts for lead.min() in [0,1])
    for i in forecast['lead'].values:
        # Use `.where()` instead of `.sel()` to account for resampled inits.
        a = forecast.sel(lead=i).where(forecast['time'].isin(inits[i]), drop=True)
        b = verif.sel(time=verif_dates[i])
        # Align time coordinate for metric computations.
        a['time'] = b['time']

        # TODO: Move this into logging.py with refactoring.
        if a.time.size > 0:
            logging.info(
                f'lead={str(i).zfill(2)} | '
                f'dim={dim} | '
                # This is the init-sliced forecast, thus displaying actual
                # initializations.
                f'inits={inits[i].min().values}'
                f'-{inits[i].max().values} | '
                # This is the verification window, thus displaying the
                # verification dates.
                f'verif={verif_dates[i].min()}'
                f'-{verif_dates[i].max()}'
            )

        # adapt weights to shorter time
        if 'weights' in metric_kwargs:
            metric_kwargs.update(
                {
                    'weights': metric_kwargs['weights'].isel(
                        time=slice(None, a.time.size)
                    )
                }
            )

        # broadcast dims when deterministic metric and apply over member
        if (a.dims != b.dims) and (dim == 'member') and not metric.probabilistic:
            a, b = xr.broadcast(a, b)
        plag.append(
            metric.function(a, b, dim=dim, comparison=comparison, **metric_kwargs,)
        )
    skill = xr.concat(plag, 'lead')
    skill['lead'] = forecast.lead.values
    # rename back to init
    if 'time' in skill.dims:  # when dim was 'member'
        skill = skill.rename({'time': 'init'})
    # keep coords from hind
    drop_dims = [d for d in hind.coords if d in CLIMPRED_DIMS]
    skill = copy_coords_from_to(hind.drop_vars(drop_dims), skill)
    # attach climpred compute information to skill
    if add_attrs:
        skill = assign_attrs(
            skill,
            hind,
            function_name=inspect.stack()[0][3],
            alignment=alignment,
            metric=metric,
            comparison=comparison,
            dim=dim,
            metadata_dict=metric_kwargs,
        )
    return skill


@is_xarray([0, 1])
def compute_persistence(
    hind,
    verif,
    metric='pearson_r',
    alignment='same_inits',
    add_attrs=True,
    **metric_kwargs,
):
    """Computes the skill of a persistence forecast from a simulation.

    Args:
        hind (xarray object): The initialized ensemble.
        verif (xarray object): Verification data.
        metric (str): Metric name to apply at each lag for the persistence computation.
            Default: 'pearson_r'
        alignment (str): which inits or verification times should be aligned?
            - maximize/None: maximize the degrees of freedom by slicing ``hind`` and
            ``verif`` to a common time frame at each lead.
            - same_inits: slice to a common init frame prior to computing
            metric. This philosophy follows the thought that each lead should be based
            on the same set of initializations.
            - same_verif: slice to a common/consistent verification time frame prior to
            computing metric. This philosophy follows the thought that each lead
            should be based on the same set of verification dates.
        add_attrs (bool): write climpred compute_persistence args to attrs.
            default: True
        ** metric_kwargs (dict): additional keywords to be passed to metric
            (see the arguments required for a given metric in :ref:`Metrics`).

    Returns:
        pers (xarray object): Results of persistence forecast with the input metric
        applied.

    Reference:
        * Chapter 8 (Short-Term Climate Prediction) in Van den Dool, Huug.
          Empirical methods in short-term climate prediction.
          Oxford University Press, 2007.
    """
    # Check that init is int, cftime, or datetime; convert ints or cftime to datetime.
    hind = convert_time_index(hind, 'init', 'hind[init]')
    verif = convert_time_index(verif, 'time', 'verif[time]')
    # Put this after `convert_time_index` since it assigns 'years' attribute if the
    # `init` dimension is a `float` or `int`.
    has_valid_lead_units(hind)

    # get metric/comparison function name, not the alias
    metric = METRIC_ALIASES.get(metric, metric)

    # get class metric(Metric)
    metric = get_metric_class(metric, DETERMINISTIC_HINDCAST_METRICS)
    if metric.probabilistic:
        raise ValueError(
            'probabilistic metric ',
            metric.name,
            'cannot compute persistence forecast.',
        )
    # If lead 0, need to make modifications to get proper persistence, since persistence
    # at lead 0 is == 1.
    if [0] in hind.lead.values:
        hind = hind.copy()
        hind['lead'] += 1
        n, freq = get_lead_cftime_shift_args(hind.lead.attrs['units'], 1)
        # Shift backwards shift for lead zero.
        hind['init'] = shift_cftime_index(hind, 'init', -1 * n, freq)
    # temporarily change `init` to `time` for comparison to verification data time.
    hind = hind.rename({'init': 'time'})
    inits, verif_dates = return_inits_and_verif_dates(hind, verif, alignment=alignment)

    plag = []
    for i in hind.lead.values:
        a = verif.sel(time=inits[i])
        b = verif.sel(time=verif_dates[i])
        a['time'] = b['time']
        plag.append(
            metric.function(a, b, dim='time', comparison=__e2c, **metric_kwargs)
        )
    pers = xr.concat(plag, 'lead')
    pers['lead'] = hind.lead.values
    # keep coords from hind
    drop_dims = [d for d in hind.coords if d in CLIMPRED_DIMS]
    pers = copy_coords_from_to(hind.drop_vars(drop_dims), pers)
    if add_attrs:
        pers = assign_attrs(
            pers,
            hind,
            function_name=inspect.stack()[0][3],
            alignment=alignment,
            metric=metric,
            metadata_dict=metric_kwargs,
        )
    return pers


@is_xarray([0, 1])
def compute_uninitialized(
    hind,
    uninit,
    verif,
    metric='pearson_r',
    comparison='e2o',
    dim='time',
    alignment='same_inits',
    add_attrs=True,
    **metric_kwargs,
):
    """Verify an uninitialized ensemble against verification data.

    .. note::
        Based on Decadal Prediction protocol, this should only be computed for the
        first lag and then projected out to any further lags being analyzed.

    Args:
        hind (xarray object): Initialized ensemble.
        uninit (xarray object): Uninitialized ensemble.
        verif (xarray object): Verification data with some temporal overlap with the
            uninitialized ensemble.
        metric (str):
            Metric used in comparing the uninitialized ensemble with the verification
            data.
        comparison (str):
            How to compare the uninitialized ensemble to the verification data:
                * e2o : ensemble mean to verification data (Default)
                * m2o : each member to the verification data
        alignment (str): which inits or verification times should be aligned?
            - maximize/None: maximize the degrees of freedom by slicing ``hind`` and
            ``verif`` to a common time frame at each lead.
            - same_inits: slice to a common init frame prior to computing
            metric. This philosophy follows the thought that each lead should be based
            on the same set of initializations.
            - same_verif: slice to a common/consistent verification time frame prior to
            computing metric. This philosophy follows the thought that each lead
            should be based on the same set of verification dates.
        add_attrs (bool): write climpred compute args to attrs. default: True
        ** metric_kwargs (dict): additional keywords to be passed to metric


    Returns:
        u (xarray object): Results from comparison at the first lag.

    """
    # Check that init is int, cftime, or datetime; convert ints or cftime to datetime.
    hind = convert_time_index(hind, 'init', 'hind[init]')
    uninit = convert_time_index(uninit, 'time', 'uninit[time]')
    verif = convert_time_index(verif, 'time', 'verif[time]')
    has_valid_lead_units(hind)

    # get metric/comparison function name, not the alias
    metric = METRIC_ALIASES.get(metric, metric)
    comparison = COMPARISON_ALIASES.get(comparison, comparison)

    comparison = get_comparison_class(comparison, HINDCAST_COMPARISONS)
    metric = get_metric_class(metric, DETERMINISTIC_HINDCAST_METRICS)
    forecast, verif = comparison.function(uninit, verif, metric=metric)

    hind = hind.rename({'init': 'time'})

    _, verif_dates = return_inits_and_verif_dates(hind, verif, alignment=alignment)

    plag = []
    # TODO: Refactor this, getting rid of `compute_uninitialized` completely.
    # `same_verifs` does not need to go through the loop, since it's a fixed
    # skill over all leads.
    for i in hind['lead'].values:
        # Ensure that the uninitialized reference has all of the
        # dates for alignment.
        dates = list(set(forecast['time'].values) & set(verif_dates[i]))
        a = forecast.sel(time=dates)
        b = verif.sel(time=dates)
        a['time'] = b['time']
        plag.append(
            metric.function(a, b, dim='time', comparison=comparison, **metric_kwargs)
        )
    uninit_skill = xr.concat(plag, 'lead')
    uninit_skill['lead'] = hind.lead.values

    # Attach climpred compute information to skill
    if add_attrs:
        uninit_skill = assign_attrs(
            uninit_skill,
            uninit,
            function_name=inspect.stack()[0][3],
            metric=metric,
            comparison=comparison,
            metadata_dict=metric_kwargs,
        )
    return uninit_skill<|MERGE_RESOLUTION|>--- conflicted
+++ resolved
@@ -8,20 +8,10 @@
 
 from .alignment import return_inits_and_verif_dates
 from .checks import has_valid_lead_units, is_in_list, is_xarray
-<<<<<<< HEAD
-from .comparisons import COMPARISON_ALIASES, HINDCAST_COMPARISONS, PM_COMPARISONS, __e2c
+
+from .comparisons import COMPARISON_ALIASES, HINDCAST_COMPARISONS, PM_COMPARISONS, __e2c, PM_COMPARISONS, PROBABILISTIC_HINDCAST_COMPARISONS, PROBABILISTIC_PM_COMPARISONS
 from .constants import CLIMPRED_DIMS, M2M_MEMBER_DIM, PM_CALENDAR_STR
-=======
-from .comparisons import (
-    COMPARISON_ALIASES,
-    HINDCAST_COMPARISONS,
-    PM_COMPARISONS,
-    PROBABILISTIC_HINDCAST_COMPARISONS,
-    PROBABILISTIC_PM_COMPARISONS,
-    __e2c,
-)
-from .constants import CLIMPRED_DIMS, M2M_MEMBER_DIM
->>>>>>> 64476f20
+
 from .metrics import (
     DETERMINISTIC_HINDCAST_METRICS,
     HINDCAST_METRICS,
@@ -148,52 +138,16 @@
                                without `dim`.
 
     """
-<<<<<<< HEAD
-    if dim is None:
-        dim = ['init', 'member']
-    is_in_list(dim, ['member', 'init', ['init', 'member']], '')
     # Check that init is int, cftime, or datetime; convert ints or cftime to datetime.
     init_pm = convert_time_index(
         init_pm, 'init', 'init_pm[init]', calendar=PM_CALENDAR_STR
     )
-    # get metric and comparison function name, not the alias
-    metric = METRIC_ALIASES.get(metric, metric)
-    comparison = COMPARISON_ALIASES.get(comparison, comparison)
-
-    # get class metric(Metric)
-    metric = get_metric_class(metric, PM_METRICS)
-    # get class comparison(Comparison)
-    comparison = get_comparison_class(comparison, PM_COMPARISONS)
-
-    if metric.probabilistic:
-        if not comparison.probabilistic:
-            raise ValueError(
-                f'Probabilistic metric {metric.name} cannot work with '
-                f'comparison {comparison.name}.'
-            )
-        if dim != 'member':
-            warnings.warn(
-                f'Probabilistic metric {metric.name} requires to be '
-                f'computed over dimension `dim="member"`. '
-                f'Set automatically.'
-            )
-            dim = 'member'
-    else:  # deterministic metric
-        # prevent comparison e2c and member in dim
-        if (comparison.name == 'e2c') and (
-            set(dim) == set(['init', 'member']) or dim == 'member'
-        ):
-            warnings.warn(
-                f'comparison `e2c` does not work on `member` in dims, found '
-                f'{dim}, automatically changed to dim=`init`.'
-            )
-            dim = 'init'
-=======
+    
     # check args compatible with each other
     metric, comparison, dim = get_metric_comparison_dim(
         metric, comparison, dim, kind='PM'
     )
->>>>>>> 64476f20
+
 
     forecast, reference = comparison.function(init_pm, metric=metric)
 
