from collections import OrderedDict

import matplotlib as mpl
import matplotlib.pyplot as plt
import numpy as np
import xarray as xr
from xarray.coding.times import infer_calendar_name

from climpred.checks import DimensionError
from climpred.constants import CLIMPRED_DIMS
from climpred.utils import get_lead_cftime_shift_args, shift_cftime_index

from .metrics import PROBABILISTIC_METRICS


def plot_relative_entropy(rel_ent, rel_ent_threshold=None, **kwargs):
    """
    Plot relative entropy results.

    Args:
        rel_ent (xr.Dataset): relative entropy from compute_relative_entropy
        rel_ent_threshold (xr.Dataset): threshold from
                                          bootstrap_relative_entropy
        **kwargs: for plt.subplots( **kwargs)

    """
    colors = ["royalblue", "indianred", "goldenrod"]
    _, ax = plt.subplots(ncols=3, **kwargs)

    for i, dim in enumerate(["R", "S", "D"]):
        m = rel_ent[dim].median("init")
        std = rel_ent[dim].std("init")
        ax[i].plot(
            rel_ent.lead,
            rel_ent[dim].to_dataframe().unstack(0),
            c="gray",
            label="individual initializations",
            linewidth=0.5,
            alpha=0.5,
        )
        ax[i].plot(rel_ent.lead, m, c=colors[i], label=dim, linewidth=2.5)
        ax[i].plot(
            rel_ent.lead,
            (m - std),
            c=colors[i],
            label=dim + " median +/- std",
            linewidth=2.5,
            ls="--",
        )
        ax[i].plot(
            rel_ent.lead, (m + std), c=colors[i], label="", linewidth=2.5, ls="--",
        )
        if rel_ent_threshold is not None:
            ax[i].axhline(
                y=rel_ent_threshold[dim].values,
                label="bootstrapped threshold",
                c="gray",
                ls="--",
            )
        handles, labels = ax[i].get_legend_handles_labels()
        by_label = OrderedDict(zip(labels, handles))
        ax[i].legend(by_label.values(), by_label.keys(), frameon=False)
        ax[i].set_xlabel("Lead")
    ax[0].set_title("Relative Entropy")
    ax[1].set_title("Signal")
    ax[2].set_title("Dispersion")
    ax[0].set_ylabel("Relative Entropy [ ]")
    ax[0].set_ylim(bottom=0)
    return ax


def plot_bootstrapped_skill_over_leadyear(bootstrapped, plot_persistence=True, ax=None):
    """
    Plot Ensemble Prediction skill as in Li et al. 2016 Fig.3a-c.

    Args:
        bootstrapped (xr.DataArray or xr.Dataset with one variable):
            from bootstrap_perfect_model or bootstrap_hindcast

            containing:
        init_skill (xr.Dataset): skill of initialized
        init_ci (xr.Dataset): confidence levels of init_skill
        uninit_skill (xr.Dataset): skill of uninitialized
        uninit_ci (xr.Dataset): confidence levels of uninit_skill
        p_uninit_over_init (xr.Dataset): p value of the hypothesis that the
                                         difference of skill between the
                                         initialized and uninitialized
                                         simulations is smaller or equal to
                                         zero based on bootstrapping with
                                         replacement. Defaults to None.
        pers_skill (xr.Dataset): skill of persistence
        pers_ci (xr.Dataset): confidence levels of pers_skill
        p_pers_over_init (xr.Dataset): p value of the hypothesis that the
                                       difference of skill between the
                                       initialized and persistence simulations
                                       is smaller or equal to zero based on
                                       bootstrapping with replacement.
        ax (plt.axes): plot on ax. Defaults to None.

    Returns:
        ax

    Reference:
      * Li, Hongmei, Tatiana Ilyina, Wolfgang A. Müller, and Frank
            Sienz. “Decadal Predictions of the North Atlantic CO2
            Uptake.” Nature Communications 7 (March 30, 2016): 11076.
            https://doi.org/10/f8wkrs.

    """
    if isinstance(bootstrapped, xr.Dataset):
        var = list(bootstrapped.data_vars)
        if len(var) > 1:
            raise ValueError(
                "Please provide only xr.Dataset with one variable or xr.DataArray."
            )
        elif len(var) == 1:
            var = var[0]
            attrs = bootstrapped.attrs
            bootstrapped = bootstrapped[var]
            bootstrapped.attrs = attrs

    assert isinstance(bootstrapped, xr.DataArray)

    sig = bootstrapped.attrs["confidence_interval_levels"].split("-")
    sig = int(100 * (float(sig[0]) - float(sig[1])))
    pers_sig = sig

    if "metric" in bootstrapped.attrs:
        if bootstrapped.attrs["metric"] in PROBABILISTIC_METRICS:
            plot_persistence = False

    init_skill = bootstrapped.sel(kind="init", results="skill")
    init_ci = bootstrapped.sel(kind="init", results=["low_ci", "high_ci"]).rename(
        {"results": "quantile"}
    )
    uninit_skill = bootstrapped.sel(kind="uninit", results="skill")
    uninit_ci = bootstrapped.sel(kind="uninit", results=["low_ci", "high_ci"]).rename(
        {"results": "quantile"}
    )
    pers_skill = bootstrapped.sel(kind="pers", results="skill")
    pers_ci = bootstrapped.sel(kind="pers", results=["low_ci", "high_ci"]).rename(
        {"results": "quantile"}
    )
    p_uninit_over_init = bootstrapped.sel(kind="uninit", results="p")
    p_pers_over_init = bootstrapped.sel(kind="pers", results="p")

    fontsize = 8
    c_uninit = "indianred"
    c_init = "steelblue"
    c_pers = "gray"
    capsize = 4

    if pers_sig != sig:
        raise NotImplementedError("pers_sig != sig not implemented yet.")

    if ax is None:
        _, ax = plt.subplots(figsize=(10, 4))
    ax.errorbar(
        init_skill.lead,
        init_skill,
        yerr=[
            init_skill - init_ci.isel(quantile=0),
            init_ci.isel(quantile=1) - init_skill,
        ],
        fmt="--o",
        capsize=capsize,
        c=c_uninit,
        label=(" ").join(["initialized with", str(sig) + "%", "confidence interval"]),
    )
    # uninit
    if p_uninit_over_init is not None:
        # add p values
        for t in init_skill.lead.values:
            ax.text(
                init_skill.lead.sel(lead=t),
                init_ci.isel(quantile=1).sel(lead=t).values,
                "%.2f" % float(p_uninit_over_init.sel(lead=t).values),
                horizontalalignment="center",
                verticalalignment="bottom",
                fontsize=fontsize,
                color=c_uninit,
            )
        uninit_skill = uninit_skill.dropna("lead").squeeze()
        uninit_ci = uninit_ci.dropna("lead").squeeze()
        if "lead" not in uninit_skill.dims:
            yerr = [
                [uninit_skill - uninit_ci.isel(quantile=0)],
                [uninit_ci.isel(quantile=1) - uninit_skill],
            ]
            ax.axhline(y=uninit_skill, c="steelblue", ls=":")
            x = 0
        else:
            yerr = [
                uninit_skill - uninit_ci.isel(quantile=0),
                uninit_ci.isel(quantile=1) - uninit_skill,
            ]
            x = uninit_skill.lead
        ax.errorbar(
            x,
            uninit_skill,
            yerr=yerr,
            fmt="--o",
            capsize=capsize,
            c=c_init,
            label=(" ").join(
                ["uninitialized with", str(sig) + "%", "confidence interval"]
            ),
        )
    # persistence
    if plot_persistence:
        if pers_skill is not None and pers_ci is not None:
            ax.errorbar(
                pers_skill.lead,
                pers_skill,
                yerr=[
                    pers_skill - pers_ci.isel(quantile=0),
                    pers_ci.isel(quantile=1) - pers_skill,
                ],
                fmt="--o",
                capsize=capsize,
                c=c_pers,
                label=f"persistence with {pers_sig}% confidence interval",
            )
        for t in pers_skill.lead.values:
            ax.text(
                pers_skill.lead.sel(lead=t),
                pers_ci.isel(quantile=0).sel(lead=t).values,
                "%.2f" % float(p_pers_over_init.sel(lead=t).values),
                horizontalalignment="center",
                verticalalignment="bottom",
                fontsize=fontsize,
                color=c_pers,
            )

    ax.xaxis.set_ticks(np.arange(init_skill.lead.size + 1))
    ax.legend(frameon=False)
    ax.set_xlabel("Lead time [years]")
    return ax


def _check_only_climpred_dims(pe):
    """Warns if dimensions other than `CLIMPRED_DIMS` are in `PredictionEnsemble`."""
    additional_dims = set(pe.get_initialized().dims) - set(CLIMPRED_DIMS)
    if len(additional_dims) != 0:
        raise DimensionError(
            f"{type(pe.__name__)}.plot() does not allow dimensions other "
            f"than {CLIMPRED_DIMS}, found {additional_dims}. "
            f"Please use .mean({additional_dims}) "
            f"or .isel() before plot."
        )


def plot_lead_timeseries_hindcast(
    he, variable=None, ax=None, show_members=False, cmap="jet"
):
    """Plot datasets from HindcastEnsemble.

    Args:
        he (HindcastEnsemble): HindcastEnsemble.
        variable (str or None): `variable` to plot. Defaults to the first in data_vars.
        ax (plt.axes): Axis to use in plotting. By default, creates a new axis.
        show_members (bool): whether to display all members individually.
            Defaults to False.
        cmap (str): Name of matplotlib-recognized colorbar. Defaults to 'jet'.

    Returns:
        ax: plt.axes

    """
    _check_only_climpred_dims(he)
    if variable is None:
        variable = list(he.get_initialized().data_vars)[0]
    hind = he.get_initialized()[variable]
    lead_freq = get_lead_cftime_shift_args(hind.lead.attrs["units"], 1)[1]
    hist = he.get_uninitialized()
    if isinstance(hist, xr.Dataset):
        hist = hist[variable]
    obs = he._datasets["observations"]

    cmap = mpl.cm.get_cmap(cmap, hind.lead.size)
    if ax is None:
        _, ax = plt.subplots(figsize=(10, 4))
    if isinstance(hist, xr.DataArray):
        if "member" in hist.dims and not show_members:
            hist = hist.mean("member")
            member_alpha = 1
            lw = 2
        else:
            member_alpha = 0.4
            lw = 1
        hist.plot(
            ax=ax,
            lw=lw,
            hue="member",
            color="gray",
            alpha=member_alpha,
            label="uninitialized",
            zorder=hind.lead.size + 1,
        )

    for i, lead in enumerate(hind.lead.values):
        h = hind.sel(lead=lead).rename({"init": "time"})
        if not show_members and "member" in h.dims:
            h = h.mean("member")
            lead_alpha = 1
        else:
            lead_alpha = 0.5
        h["time"] = shift_cftime_index(h.time, "time", int(lead), lead_freq)
        h.plot(
            ax=ax,
            hue="member",
            color=cmap(i),
            label=f"initialized: lead={lead}",
            alpha=lead_alpha,
            zorder=hind.lead.size - i,
        )

<<<<<<< HEAD
    if len(obs) > 0:
        if isinstance(obs, xr.Dataset):
            obs = obs[variable]
        obs.plot(
            ax=ax,
            color='k',
            lw=3,
            ls='-',
            label='observations',
            zorder=hind.lead.size + 2,
        )
=======
    linestyles = ["-", ":", "-.", "--"]
    if len(obs) > len(linestyles):
        raise ValueError(f"Please provide fewer than {len(linestyles)+1} observations.")
    if len(obs) > 0:
        for i, (obs_name, obs_item) in enumerate(obs.items()):
            if isinstance(obs_item, xr.Dataset):
                obs_item = obs_item[variable]
            obs_item.plot(
                ax=ax,
                color="k",
                lw=3,
                ls=linestyles[i],
                label=f"reference: {obs_name}",
                zorder=hind.lead.size + 2,
            )
>>>>>>> 93918748

    # show only one item per label in legend
    handles, labels = ax.get_legend_handles_labels()
    by_label = OrderedDict(zip(labels, handles))
    ax.legend(
        by_label.values(), by_label.keys(), loc="center left", bbox_to_anchor=(1, 0.5)
    )
    ax.set_title("")
    return ax


def plot_ensemble_perfect_model(
    pm, variable=None, ax=None, show_members=False, cmap="tab10"
):
    """Plot datasets from PerfectModelEnsemble.

    Args:
        pm (PerfectModelEnsemble): PerfectModelEnsemble.
        variable (str or None): `variable` to plot. Defaults to the first in data_vars.
        ax (plt.axes): Axis to use in plotting. By default, creates a new axis.
        show_members (bool): whether to display all members individually.
            Defaults to False.
        cmap (str): Name of matplotlib-recognized colorbar. Defaults to 'tab10'.

    Returns:
        ax: plt.axes

    """

    _check_only_climpred_dims(pm)
    if variable is None:
        variable = list(pm.get_initialized().data_vars)[0]
    initialized = pm.get_initialized()[variable]
    uninitialized = pm.get_uninitialized()
    if isinstance(uninitialized, xr.Dataset):
        uninitialized = uninitialized[variable]
        uninitialized_present = True
    else:
        uninitialized_present = False
    control = pm.get_control()
    if isinstance(control, xr.Dataset):
        control = control[variable]
    calendar = infer_calendar_name(initialized.init)
    lead_freq = get_lead_cftime_shift_args(initialized.lead.attrs["units"], 1)[1]

    control_color = "gray"

    if ax is None:
        _, ax = plt.subplots(figsize=(10, 4))

    cmap = mpl.cm.get_cmap(cmap, initialized.init.size)

    for ii, i in enumerate(initialized.init.values):
        dsi = initialized.sel(init=i).rename({"lead": "time"})
        if uninitialized_present:
            dsu = uninitialized.sel(init=i).rename({"lead": "time"})
        # convert lead time into cftime
        start_str = i.strftime()[:10]
        if initialized.lead.min() == 0:
            dsi["time"] = xr.cftime_range(
                start=start_str,
                freq=lead_freq,
                periods=dsi.time.size,
                calendar=calendar,
            )
        elif initialized.lead.min() == 1:
            dsi["time"] = xr.cftime_range(
                start=start_str,
                freq=lead_freq,
                periods=dsi.time.size,
                calendar=calendar,
            )
            dsi["time"] = shift_cftime_index(dsi.time, "time", 1, lead_freq)
        if uninitialized_present:
            dsu["time"] = dsi["time"]
        if not show_members:
            dsi = dsi.mean("member")
            if uninitialized_present:
                dsu = dsu.mean("member")
            member_alpha = 1
            lw = 2
            labelstr = "ensemble mean"
        else:
            member_alpha = 0.5
            lw = 1
            labelstr = "members"
            # plot ensemble mean, first white then color to highlight ensemble mean
            if uninitialized_present:
                dsu.mean("member").plot(ax=ax, color="white", lw=3, zorder=8, alpha=0.6)
                dsu.mean("member").plot(
                    ax=ax, color=control_color, lw=2, zorder=9, alpha=0.6
                )
            # plot ensemble mean, first white then color to highlight ensemble mean
            dsi.mean("member").plot(ax=ax, color="white", lw=3, zorder=10)
            dsi.mean("member").plot(ax=ax, color=cmap(ii), lw=2, zorder=11)
        dsi.plot(
            ax=ax,
            hue="member",
            color=cmap(ii),
            alpha=member_alpha,
            lw=lw,
            label=labelstr,
        )
        if uninitialized_present:
            dsu.plot(
                ax=ax,
                hue="member",
                color=control_color,
                alpha=member_alpha / 2,
                lw=lw,
                label="uninitialized " + labelstr,
            )

    if isinstance(control, xr.DataArray):
        control.plot(ax=ax, color=control_color, label="control")

    # show only one item per label in legend
    handles, labels = ax.get_legend_handles_labels()
    by_label = OrderedDict(zip(labels, handles))
    ax.legend(by_label.values(), by_label.keys())
    ax.set_title(" ")
    return ax<|MERGE_RESOLUTION|>--- conflicted
+++ resolved
@@ -315,7 +315,6 @@
             zorder=hind.lead.size - i,
         )
 
-<<<<<<< HEAD
     if len(obs) > 0:
         if isinstance(obs, xr.Dataset):
             obs = obs[variable]
@@ -327,23 +326,6 @@
             label='observations',
             zorder=hind.lead.size + 2,
         )
-=======
-    linestyles = ["-", ":", "-.", "--"]
-    if len(obs) > len(linestyles):
-        raise ValueError(f"Please provide fewer than {len(linestyles)+1} observations.")
-    if len(obs) > 0:
-        for i, (obs_name, obs_item) in enumerate(obs.items()):
-            if isinstance(obs_item, xr.Dataset):
-                obs_item = obs_item[variable]
-            obs_item.plot(
-                ax=ax,
-                color="k",
-                lw=3,
-                ls=linestyles[i],
-                label=f"reference: {obs_name}",
-                zorder=hind.lead.size + 2,
-            )
->>>>>>> 93918748
 
     # show only one item per label in legend
     handles, labels = ax.get_legend_handles_labels()
