name: climpred-dev
channels:
  - conda-forge
dependencies:
  - python=3.6
  # Documentation
  - nbsphinx
  - nbstripout
  - sphinx_rtd_theme
  - sphinx
  - sphinxcontrib-napoleon
  # IDE
  - ipywidgets
  - jupyterlab
  - nb_conda_kernels # switch conda envs in jupyter
  # Input/Output
  - netcdf4
  # Miscellaneous
  - lxml
  - tqdm
  # Numerics
  - numpy
  - pandas
  - scipy
  - xarray
  # Package Management
  - asv
  - black==19.10b0
  - coveralls
  - dataclasses  # to get black to not error
  - flake8
  - importlib_metadata
  - isort
  - pre-commit
  - pylint
  # Currently 5.4.0 or greater breaks pytest-sugar. It looks like this will be fixed
  # soon and we can revert back to the newest pytest.
  # https://github.com/Teemu/pytest-sugar/issues/187
  - pytest<5.4.0
  - pytest-cov
  - pytest-sugar
  # Performance
  - bottleneck
  - numba
  - dask
  # Regridding
  # Currently, xesmf breaks with esmpy v8.0.0. There is an issue with PIO and MPI.
  # See e.g. https://github.com/conda-forge/esmpy-feedstock/issues/28
  - esmpy<=7.1.0
  - xesmf
  # Statistics
  - eofs
  - esmtools>=1.1.3
<<<<<<< HEAD
  - xrft=0.2.0  # New version not compatible with xarray 0.16.1
  - xskillscore>=0.0.18
=======
  - xrft==0.2.0
  # - xskillscore>=0.0.17
>>>>>>> ea258732
  # Visualization
  - cartopy
  - matplotlib
  - nc-time-axis
  - pip
  - pip:
      - cftime>=1.1.2 # Optimization changes to make cftime fast.
      - pytest-tldr
      - pytest-lazy-fixture
      - git+https://github.com/raybellwaves/xskillscore@master<|MERGE_RESOLUTION|>--- conflicted
+++ resolved
@@ -51,13 +51,8 @@
   # Statistics
   - eofs
   - esmtools>=1.1.3
-<<<<<<< HEAD
   - xrft=0.2.0  # New version not compatible with xarray 0.16.1
   - xskillscore>=0.0.18
-=======
-  - xrft==0.2.0
-  # - xskillscore>=0.0.17
->>>>>>> ea258732
   # Visualization
   - cartopy
   - matplotlib
@@ -66,5 +61,4 @@
   - pip:
       - cftime>=1.1.2 # Optimization changes to make cftime fast.
       - pytest-tldr
-      - pytest-lazy-fixture
-      - git+https://github.com/raybellwaves/xskillscore@master+      - pytest-lazy-fixture