--- conflicted
+++ resolved
@@ -3,18 +3,12 @@
   - conda-forge
 dependencies:
   - python=3.6
-<<<<<<< HEAD
   # Documentation
   - nbsphinx
   - sphinx_rtd_theme
   - sphinx
   - sphinxcontrib-napoleon
   # IDE
-=======
-  - numpy
-  - pandas
-  - xarray
->>>>>>> 587e2130
   - jupyterlab
   # Input/Output
   - netcdf4=1.5.1.1
@@ -25,7 +19,6 @@
   - numpy
   - pandas
   - scipy
-<<<<<<< HEAD
   - xarray
   # Package Management
   - asv
@@ -35,12 +28,7 @@
   - importlib_metadata
   - pre-commit
   - pylint
-=======
-  - esmpy
-  - matplotlib
   - bottleneck
-  - netcdf4=1.5.1.1
->>>>>>> 587e2130
   - pytest
   - pytest-cov
   # Performance
