name: climpred-dev
channels:
  - conda-forge
dependencies:
  - python=3.6
  # Documentation
  - nbsphinx
  - nbstripout
  - sphinx_rtd_theme
  - sphinx
  - sphinxcontrib-napoleon
  # IDE
  - ipywidgets
  - jupyterlab
  - nb_conda_kernels
  # Input/Output
  - netcdf4
  # Miscellaneous
  - lxml
  - tqdm
  # Numerics
  - numpy
  - scipy
  - xarray>=0.14.1
  # Package Management
  - asv
  - black
  - coveralls
  - doc8
  - flake8
  - importlib_metadata
  - isort
  - pre-commit
  - pylint
  - pytest
  - pytest-cov
  - pytest-sugar
  # Performance
  - bottleneck
  - numba
  - dask
  # Regridding
  # Currently, xesmf breaks with esmpy v8.0.0. There is an issue with PIO and MPI.
  # See e.g. https://github.com/conda-forge/esmpy-feedstock/issues/28
  - esmpy<=7.1.0
  - xesmf
  # Statistics
  - eofs
  - xrft
<<<<<<< HEAD
  - xskillscore=0.0.9
=======
  - xskillscore>=0.0.10
>>>>>>> d5d764d0
  # Visualization
  - cartopy
  - matplotlib
  - pip
  - pip:
      - pytest-tldr<|MERGE_RESOLUTION|>--- conflicted
+++ resolved
@@ -47,11 +47,7 @@
   # Statistics
   - eofs
   - xrft
-<<<<<<< HEAD
-  - xskillscore=0.0.9
-=======
   - xskillscore>=0.0.10
->>>>>>> d5d764d0
   # Visualization
   - cartopy
   - matplotlib
