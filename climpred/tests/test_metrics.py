--- conflicted
+++ resolved
@@ -138,14 +138,10 @@
     )
     weights = xr.DataArray(np.arange(1, 1 + PM_da_initialized_3d[dim].size), dims=dim)
     weights = xr.DataArray(
-<<<<<<< HEAD
         np.arange(
             1, 1 + PM_da_initialized_3d[dim].size * PM_da_initialized_3d['member'].size,
         ),
         dims='init',
-=======
-        np.arange(1, 1 + ds_3d_NA[dim].size * ds_3d_NA['member'].size), dims='init',
->>>>>>> 0afdf59e
     )
 
     weighted = compute_perfect_model(
@@ -166,7 +162,6 @@
     # manipulating data with nans
     hind_da_initialized_3d[0, 2, 0, 2] = np.nan
     base = compute_hindcast(
-<<<<<<< HEAD
         hind_da_initialized_3d,
         reconstruction_da_3d,
         metric=metric,
@@ -179,12 +174,6 @@
         metric=metric,
         skipna=True,
         dim='init',
-=======
-        initialized_da, reconstruction_da, metric=metric, skipna=False, dim='init',
-    )
-    skipping = compute_hindcast(
-        initialized_da, reconstruction_da, metric=metric, skipna=True, dim='init',
->>>>>>> 0afdf59e
     )
 
     div = base / skipping
@@ -199,13 +188,8 @@
     # distribute weights on initializations
     dim = 'init'
     base = compute_hindcast(
-<<<<<<< HEAD
-        hind_da_initialized_3d,
-        reconstruction_da_3d,
-=======
-        initialized_da,
-        reconstruction_da,
->>>>>>> 0afdf59e
+        hind_da_initialized_3d,
+        reconstruction_da_3d,
         dim=dim,
         metric=metric,
         comparison=comparison,
@@ -237,13 +221,8 @@
     # distribute weights on initializations
     dim = 'init'
     base = compute_hindcast(
-<<<<<<< HEAD
-        hind_da_initialized_3d,
-        reconstruction_da_3d,
-=======
-        initialized_da,
-        reconstruction_da,
->>>>>>> 0afdf59e
+        hind_da_initialized_3d,
+        reconstruction_da_3d,
         dim=dim,
         metric=metric,
         comparison=comparison,
