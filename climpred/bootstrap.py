--- conflicted
+++ resolved
@@ -296,16 +296,9 @@
     )
 
 
-<<<<<<< HEAD
-def varweighted_mean_period_threshold(
-    control, sig=95, bootstrap=500, time_dim="time"
-):
-    """Calc the variance-weighted mean period significance levels from re-sampled dataset.
-=======
 def varweighted_mean_period_threshold(control, sig=95, bootstrap=500, time_dim='time'):
     """Calc the variance-weighted mean period significance levels from re-sampled
     dataset.
->>>>>>> 975f1718
 
     See also:
         * climpred.bootstrap._bootstrap_func
@@ -446,15 +439,9 @@
         )
         # reset inits when probabilistic, otherwise tests fail
         if (
-<<<<<<< HEAD
-            shuffle_dim == "init"
-            and metric.probabilistic
-            and "init" in init_skill.coords
-=======
             (shuffle_dim == 'init')
             and metric.probabilistic
             and ('init' in init_skill.coords)
->>>>>>> 975f1718
         ):
             init_skill["init"] = inits
         init.append(init_skill)
