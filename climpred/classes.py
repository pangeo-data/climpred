--- conflicted
+++ resolved
@@ -1105,7 +1105,15 @@
             reference=reference,
             **metric_kwargs,
         )
-<<<<<<< HEAD
+        if self._temporally_smoothed:
+            if isinstance(res, dict) and not isinstance(res, xr.Dataset):
+                for res_key, res_item in res.items():
+                    res[res_key] = _reset_temporal_axis(
+                        res_item, self._temporally_smoothed, dim='lead'
+                    )
+            else:
+                res = _reset_temporal_axis(res, self._temporally_smoothed, dim='lead')
+        return res
 
     def reduce_bias(self, alignment, how='mean', **kwargs):
         """Calc and remove bias from py:class:`~climpred.classes.HindcastEnsemble`.
@@ -1137,15 +1145,4 @@
                 raise NotImplementedError(f'{h}_bias_reduction is not implemented.')
 
             self = func(self, alignment=alignment, **kwargs)
-        return self
-=======
-        if self._temporally_smoothed:
-            if isinstance(res, dict) and not isinstance(res, xr.Dataset):
-                for res_key, res_item in res.items():
-                    res[res_key] = _reset_temporal_axis(
-                        res_item, self._temporally_smoothed, dim='lead'
-                    )
-            else:
-                res = _reset_temporal_axis(res, self._temporally_smoothed, dim='lead')
-        return res
->>>>>>> 7bc1ea09
+        return self