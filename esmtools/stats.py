--- conflicted
+++ resolved
@@ -29,13 +29,6 @@
 import pandas as pd
 import scipy.stats as ss
 import xarray as xr
-<<<<<<< HEAD
-from scipy import stats as ss
-from scipy.signal import detrend, periodogram, tukey
-from scipy.stats import chi2, linregress
-from scipy.stats.stats import pearsonr as pr
-from xskillscore import pearson_r
-=======
 from scipy.stats import linregress
 from scipy.stats.stats import pearsonr as pr
 from scipy.signal import tukey
@@ -92,7 +85,6 @@
     list if desired for any reason.
     """
     return list(ds.variables)
->>>>>>> 6dcd6243
 
 
 def _taper(x, p):
@@ -346,13 +338,6 @@
     if two_sided:
         p = xr.DataArray(ss.t.sf(np.abs(t), n_eff - 1) * 2)
     else:
-<<<<<<< HEAD
-        p = ss.t.sf(np.abs(t), n_eff - 1)
-    return r, p, n_eff
-
-
-def xr_rm_poly(y, order=1):
-=======
         p = xr.DataArray(ss.t.sf(np.abs(t), n_eff - 1))
     # return as a nice dataset
     # fix p dimension names
@@ -365,7 +350,6 @@
 
 
 def xr_rm_poly(da, order, dim='time'):
->>>>>>> 6dcd6243
     """
     Returns xarray object with nth-order fit removed from every time series.
 
@@ -425,28 +409,14 @@
     return xr.DataArray(detrended_ts, dims=dims, coords=coords)
 
 
-<<<<<<< HEAD
-def xr_linregress(ds, dim='time'):
-    """
-    Vectorized function for computing the linear trend of a dataset against
-    some other dimension.
-
-    Slow on lon,lat data
-    Works on High-dim datasets without lon,lat
-=======
 def xr_rm_trend(da, dim='time'):
     """
     Calls xr_rm_poly with an order 1 argument.
->>>>>>> 6dcd6243
     """
     return xr_rm_poly(da, 1, dim=dim) 
 
 
-<<<<<<< HEAD
-def xr_rm_trend(ds, dim='year'):
-=======
 def xr_varweighted_mean_period(ds, time_dim='time'):
->>>>>>> 6dcd6243
     """
     Calculate the variance weighted mean period of an xr.DataArray.
 
@@ -456,11 +426,6 @@
       Predictability in a CGCM.” Journal of Climate 23, no. 23 (August 27, 2010):
       6292–6311. https://doi.org/10/bwq92h.
     """
-<<<<<<< HEAD
-    s, i, _, _, _ = xr_linregress(ds, dim)
-    new = ds - (s * (ds[dim] - ds[dim].values[0]))
-    return new
-=======
     _check_xarray(ds)
     def _create_dataset(ds, f, Pxx, time_dim):
         """
@@ -470,7 +435,6 @@
         PSD = xr.DataArray(Pxx, dims=['freq'] + dimlist)
         PSD.coords['freq'] = f
         return PSD
->>>>>>> 6dcd6243
 
     f, Pxx = periodogram(ds, axis=0, scaling='spectrum')
     PSD = _create_dataset(ds, f, Pxx, time_dim)
@@ -602,69 +566,4 @@
     markov = mkov * scale  # theor Markov spectrum
     low_ci = markov * xLow  # confidence
     high_ci = markov * xHigh  # interval
-<<<<<<< HEAD
-    return Period, power_spectrum_smoothed, markov, low_ci, high_ci
-
-
-def xr_varweighted_mean_period(ds):
-    """
-    Calculate the variance weighted mean period of an xr.DataArray.
-
-    Reference
-    ---------
-    - Branstator, Grant, and Haiyan Teng. “Two Limits of Initial-Value Decadal
-      Predictability in a CGCM.” Journal of Climate 23, no. 23 (August 27, 2010):
-      6292–6311. https://doi.org/10/bwq92h.
-    """
-    f, Pxx = periodogram(ds, axis=0, scaling='spectrum')
-    F = xr.DataArray(f)
-    PSD = xr.DataArray(Pxx)
-    T = PSD.sum('dim_0') / ((PSD * F).sum('dim_0'))
-    coords = ds.isel(year=0).coords
-    dims = ds.isel(year=0).dims
-    T = xr.DataArray(data=T.values, coords=coords, dims=dims)
-    return T
-
-def xr_corr(ds, lag=1, dim='year'):
-    """
-    Calculated lagged correlation of a xr.Dataset.
-
-    Parameters
-    ----------
-    ds : xarray dataset
-    lag : int (default 1)
-        number of time steps to lag correlate.
-    dim : str (default 'year')
-        name of time dimension
-
-    Returns
-    -------
-    r : Pearson correlation coefficient
-
-    TODO: adapt for generic dim
-    """
-    first = ds[dim].values[0]
-    last = ds[dim].values[-1]
-    normal = ds.sel({dim:slice(first, last - lag)})
-    shifted = ds.sel({dim:slice(first + lag, last)})
-    shifted[dim] = normal[dim]
-    return pearson_r(normal, shifted, dim)
-
-
-def xr_decorrelation_time(da, r=20, dim='year'):
-    """
-    Calculate decorrelation time of an xr.DataArray.
-
-    tau_d = 1 + 2 * sum_{k=1}^(infinity)(alpha_k)^k
-
-    Reference
-    ---------
-    - Storch, H. v, and Francis W. Zwiers. Statistical Analysis in Climate
-    Research. Cambridge ; New York: Cambridge University Press, 1999., p.373
-
-    """
-    one = da.mean(dim) / da.mean(dim)
-    return one + 2 * xr.concat([xr_corr(da, lag=i) ** i for i in range(1, r)], 'it').sum('it')
-=======
-    return Period, power_spectrum_smoothed, markov, low_ci, high_ci
->>>>>>> 6dcd6243
+    return Period, power_spectrum_smoothed, markov, low_ci, high_ci