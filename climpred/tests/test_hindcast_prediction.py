--- conflicted
+++ resolved
@@ -41,14 +41,10 @@
     """
     res = (
         compute_hindcast(
-<<<<<<< HEAD
             hind_ds_initialized_1d,
             reconstruction_ds_1d,
             metric=metric,
             comparison=comparison,
-=======
-            initialized_ds, reconstruction_ds, metric=metric, comparison=comparison,
->>>>>>> 0afdf59e
         )
         .isnull()
         .any()
@@ -68,14 +64,10 @@
         hind_ds_initialized_1d, reconstruction_ds_1d, metric='rmse', comparison='e2o',
     )
     res2 = compute_hindcast(
-<<<<<<< HEAD
         hind_ds_initialized_1d_lead0,
         reconstruction_ds_1d,
         metric='rmse',
         comparison='e2o',
-=======
-        initialized_ds_lead0, reconstruction_ds, metric='rmse', comparison='e2o',
->>>>>>> 0afdf59e
     )
     assert (res1.SST.values == res2.SST.values).all()
 
@@ -115,14 +107,10 @@
     """
     res = (
         compute_uninitialized(
-<<<<<<< HEAD
             hind_da_uninitialized_1d,
             reconstruction_da_1d,
             metric='rmse',
             comparison='e2o',
-=======
-            uninitialized_da, reconstruction_da, metric='rmse', comparison='e2o',
->>>>>>> 0afdf59e
         )
         .isnull()
         .any()
@@ -177,14 +165,10 @@
     """
     with pytest.raises(KeyError) as excinfo:
         compute_hindcast(
-<<<<<<< HEAD
             hind_ds_initialized_1d,
             reconstruction_ds_1d,
             comparison=comparison,
             metric='mse',
-=======
-            initialized_ds, reconstruction_ds, comparison=comparison, metric='mse',
->>>>>>> 0afdf59e
         )
     assert 'Specify comparison from' in str(excinfo.value)
 
