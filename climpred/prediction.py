import inspect

import xarray as xr

from .alignment import return_inits_and_verif_dates
from .checks import has_valid_lead_units, is_in_list, is_xarray
from .comparisons import (
    COMPARISON_ALIASES,
    HINDCAST_COMPARISONS,
    PM_COMPARISONS,
    PROBABILISTIC_HINDCAST_COMPARISONS,
    PROBABILISTIC_PM_COMPARISONS,
)
from .constants import CLIMPRED_DIMS, CONCAT_KWARGS, M2M_MEMBER_DIM, PM_CALENDAR_STR
from .exceptions import DimensionError
from .logging import log_compute_hindcast_header, log_compute_hindcast_inits_and_verifs
from .metrics import HINDCAST_METRICS, METRIC_ALIASES, PM_METRICS
from .reference import historical, persistence
from .utils import (
    assign_attrs,
    convert_time_index,
    copy_coords_from_to,
    get_comparison_class,
    get_metric_class,
)


def _apply_metric_at_given_lead(
    verif,
    verif_dates,
    lead,
    hind=None,
    hist=None,
    inits=None,
    reference=None,
    metric=None,
    comparison=None,
    dim=None,
    **metric_kwargs,
):
    """Applies a metric between two time series at a given lead.

    .. note::

        This will be moved to a method of the `Scoring()` class in the next PR.

    Args:
        verif (xr object): Verification data.
        verif_dates (dict): Lead-dependent verification dates for alignment.
        lead (int): Given lead to score.
        hind (xr object): Initialized hindcast. Not required in a persistence forecast.
        hist (xr object): Historical simulation. Required when
            ``reference='historical'``.
        inits (dict): Lead-dependent initialization dates for alignment.
        reference (str): If not ``None``, return score for this reference forecast.
            * 'persistence'
            * 'historical'
        metric (Metric): Metric class for scoring.
        comparison (Comparison): Comparison class.
        dim (str): Dimension to apply metric over.

    Returns:
        result (xr object): Metric results for the given lead for the initialized
            forecast or reference forecast.
    """
    if reference is None:
        # Use `.where()` instead of `.sel()` to account for resampled inits when
        # bootstrapping.
        a = (
            hind.sel(lead=lead)
            .where(hind["time"].isin(inits[lead]), drop=True)
            .drop_vars("lead")
        )
        b = verif.sel(time=verif_dates[lead])
    elif reference == "persistence":
        a, b = persistence(verif, inits, verif_dates, lead)
    elif reference == "historical":
        a, b = historical(hist, verif, verif_dates, lead)
    a["time"] = b["time"]

    # broadcast dims when deterministic metric and apply over member
    if (a.dims != b.dims) and (dim == "member") and not metric.probabilistic:
        a, b = xr.broadcast(a, b)
    result = metric.function(a, b, dim=dim, comparison=comparison, **metric_kwargs,)
    log_compute_hindcast_inits_and_verifs(dim, lead, inits, verif_dates)
    return result


def _sanitize_str_to_list(dim):
    """Make dim to list if string, pass if None else raise ValueError."""
    if isinstance(dim, str):
        dim = [dim]
    elif isinstance(dim, list) or dim is None:
        dim = dim
    else:
        raise ValueError(
            f"Expected `dim` as `str`, `list` or None, found {dim} as type {type(dim)}."
        )
    return dim


def _get_metric_comparison_dim(initialized, metric, comparison, dim, kind):
    """Returns `metric`, `comparison` and `dim` for compute functions.

    Args:
        initialized (xr.object): initialized dataset: init_pm or hind
        metric (str): metric or alias string
        comparison (str): Description of parameter `comparison`.
        dim (list of str or str): dimension to apply metric to.
        kind (str): experiment type from ['hindcast', 'PM'].

    Returns:
        metric (Metric): metric class
        comparison (Comparison): comparison class.
        dim (list of str or str): corrected dimension to apply metric to.
    """
    dim = _sanitize_str_to_list(dim)

    # check kind allowed
    is_in_list(kind, ["hindcast", "PM"], "kind")

    if dim is None:  # take all dimension from initialized except lead
        dim = list(initialized.dims)
        if "lead" in dim:
            dim.remove("lead")

    # check that initialized contains all dims from dim
    if not set(dim).issubset(initialized.dims):
        raise DimensionError(
            f"`dim`={dim} is expected to be a subset of "
            f"`initialized.dims`={initialized.dims}."
        )

    # get metric and comparison strings incorporating alias
    metric = METRIC_ALIASES.get(metric, metric)
    comparison = COMPARISON_ALIASES.get(comparison, comparison)

    METRICS = HINDCAST_METRICS if kind == "hindcast" else PM_METRICS
    COMPARISONS = HINDCAST_COMPARISONS if kind == "hindcast" else PM_COMPARISONS
    metric = get_metric_class(metric, METRICS)
    comparison = get_comparison_class(comparison, COMPARISONS)

    # check whether combination of metric and comparison works
    PROBABILISTIC_COMPARISONS = (
        PROBABILISTIC_HINDCAST_COMPARISONS
        if kind == "hindcast"
        else PROBABILISTIC_PM_COMPARISONS
    )
    if metric.probabilistic:
        if not comparison.probabilistic and "member" in initialized.dims:
            raise ValueError(
                f"Probabilistic metric `{metric.name}` requires comparison "
                f"accepting multiple members e.g. `{PROBABILISTIC_COMPARISONS}`, "
                f"found `{comparison.name}`."
            )
        if "member" not in dim and "member" in initialized.dims:
            raise ValueError(
                f"Probabilistic metric {metric.name} requires to be "
                f"computed over dimension `member`, which is not found in {dim}."
            )
    else:  # determinstic metric
        if kind == "hindcast":
            # for thinking in real time as compute_hindcast renames init to time
            dim = ["time" if d == "init" else d for d in dim]
    return metric, comparison, dim


@is_xarray([0])
def compute_perfect_model(
    init_pm,
<<<<<<< HEAD
    control=None,
    metric='pearson_r',
    comparison='m2e',
    dim=['member', 'init'],
=======
    control,
    metric="pearson_r",
    comparison="m2e",
    dim=["member", "init"],
>>>>>>> b4309ca8
    add_attrs=True,
    **metric_kwargs,
):
    """
    Compute a predictability skill score for a perfect-model framework
    simulation dataset.

    Args:
        init_pm (xarray object): ensemble with dims ``lead``, ``init``, ``member``.
        control (xarray object): control with dimension ``time``.
        metric (str): `metric` name, see
         :py:func:`climpred.utils.get_metric_class` and (see :ref:`Metrics`).
        comparison (str): `comparison` name defines what to take as forecast
            and verification (see
            :py:func:`climpred.utils.get_comparison_class` and :ref:`Comparisons`).
        dim (str or list of str): dimension to apply metric over.
            default: ['member', 'init']
        add_attrs (bool): write climpred compute args to attrs. default: True
        ** metric_kwargs (dict): additional keywords to be passed to metric.
            (see the arguments required for a given metric in metrics.py)

    Returns:
        skill (xarray object): skill score with dimensions as input `ds`
                               without `dim`.

    """
    # Check that init is int, cftime, or datetime; convert ints or cftime to datetime.
    init_pm = convert_time_index(
        init_pm, "init", "init_pm[init]", calendar=PM_CALENDAR_STR
    )

    # check args compatible with each other
    metric, comparison, dim = _get_metric_comparison_dim(
        init_pm, metric, comparison, dim, kind="PM"
    )

    forecast, verif = comparison.function(init_pm, metric=metric)

    # in case you want to compute deterministic skill over member dim
    if (forecast.dims != verif.dims) and not metric.probabilistic:
        forecast, verif = xr.broadcast(forecast, verif)
    skill = metric.function(
        forecast, verif, dim=dim, comparison=comparison, **metric_kwargs
    )
    if comparison.name == "m2m" and M2M_MEMBER_DIM in skill.dims:
        skill = skill.mean(M2M_MEMBER_DIM)
    # Attach climpred compute information to skill
    if add_attrs:
        skill = assign_attrs(
            skill,
            init_pm,
            function_name=inspect.stack()[0][3],
            metric=metric,
            comparison=comparison,
            dim=dim,
            metadata_dict=metric_kwargs,
        )
    return skill


@is_xarray([0, 1])
def compute_hindcast(
    hind,
    verif,
    metric="pearson_r",
    comparison="e2o",
    dim="init",
    alignment="same_verifs",
    add_attrs=True,
    **metric_kwargs,
):
    """Verify hindcast predictions against verification data.

    Args:
        hind (xarray object): Hindcast ensemble.
            Expected to follow package conventions:
            * ``init`` : dim of initialization dates
            * ``lead`` : dim of lead time from those initializations
            Additional dims can be member, lat, lon, depth, ...
        verif (xarray object): Verification data with some temporal overlap with the
            hindcast.
        metric (str): Metric used in comparing the decadal prediction ensemble with the
            verification data. (see :py:func:`~climpred.utils.get_metric_class` and
            :ref:`Metrics`).
        comparison (str):
            How to compare the decadal prediction ensemble to the verification data:

                * e2o : ensemble mean to verification data (Default)
                * m2o : each member to the verification data
                (see :ref:`Comparisons`)
        dim (str or list): dimension to apply metric over. default: 'init'
        alignment (str): which inits or verification times should be aligned?
            - maximize/None: maximize the degrees of freedom by slicing ``hind`` and
            ``verif`` to a common time frame at each lead.
            - same_inits: slice to a common init frame prior to computing
            metric. This philosophy follows the thought that each lead should be based
            on the same set of initializations.
            - same_verif: slice to a common/consistent verification time frame prior to
            computing metric. This philosophy follows the thought that each lead
            should be based on the same set of verification dates.
        add_attrs (bool): write climpred compute args to attrs. default: True
        **metric_kwargs (dict): additional keywords to be passed to metric
            (see the arguments required for a given metric in :ref:`Metrics`).

    Returns:
        result (xarray object):
            Verification metric over ``lead`` reduced by dimension(s) ``dim``.
    """
    metric, comparison, dim = _get_metric_comparison_dim(
        hind, metric, comparison, dim, kind="hindcast"
    )
    hind = convert_time_index(hind, "init", "hind[init]")
    verif = convert_time_index(verif, "time", "verif[time]")
    has_valid_lead_units(hind)

    forecast, verif = comparison.function(hind, verif, metric=metric)

    # think in real time dimension: real time = init + lag
    forecast = forecast.rename({"init": "time"})

    inits, verif_dates = return_inits_and_verif_dates(
        forecast, verif, alignment=alignment
    )

    log_compute_hindcast_header(metric, comparison, dim, alignment)

    metric_over_leads = [
        _apply_metric_at_given_lead(
            verif,
            verif_dates,
            lead,
            hind=forecast,
            inits=inits,
            metric=metric,
            comparison=comparison,
            dim=dim,
            **metric_kwargs,
        )
        for lead in forecast["lead"].data
    ]
    result = xr.concat(metric_over_leads, dim="lead", **CONCAT_KWARGS)
    result["lead"] = forecast["lead"]
    # rename back to 'init'
    if "time" in result.dims:
        result = result.rename({"time": "init"})
    # These computations sometimes drop coordinates along the way. This appends them
    # back onto the results of the metric.
    drop_dims = [d for d in hind.coords if d in CLIMPRED_DIMS]
    result = copy_coords_from_to(hind.drop_vars(drop_dims), result)

    # Attach climpred compute information to result
    if add_attrs:
        result = assign_attrs(
            result,
            hind,
            function_name=inspect.stack()[0][3],
            alignment=alignment,
            metric=metric,
            comparison=comparison,
            dim=dim,
            metadata_dict=metric_kwargs,
        )
    return result<|MERGE_RESOLUTION|>--- conflicted
+++ resolved
@@ -168,17 +168,10 @@
 @is_xarray([0])
 def compute_perfect_model(
     init_pm,
-<<<<<<< HEAD
     control=None,
     metric='pearson_r',
     comparison='m2e',
     dim=['member', 'init'],
-=======
-    control,
-    metric="pearson_r",
-    comparison="m2e",
-    dim=["member", "init"],
->>>>>>> b4309ca8
     add_attrs=True,
     **metric_kwargs,
 ):
