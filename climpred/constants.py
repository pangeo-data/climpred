--- conflicted
+++ resolved
@@ -8,15 +8,13 @@
 # Valid units for lead dimension
 VALID_LEAD_UNITS = ['years', 'seasons', 'months', 'weeks', 'pentads', 'days']
 
-<<<<<<< HEAD
 # List of frequencies to check a dimension has different coords
 FREQ_LIST = ['day', 'month', 'year']
 
 # calendar type for PM (needed for bootstrapping_uninit)
 # Leap also works, but changing Leap,NoLeap fails
 PM_CALENDAR_STR = 'DatetimeNoLeap'
-=======
+
 # default kwargs when using concat
 # data_vars='minimal' could be added but needs to check that not xr.Dataset
-CONCAT_KWARGS = {'coords': 'minimal', 'compat': 'override'}
->>>>>>> 04ed5272
+CONCAT_KWARGS = {'coords': 'minimal', 'compat': 'override'}