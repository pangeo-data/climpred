import xarray as xr

from .comparisons import _e2c
from .constants import (
    PM_METRICS,
    PM_COMPARISONS,
    HINDCAST_METRICS,
    HINDCAST_COMPARISONS,
)
from .utils import get_metric_function, get_comparison_function, reduce_time_series
from .checks import is_xarray


# --------------------------------------------#
# COMPUTE PREDICTABILITY/FORECASTS
# Highest-level features for computing
# predictability.
# --------------------------------------------#
@is_xarray([0, 1])
def compute_perfect_model(ds, control, metric='rmse', comparison='m2e'):
    """
    Compute a predictability skill score for a perfect-model framework
    simulation dataset.

    Args:
        ds (xarray object): ensemble with dimensions time and member.
        control (xarray object): control with dimensions time.
        metric (str): metric name see get_metric_function.
        comparison (str): comparison name see get_comparison_function.

    Returns:
        res (xarray object): skill score.

    """
    supervector_dim = 'svd'
    metric = get_metric_function(metric, PM_METRICS)
    comparison = get_comparison_function(comparison, PM_COMPARISONS)

    forecast, reference = comparison(ds, supervector_dim)

    res = metric(forecast, reference, dim=supervector_dim, comparison=comparison)
    return res


@is_xarray([0, 1])
def compute_hindcast(
    hind, reference, metric='pearson_r', comparison='e2r', max_dfs=False
):
    """Compute a predictability skill score against a reference

    Args:
        hind (xarray object):
            Expected to follow package conventions:
            `time` : dim of initialization dates
            `lead` : dim of lead time from those initializations
            Additional dims can be lat, lon, depth.
        reference (xarray object):
            reference output/data over same time period.
        metric (str):
            Metric used in comparing the decadal prediction ensemble with the
            reference.
        comparison (str):
            How to compare the decadal prediction ensemble to the reference.
            * e2r : ensemble mean to reference (Default)
            * m2r : each member to the reference
        nlags (int): How many lags to compute skill/potential predictability out
                     to. Default: length of `lead` dim
        max_dfs (bool):
            If True, maximize the degrees of freedom by slicing `hind` and `reference`
            to a common time frame at each lead.

            If False (default), then slice to a common time frame prior to computing
            metric. This philosophy follows the thought that each lead should be based
            on the same set of initializations.

    Returns:
        skill (xarray object):
            Predictability with main dimension ``lag``

    """
    nlags = hind.lead.size
    comparison = get_comparison_function(comparison, HINDCAST_COMPARISONS)
    metric = get_metric_function(metric, HINDCAST_METRICS)

    forecast, reference = comparison(hind, reference)
    # think in real time dimension: real time = init + lag
    forecast = forecast.rename({'init': 'time'})
    # take only inits for which we have references at all leahind
    if not max_dfs:
        forecast, reference = reduce_time_series(forecast, reference, nlags)

    plag = []
    # iterate over all leads (accounts for lead.min() in [0,1])
    for i in forecast.lead.values:
        if max_dfs:
            forecast, reference = reduce_time_series(forecast, reference, i)
        # take lead year i timeseries and convert to real time
        a = forecast.sel(lead=i).drop('lead')
        a['time'] = [t + i for t in a.time.values]
        # take real time reference of real time forecast years
        b = reference.sel(time=a.time.values)
        plag.append(metric(a, b, dim='time', comparison=comparison))
    skill = xr.concat(plag, 'lead')
    skill['lead'] = forecast.lead.values
    return skill


@is_xarray([0, 1])
def compute_persistence(hind, reference, metric='pearson_r', max_dfs=False):
    """Computes the skill of a persistence forecast from a simulation.

    Args:
        hind (xarray object): The initialized ensemble.
        reference (xarray object): The reference time series.
        metric (str): Metric name to apply at each lag for the persistence
                      computation. Default: 'pearson_r'
        max_dfs (bool):
            If True, maximize the degrees of freedom by slicing `hind` and `reference`
            to a common time frame at each lead.

            If False (default), then slice to a common time frame prior to computing
            metric. This philosophy follows the thought that each lead should be based
            on the same set of initializations.

    Returns:
        pers (xarray object): Results of persistence forecast with the input metric
        applied.

    Reference:
        Chapter 8 (Short-Term Climate Prediction) in
        Van den Dool, Huug. Empirical methods in short-term climate prediction.
        Oxford University Press, 2007.
    """
<<<<<<< HEAD
    metric = get_metric_function(metric, HINDCAST_METRICS)
=======
    nlags = max(hind.lead.values)
    metric = get_metric_function(metric, ALL_HINDCAST_METRICS_DICT)
    # temporarily change `init` to `time` for comparison to reference time.
    hind = hind.rename({'init': 'time'})
    if not max_dfs:
        # slices down to inits in common with hindcast, plus gives enough room
        # for maximum lead time forecast.
        a, _ = reduce_time_series(hind, reference, nlags)
        inits = a['time']
>>>>>>> 8292b86c

    plag = []
    for lag in hind.lead.values:
        if max_dfs:
            # slices down to inits in common with hindcast, but only gives enough
            # room for lead from current forecast
            a, _ = reduce_time_series(hind, reference, lag)
            inits = a['time']
        ref = reference.sel(time=inits + lag)
        fct = reference.sel(time=inits)
        ref['time'] = fct['time']
        plag.append(metric(ref, fct, dim='time', comparison=_e2c))
    pers = xr.concat(plag, 'lead')
    pers['lead'] = hind.lead.values
    return pers


# ToDo: do we really need a function here
# or cannot we somehow use compute_hindcast for that?
@is_xarray([0, 1])
def compute_uninitialized(uninit, reference, metric='pearson_r', comparison='e2r'):
    """Compute a predictability score between an uninitialized ensemble and a reference.

    Note:
        Based on Decadal Prediction protocol, this should only be computed for the
        first lag and then projected out to any further lags being analyzed.

    Args:
        uninit (xarray object):
            uninitialized ensemble.
        reference (xarray object):
            reference output/data over same time period.
        metric (str):
            Metric used in comparing the decadal prediction ensemble with the
            reference.
        comparison (str):
            How to compare the decadal prediction ensemble to the reference.
                * e2r : ensemble mean to reference (Default)
                * m2r : each member to the reference

    Returns:
        u (xarray object): Results from comparison at the first lag.

    """
    comparison = get_comparison_function(comparison, HINDCAST_COMPARISONS)
    metric = get_metric_function(metric, HINDCAST_METRICS)
    uninit, reference = comparison(uninit, reference)
    u = metric(uninit, reference, dim='time', comparison=comparison)
    return u<|MERGE_RESOLUTION|>--- conflicted
+++ resolved
@@ -131,11 +131,8 @@
         Van den Dool, Huug. Empirical methods in short-term climate prediction.
         Oxford University Press, 2007.
     """
-<<<<<<< HEAD
     metric = get_metric_function(metric, HINDCAST_METRICS)
-=======
     nlags = max(hind.lead.values)
-    metric = get_metric_function(metric, ALL_HINDCAST_METRICS_DICT)
     # temporarily change `init` to `time` for comparison to reference time.
     hind = hind.rename({'init': 'time'})
     if not max_dfs:
@@ -143,7 +140,6 @@
         # for maximum lead time forecast.
         a, _ = reduce_time_series(hind, reference, nlags)
         inits = a['time']
->>>>>>> 8292b86c
 
     plag = []
     for lag in hind.lead.values:
