import datetime

import numpy as np
import pandas as pd
import xarray as xr

from . import comparisons, metrics
from .checks import is_in_list
<<<<<<< HEAD
from .constants import METRIC_ALIASES, LEAD_UNITS_LIST


def get_metric_class(metric, list_):
=======
from .constants import (
    DETERMINISTIC_HINDCAST_METRICS,
    DETERMINISTIC_PM_METRICS,
    DIMENSIONLESS_METRICS,
    HINDCAST_COMPARISONS,
    METRIC_ALIASES,
    PM_COMPARISONS,
    PROBABILISTIC_METRICS,
    LEAD_UNITS_LIST,
)


def copy_coords_from_to(xro_from, xro_to):
    """Copy coords from one xr object to another."""
    if isinstance(xro_from, xr.DataArray) and isinstance(xro_to, xr.DataArray):
        for c in xro_from.coords:
            xro_to[c] = xro_from[c]
        return xro_to
    elif isinstance(xro_from, xr.Dataset) and isinstance(xro_to, xr.Dataset):
        xro_to = xro_to.assign_coords(**xro_from.coords)
    else:
        raise ValueError(
            f'xro_from and xro_to must be both either xr.DataArray or',
            f'xr.Dataset, found {type(xro_from)} {type(xro_to)}.',
        )
    return xro_to


def get_metric_function(metric, list_):
>>>>>>> 587e2130
    """
    This allows the user to submit a string representing the desired metric
    to the corresponding metric class.

    Currently compatable with functions:
    * compute_persistence()
    * compute_perfect_model()
    * compute_hindcast()

    Args:
        metric (str): name of metric.
        list_ (list): check whether metric in list

    Returns:
        metric (Metric): class object of the metric.

    """
    if isinstance(metric, metrics.Metric):
        return metric
    elif isinstance(metric, str):
        # check if metric allowed
        is_in_list(metric, list_, 'metric')
        metric = METRIC_ALIASES.get(metric, metric)
        return getattr(metrics, '__' + metric)
    else:
        raise ValueError(
            f'Please provide metric as str or Metric class, found {type(metric)}'
        )


def get_comparison_class(comparison, list_):
    """
    Converts a string comparison entry from the user into a Comparison class
     for the package to interpret.

    PERFECT MODEL:
    m2m: Compare all members to all other members.
    m2c: Compare all members to the control.
    m2e: Compare all members to the ensemble mean.
    e2c: Compare the ensemble mean to the control.

    HINDCAST:
    e2r: Compare the ensemble mean to the reference.
    m2r: Compare each ensemble member to the reference.

    Args:
        comparison (str): name of comparison.

    Returns:
        comparison (Comparison): comparison class.

    """
    if isinstance(comparison, comparisons.Comparison):
        return comparison
    else:
        is_in_list(comparison, list_, 'comparison')
        return getattr(comparisons, '__' + comparison)


def intersect(lst1, lst2):
    """
    Custom intersection, since `set.intersection()` changes type of list.
    """
    lst3 = [value for value in lst1 if value in lst2]
    return np.array(lst3)


def reduce_time_series(forecast, reference, nlags):
    """Reduces forecast and reference to common time frame for prediction and lag.

    Args:
        forecast (`xarray` object): prediction ensemble with inits.
        reference (`xarray` object): reference being compared to (for skill,
                                     persistence, etc.)
        nlags (int): number of lags being computed
    Returns:
       forecast (`xarray` object): prediction ensemble reduced to
       reference (`xarray` object):
    """

    imin = max(forecast.time.min(), reference.time.min())
    offset_args_dict = get_lead_pdoffset_args(getattr(forecast['lead'], 'units'), nlags)

    ref_dates = pd.to_datetime(
        reference.time.dt.strftime('%Y%m%d 00:00')
    ) - pd.DateOffset(**offset_args_dict)

    imax = min(forecast.time[-1], ref_dates[-1])

    imax = xr.DataArray(imax).rename('time')
    forecast = forecast.where(forecast.time <= imax, drop=True)
    forecast = forecast.where(forecast.time >= imin, drop=True)
    reference = reference.where(reference.time >= imin, drop=True)
    return forecast, reference


def assign_attrs(
    skill, ds, function_name, metadata_dict=None, metric=None, comparison=None
):
    """Write information about prediction skill into attrs.

    Args:
        skill (`xarray` object): prediction skill.
        ds (`xarray` object): prediction ensemble with inits.
        function_name (str): name of compute function
        metadata_dict (dict): optional attrs
        metric (class) : metric used in comparing the forecast and reference.
        comparison (class): how to compare the forecast and reference.

    Returns:
       skill (`xarray` object): prediction skill with additional attrs.
    """
    # assign old attrs
    skill.attrs = ds.attrs

    # climpred info
    skill.attrs[
        'prediction_skill'
    ] = f'calculated by climpred https://climpred.readthedocs.io/'
    skill.attrs['skill_calculated_by_function'] = function_name
    if 'init' in ds.coords:
        skill.attrs['number_of_initializations'] = ds.init.size
    if 'member' in ds.coords:
        skill.attrs['number_of_members'] = ds.member.size

    skill.attrs['metric'] = metric.name
    skill.attrs['comparison'] = comparison.name

    # change unit power
    if metric.unit_power == 0:
        skill.attrs['units'] = 'None'
    if metric.unit_power >= 2 and 'units' in skill.attrs:
        p = metric.unit_power
        p = int(p) if int(p) == p else p
        skill.attrs['units'] = f"({skill.attrs['units']})^{p}"

    # check for none attrs and remove
    del_list = []
    for key, value in metadata_dict.items():
        if value is None and key != 'units':
            del_list.append(key)
    for entry in del_list:
        del metadata_dict[entry]

    # write optional information
    if metadata_dict is None:
        metadata_dict = dict()
    skill.attrs.update(metadata_dict)

    skill.attrs[
        'created'
    ] = f'{datetime.datetime.now().strftime("%Y-%m-%d %H:%M:%S%f")[:-6]}'
    return skill


def get_lead_pdoffset_args(units, lead):
    """Determines the date increment to use when adding the lead time to
       init time based on the units attribute.

    Args:
        units (str): units associated with the lead dimension. Must be
                     years, seasons, months, weeks, pentads, days
        lead (int): increment of lead being computed

    Returns:
       offset_args_dict (dict of str: int): dictionary specifying the
                                           str for the temporal parameter to
                                           add to the offset and int indicating the
                                           amount ot add.

    """

    if units in LEAD_UNITS_LIST:
        offset_args_dict = {units: lead}
    elif units == 'seasons':
        offset_args_dict = {'months': lead + 3}
    elif units == 'pentads':
        offset_args_dict = {'days': lead + 5}
    else:
<<<<<<< HEAD
        raise ValueError(
            f'xro_from and xro_to must be both either xr.DataArray or',
            f'xr.Dataset, found {type(xro_from)} {type(xro_to)}.',
        )
    return xro_to


def get_lead_pdoffset_args(units, lead):
    """Determines the date increment to use when adding the lead time to
       init time based on the units attribute.

    Args:
        units (str): units associated with the lead dimension. Must be
                     years, seasons, months, weeks, pentads, days
        lead (int): increment of lead being computed

    Returns:
       offset_args_dict (dict of str: int): dictionary specifying the
                                           str for the temporal parameter to
                                           add to the offset and int indicating the
                                           amount ot add.

    """

    if units in LEAD_UNITS_LIST:
        offset_args_dict = {units: lead}
    elif units == 'seasons':
        offset_args_dict = {'months': lead + 3}
    elif units == 'pentads':
        offset_args_dict = {'days': lead + 5}
    else:
=======
>>>>>>> 587e2130
        offset_args_dict = {units: lead}
        print(units, ' is not a valid choice')

    return offset_args_dict<|MERGE_RESOLUTION|>--- conflicted
+++ resolved
@@ -6,42 +6,10 @@
 
 from . import comparisons, metrics
 from .checks import is_in_list
-<<<<<<< HEAD
 from .constants import METRIC_ALIASES, LEAD_UNITS_LIST
 
 
 def get_metric_class(metric, list_):
-=======
-from .constants import (
-    DETERMINISTIC_HINDCAST_METRICS,
-    DETERMINISTIC_PM_METRICS,
-    DIMENSIONLESS_METRICS,
-    HINDCAST_COMPARISONS,
-    METRIC_ALIASES,
-    PM_COMPARISONS,
-    PROBABILISTIC_METRICS,
-    LEAD_UNITS_LIST,
-)
-
-
-def copy_coords_from_to(xro_from, xro_to):
-    """Copy coords from one xr object to another."""
-    if isinstance(xro_from, xr.DataArray) and isinstance(xro_to, xr.DataArray):
-        for c in xro_from.coords:
-            xro_to[c] = xro_from[c]
-        return xro_to
-    elif isinstance(xro_from, xr.Dataset) and isinstance(xro_to, xr.Dataset):
-        xro_to = xro_to.assign_coords(**xro_from.coords)
-    else:
-        raise ValueError(
-            f'xro_from and xro_to must be both either xr.DataArray or',
-            f'xr.Dataset, found {type(xro_from)} {type(xro_to)}.',
-        )
-    return xro_to
-
-
-def get_metric_function(metric, list_):
->>>>>>> 587e2130
     """
     This allows the user to submit a string representing the desired metric
     to the corresponding metric class.
@@ -221,40 +189,6 @@
     elif units == 'pentads':
         offset_args_dict = {'days': lead + 5}
     else:
-<<<<<<< HEAD
-        raise ValueError(
-            f'xro_from and xro_to must be both either xr.DataArray or',
-            f'xr.Dataset, found {type(xro_from)} {type(xro_to)}.',
-        )
-    return xro_to
-
-
-def get_lead_pdoffset_args(units, lead):
-    """Determines the date increment to use when adding the lead time to
-       init time based on the units attribute.
-
-    Args:
-        units (str): units associated with the lead dimension. Must be
-                     years, seasons, months, weeks, pentads, days
-        lead (int): increment of lead being computed
-
-    Returns:
-       offset_args_dict (dict of str: int): dictionary specifying the
-                                           str for the temporal parameter to
-                                           add to the offset and int indicating the
-                                           amount ot add.
-
-    """
-
-    if units in LEAD_UNITS_LIST:
-        offset_args_dict = {units: lead}
-    elif units == 'seasons':
-        offset_args_dict = {'months': lead + 3}
-    elif units == 'pentads':
-        offset_args_dict = {'days': lead + 5}
-    else:
-=======
->>>>>>> 587e2130
         offset_args_dict = {units: lead}
         print(units, ' is not a valid choice')
 
