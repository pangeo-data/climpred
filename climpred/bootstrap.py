import warnings

import dask
import numpy as np
import xarray as xr

from climpred.constants import CLIMPRED_DIMS, CONCAT_KWARGS, PM_CALENDAR_STR

from .checks import (
    has_dims,
    has_valid_lead_units,
    warn_if_chunking_would_increase_performance,
)
from .comparisons import (
    ALL_COMPARISONS,
    COMPARISON_ALIASES,
    HINDCAST_COMPARISONS,
    __m2o,
)
from .exceptions import KeywordError
from .metrics import ALL_METRICS, METRIC_ALIASES
from .prediction import compute_hindcast, compute_perfect_model
<<<<<<< HEAD
from .reference import compute_persistence
from .stats import dpp

try:
    from .stats import varweighted_mean_period
except ImportError:
    varweighted_mean_period = None
=======
from .reference import compute_climatology, compute_persistence
from .stats import dpp, varweighted_mean_period
>>>>>>> 73566ec2
from .utils import (
    _transpose_and_rechunk_to,
    assign_attrs,
    convert_time_index,
    find_start_dates_for_given_init,
    get_comparison_class,
    get_lead_cftime_shift_args,
    get_metric_class,
    lead_units_equal_control_time_stride,
    rechunk_to_single_chunk_if_more_than_one_chunk_along_dim,
    shift_cftime_singular,
)


def _resample(hind, resample_dim):
    """Resample with replacement in dimension ``resample_dim``.

    Args:
        hind (xr.object): input xr.object to be resampled.
        resample_dim (str): dimension to resample along.

    Returns:
        xr.object: resampled along ``resample_dim``.

    """
    to_be_resampled = hind[resample_dim].values
    smp = np.random.choice(to_be_resampled, len(to_be_resampled))
    smp_hind = hind.sel({resample_dim: smp})
    # ignore because then inits should keep their labels
    if resample_dim != "init":
        smp_hind[resample_dim] = hind[resample_dim].values
    return smp_hind


def _resample_iterations(init, iterations, dim="member", dim_max=None, replace=True):
    """Resample over ``dim`` by index ``iterations`` times.

    .. note::
        This gives the same result as `_resample_iterations_idx`. When using dask, the
        number of tasks in `_resample_iterations` will scale with iterations but
        constant chunksize, whereas the tasks in `_resample_iterations_idx` will stay
        constant with increasing chunksize.

    Args:
        init (xr.DataArray, xr.Dataset): Initialized prediction ensemble.
        iterations (int): Number of bootstrapping iterations.
        dim (str): Dimension name to bootstrap over. Defaults to ``'member'``.
        dim_max (int): Number of items to select in `dim`.
        replace (bool): Bootstrapping with or without replacement. Defaults to ``True``.

    Returns:
        xr.DataArray, xr.Dataset: Bootstrapped data with additional dim ```iteration```

    """
    if dim_max is not None and dim_max <= init[dim].size:
        # select only dim_max items
        select_dim_items = dim_max
        new_dim = init[dim].isel({dim: slice(None, dim_max)})
    else:
        select_dim_items = init[dim].size
        new_dim = init[dim]

    if replace:
        idx = np.random.randint(0, init[dim].size, (iterations, select_dim_items))
    elif not replace:
        # create 2d np.arange()
        idx = np.linspace(
            (np.arange(select_dim_items)),
            (np.arange(select_dim_items)),
            iterations,
            dtype="int",
        )
        # shuffle each line
        for ndx in np.arange(iterations):
            np.random.shuffle(idx[ndx])
    idx_da = xr.DataArray(
        idx,
        dims=("iteration", dim),
        coords=({"iteration": range(iterations), dim: new_dim}),
    )
    init_smp = []
    for i in np.arange(iterations):
        idx = idx_da.sel(iteration=i).data
        init_smp2 = init.isel({dim: idx}).assign_coords({dim: new_dim})
        init_smp.append(init_smp2)
    init_smp = xr.concat(init_smp, dim="iteration", **CONCAT_KWARGS)
    init_smp["iteration"] = np.arange(1, 1 + iterations)
    return init_smp


def _resample_iterations_idx(
    init, iterations, dim="member", replace=True, chunk=True, dim_max=None
):
    """Resample over ``dim`` by index ``iterations`` times.

    .. note::
        This is a much faster way to bootstrap than resampling each iteration
        individually and applying the function to it. However, this will create a
        DataArray with dimension ``iteration`` of size ``iterations``. It is probably
        best to do this out-of-memory with ``dask`` if you are doing a large number
        of iterations or using spatial output (i.e., not time series data).

    Args:
        init (xr.DataArray, xr.Dataset): Initialized prediction ensemble.
        iterations (int): Number of bootstrapping iterations.
        dim (str): Dimension name to bootstrap over. Defaults to ``'member'``.
        replace (bool): Bootstrapping with or without replacement. Defaults to ``True``.
        chunk: (bool): Auto-chunk along chunking_dims to get optimal blocksize
        dim_max (int): Number of indices from `dim` to return. Not implemented.

    Returns:
        xr.DataArray, xr.Dataset: Bootstrapped data with additional dim ```iteration```

    """
    if dask.is_dask_collection(init):
        init = init.chunk({"lead": -1, "member": -1})
        init = init.copy(deep=True)

    def select_bootstrap_indices_ufunc(x, idx):
        """Selects multi-level indices ``idx`` from xarray object ``x`` for all
        iterations."""
        # `apply_ufunc` sometimes adds a singleton dimension on the end, so we squeeze
        # it out here. This leverages multi-level indexing from numpy, so we can
        # select a different set of, e.g., ensemble members for each iteration and
        # construct one large DataArray with ``iterations`` as a dimension.
        return np.moveaxis(x.squeeze()[idx.squeeze().transpose()], 0, -1)

    if dask.is_dask_collection(init):
        if chunk:
            chunking_dims = [d for d in init.dims if d not in CLIMPRED_DIMS]
            init = _chunk_before_resample_iterations_idx(
                init, iterations, chunking_dims
            )

    # resample with or without replacement
    if replace:
        idx = np.random.randint(0, init[dim].size, (iterations, init[dim].size))
    elif not replace:
        # create 2d np.arange()
        idx = np.linspace(
            (np.arange(init[dim].size)),
            (np.arange(init[dim].size)),
            iterations,
            dtype="int",
        )
        # shuffle each line
        for ndx in np.arange(iterations):
            np.random.shuffle(idx[ndx])
    idx_da = xr.DataArray(
        idx,
        dims=("iteration", dim),
        coords=({"iteration": range(iterations), dim: init[dim]}),
    )
    transpose_kwargs = (
        {"transpose_coords": False} if isinstance(init, xr.DataArray) else {}
    )
    return xr.apply_ufunc(
        select_bootstrap_indices_ufunc,
        init.transpose(dim, ..., **transpose_kwargs),
        idx_da,
        dask="parallelized",
        output_dtypes=[float],
    )


def _distribution_to_ci(ds, ci_low, ci_high, dim="iteration"):
    """Get confidence intervals from bootstrapped distribution.

    Needed for bootstrapping confidence intervals and p_values of a metric.

    Args:
        ds (xarray object): distribution.
        ci_low (float): low confidence interval.
        ci_high (float): high confidence interval.
        dim (str): dimension to apply xr.quantile to. Default: 'iteration'

    Returns:
        uninit_hind (xarray object): uninitialize hindcast with hind.coords.
    """
    ds = rechunk_to_single_chunk_if_more_than_one_chunk_along_dim(ds, dim)
    if isinstance(ds, xr.Dataset):
        for v in ds.data_vars:
            if np.issubdtype(ds[v].dtype, np.bool_):
                ds[v] = ds[v].astype(np.float_)  # fails on py>36 if boolean dtype
    else:
        if np.issubdtype(ds.dtype, np.bool_):
            ds = ds.astype(np.float_)  # fails on py>36 if boolean dtype
    return ds.quantile(q=[ci_low, ci_high], dim=dim, skipna=False)


def _pvalue_from_distributions(simple_fct, init, metric=None):
    """Get probability that skill of a reference forecast (e.g., persistence or
    uninitialized skill) is larger than initialized skill.

    Needed for bootstrapping confidence intervals and p_values of a metric in
    the hindcast framework. Checks whether a simple forecast like persistence
    or uninitialized performs better than initialized forecast. Need to keep in
    mind the orientation of metric (whether larger values are better or worse
    than smaller ones.)

    Args:
        simple_fct (xarray object): persistence or uninitialized skill.
        init (xarray object): hindcast skill.
        metric (Metric): metric class Metric

    Returns:
        pv (xarray object): probability that simple forecast performs better
                            than initialized forecast.
    """
    pv = ((simple_fct - init) > 0).mean("iteration")
    if not metric.positive:
        pv = 1 - pv
    return pv


def bootstrap_uninitialized_ensemble(hind, hist):
    """Resample uninitialized hindcast from historical members.

    Note:
        Needed for bootstrapping confidence intervals and p_values of a metric in
        the hindcast framework. Takes hind.lead.size timesteps from historical at
        same forcing and rearranges them into ensemble and member dimensions.

    Args:
        hind (xarray object): hindcast.
        hist (xarray object): historical uninitialized.

    Returns:
        uninit_hind (xarray object): uninitialize hindcast with hind.coords.
    """
    has_dims(hist, "member", "historical ensemble")
    has_dims(hind, "member", "initialized hindcast ensemble")
    # Put this after `convert_time_index` since it assigns 'years' attribute if the
    # `init` dimension is a `float` or `int`.
    has_valid_lead_units(hind)

    # find range for bootstrapping
    first_init = max(hist.time.min(), hind["init"].min())

    n, freq = get_lead_cftime_shift_args(hind.lead.attrs["units"], hind.lead.size)
    hist_last = shift_cftime_singular(hist.time.max(), -1 * n, freq)
    last_init = min(hist_last, hind["init"].max())

    hind = hind.sel(init=slice(first_init, last_init))

    uninit_hind = []
    for init in hind.init.values:
        # take uninitialized members from hist at init forcing
        # (Goddard et al. allows 5 year forcing range here)
        uninit_at_one_init_year = hist.sel(
            time=slice(
                shift_cftime_singular(init, 1, freq),
                shift_cftime_singular(init, n, freq),
            ),
        ).rename({"time": "lead"})
        uninit_at_one_init_year["lead"] = np.arange(
            1, 1 + uninit_at_one_init_year["lead"].size
        )
        uninit_hind.append(uninit_at_one_init_year)
    uninit_hind = xr.concat(uninit_hind, "init")
    uninit_hind["init"] = hind["init"].values
    uninit_hind.lead.attrs["units"] = hind.lead.attrs["units"]
    uninit_hind["member"] = hist["member"].values
    return (
        _transpose_and_rechunk_to(
            uninit_hind, hind.isel(member=[0] * uninit_hind.member.size)
        )
        if dask.is_dask_collection(uninit_hind)
        else uninit_hind
    )


def bootstrap_uninit_pm_ensemble_from_control_cftime(init_pm, control):
    """Create a pseudo-ensemble from control run.

    Bootstrap random numbers for years to construct an uninitialized ensemble from.
    This assumes a continous control simulation without gaps.

    Note:
        Needed for block bootstrapping  a metric in perfect-model framework. Takes
        random segments of length ``block_length`` from control based on ``dayofyear``
        (and therefore assumes a constant climate control simulation) and rearranges
        them into ensemble and member dimensions.

    Args:
        init_pm (xarray object): initialized ensemble simulation.
        control (xarray object): control simulation.

    Returns:
        uninit_pm (xarray object): uninitialized ensemble generated from control run.
    """
    lead_units_equal_control_time_stride(init_pm, control)
    # short cut if annual leads
    if init_pm.lead.attrs["units"] == "years":
        return _bootstrap_by_stacking(init_pm, control)

    block_length = init_pm.lead.size
    freq = get_lead_cftime_shift_args(init_pm.lead.attrs["units"], block_length)[1]
    nmember = init_pm.member.size
    # start and end years possible to resample the actual uninitialized ensembles from
    c_start_year = control.time.min().dt.year.astype("int")
    # dont resample from years that control wont have timesteps for all leads
    c_end_year = (
        shift_cftime_singular(control.time.max(), -block_length, freq).dt.year.astype(
            "int"
        )
        - 1
    )

    def sel_time(start_year_int, suitable_start_dates):
        """Select time segments from control from ``suitable_start_dates`` based on
        year ``start_year_int``."""
        start_time = suitable_start_dates.time.sel(time=str(start_year_int))
        end_time = shift_cftime_singular(start_time, block_length - 1, freq)
        new = control.sel(time=slice(*start_time, *end_time))
        new["time"] = init_pm.lead.values
        return new

    def create_pseudo_members(init):
        """For every initialization take a different set of start years."""
        startlist = np.random.randint(c_start_year, c_end_year, nmember)
        suitable_start_dates = find_start_dates_for_given_init(control, init)
        return xr.concat(
            (sel_time(start, suitable_start_dates) for start in startlist),
            dim="member",
            **CONCAT_KWARGS,
        )

    uninit = xr.concat(
        (create_pseudo_members(init) for init in init_pm.init),
        dim="init",
        **CONCAT_KWARGS,
    ).rename({"time": "lead"})
    uninit["member"] = init_pm.member.values
    uninit["lead"] = init_pm.lead
    # chunk to same dims
    transpose_kwargs = (
        {"transpose_coords": False} if isinstance(init_pm, xr.DataArray) else {}
    )
    uninit = uninit.transpose(*init_pm.dims, **transpose_kwargs)
    return (
        _transpose_and_rechunk_to(uninit, init_pm)
        if dask.is_dask_collection(uninit)
        else uninit
    )


def _bootstrap_by_stacking(init_pm, control):
    """Bootstrap member, lead, init from control by reshaping. Fast track of function
    `bootstrap_uninit_pm_ensemble_from_control_cftime` when lead units is 'years'."""
    assert type(init_pm) == type(control)
    lead_unit = init_pm.lead.attrs["units"]
    if isinstance(init_pm, xr.Dataset):
        init_pm = init_pm.to_array()
        init_was_dataset = True
    else:
        init_was_dataset = False
    if isinstance(control, xr.Dataset):
        control = control.to_array()

    init_size = init_pm.init.size * init_pm.member.size * init_pm.lead.size
    # select random start points
    new_time = np.random.randint(
        0, control.time.size - init_pm.lead.size, init_size // (init_pm.lead.size)
    )
    new_time = np.array(
        [np.arange(s, s + init_pm.lead.size) for s in new_time]
    ).flatten()[:init_size]
    larger = control.isel(time=new_time)
    fake_init = init_pm.stack(time=tuple(d for d in init_pm.dims if d in CLIMPRED_DIMS))
    # exchange values
    transpose_kwargs = (
        {"transpose_coords": False} if isinstance(init_pm, xr.DataArray) else {}
    )
    larger = larger.transpose(*fake_init.dims, **transpose_kwargs)
    fake_init.data = larger.data
    fake_uninit = fake_init.unstack()
    if init_was_dataset:
        fake_uninit = fake_uninit.to_dataset(dim="variable")
    fake_uninit["lead"] = init_pm["lead"]
    fake_uninit.lead.attrs["units"] = lead_unit
    return fake_uninit


def _bootstrap_hindcast_over_init_dim(
    hind,
    hist,
    verif,
    dim,
    reference,
    resample_dim,
    iterations,
    metric,
    comparison,
    compute,
    resample_uninit,
    **metric_kwargs,
):
    """Bootstrap hindcast skill over the ``init`` dimension.

    When bootstrapping over the ``member`` dimension, an additional dimension
    ``iteration`` can be added and skill can be computing over that entire
    dimension in parallel, since all members are being aligned the same way.
    However, to our knowledge, when bootstrapping over the ``init`` dimension,
    one must evaluate each iteration independently. I.e., in a looped fashion,
    since alignment of initializations and target dates is unique to each
    iteration.

    See ``bootstrap_compute`` for explanation of inputs.
    """
    pers_skill = []
    bootstrapped_init_skill = []
    bootstrapped_uninit_skill = []
    for i in range(iterations):
        # resample with replacement
        smp_hind = _resample(hind, resample_dim)
        # compute init skill
        init_skill = compute(
            smp_hind,
            verif,
            metric=metric,
            comparison=comparison,
            add_attrs=False,
            dim=dim,
            **metric_kwargs,
        )
        # reset inits when probabilistic, otherwise tests fail
        if (
            resample_dim == "init"
            and metric.probabilistic
            and "init" in init_skill.coords
        ):
            init_skill["init"] = hind.init.values
        bootstrapped_init_skill.append(init_skill)
        if "uninitialized" in reference:
            # generate uninitialized ensemble from hist
            uninit_hind = resample_uninit(hind, hist)
            # compute uninit skill
            bootstrapped_uninit_skill.append(
                compute(
                    uninit_hind,
                    verif,
                    metric=metric,
                    comparison=comparison,
                    dim=dim,
                    add_attrs=False,
                    **metric_kwargs,
                )
            )
        if "persistence" in reference:
            pers_skill.append(
                compute_persistence(
                    smp_hind,
                    verif,
                    metric=metric,
                    dim=dim,
                    add_attrs=False,
                    **metric_kwargs,
                )
            )
    bootstrapped_init_skill = xr.concat(
        bootstrapped_init_skill, dim="iteration", **CONCAT_KWARGS
    )
    if "uninitialized" in reference:
        bootstrapped_uninit_skill = xr.concat(
            bootstrapped_uninit_skill, dim="iteration", **CONCAT_KWARGS
        )
    else:
        bootstrapped_uninit_skill = None
    if "persistence" in reference:
        bootstrapped_pers_skill = xr.concat(
            pers_skill, dim="iteration", **CONCAT_KWARGS
        )
    else:
        bootstrapped_pers_skill = None
    return (bootstrapped_init_skill, bootstrapped_uninit_skill, bootstrapped_pers_skill)


def _get_resample_func(ds):
    """Decide for resample function based on input `ds`.

    Returns:
      callable: `_resample_iterations`: if big and chunked `ds`
                `_resample_iterations_idx`: else (if small and eager `ds`)
    """
    resample_func = (
        _resample_iterations
        if (
            dask.is_dask_collection(ds)
            and len(ds.dims) > 3
            # > 2MB
            and ds.nbytes > 2000000
        )
        else _resample_iterations_idx
    )
    return resample_func


def _maybe_auto_chunk(ds, dims):
    """Auto-chunk on dimension `dims`.

    Args:
        ds (xr.object): input data.
        dims (list of str or str): Dimensions to auto-chunk in.

    Returns:
        xr.object: auto-chunked along `dims`

    """
    if dask.is_dask_collection(ds) and dims is not []:
        if isinstance(dims, str):
            dims = [dims]
        chunks = [d for d in dims if d in ds.dims]
        chunks = {key: "auto" for key in chunks}
        ds = ds.chunk(chunks)
    return ds


def _chunk_before_resample_iterations_idx(
    ds, iterations, chunking_dims, optimal_blocksize=100000000
):
    """Chunk ds so small that after _resample_iteration_idx chunks have optimal size
    `optimal_blocksize`.

    Args:
        ds (xr.obejct): input data`.
        iterations (int): number of bootstrap iterations in `_resample_iterations_idx`.
        chunking_dims (list of str or str): Dimension(s) to chunking in.
        optimal_blocksize (int): dask blocksize to aim at in bytes.
            Defaults to 100000000.

    Returns:
        xr.object: chunked to have blocksize: optimal_blocksize/iterations.

    """
    if isinstance(chunking_dims, str):
        chunking_dims = [chunking_dims]
    # size of CLIMPRED_DIMS
    climpred_dim_chunksize = 8 * np.product(
        np.array([ds[d].size for d in CLIMPRED_DIMS if d in ds.dims])
    )
    # remaining blocksize for remaining dims considering iteration
    spatial_dim_blocksize = optimal_blocksize / (climpred_dim_chunksize * iterations)
    # size of remaining dims
    chunking_dims_size = np.product(
        np.array([ds[d].size for d in ds.dims if d not in CLIMPRED_DIMS])
    )  # ds.lat.size*ds.lon.size
    # chunks needed to get to optimal blocksize
    chunks_needed = chunking_dims_size / spatial_dim_blocksize
    # get size clon, clat for spatial chunks
    cdim = [1 for i in chunking_dims]
    nchunks = np.product(cdim)
    stepsize = 1
    counter = 0
    while nchunks < chunks_needed:
        for i, d in enumerate(chunking_dims):
            c = cdim[i]
            if c <= ds[d].size:
                c = c + stepsize
                cdim[i] = c
            nchunks = np.product(cdim)
        counter += 1
        if counter == 100:
            break
    # convert number of chunks to chunksize
    chunks = dict()
    for i, d in enumerate(chunking_dims):
        chunksize = ds[d].size // cdim[i]
        if chunksize < 1:
            chunksize = 1
        chunks[d] = chunksize
    ds = ds.chunk(chunks)
    return ds


def bootstrap_compute(
    hind,
    verif,
    hist=None,
    alignment="same_verifs",
    metric="pearson_r",
    comparison="m2e",
    dim="init",
    reference=None,
    resample_dim="member",
    sig=95,
    iterations=500,
    pers_sig=None,
    compute=compute_hindcast,
    resample_uninit=bootstrap_uninitialized_ensemble,
    **metric_kwargs,
):
    """Bootstrap compute with replacement.

    Args:
        hind (xr.Dataset): prediction ensemble.
        verif (xr.Dataset): Verification data.
        hist (xr.Dataset): historical/uninitialized simulation.
        metric (str): `metric`. Defaults to 'pearson_r'.
        comparison (str): `comparison`. Defaults to 'm2e'.
        dim (str or list): dimension(s) to apply metric over. default: 'init'.
        reference (str, list of str): Type of reference forecasts with which to
            verify. One or more of ['persistence', 'uninitialized'].
            If None or empty, returns no p value.
        resample_dim (str): dimension to resample from. default: 'member'::

            - 'member': select a different set of members from hind
            - 'init': select a different set of initializations from hind

        sig (int): Significance level for uninitialized and
                   initialized skill. Defaults to 95.
        pers_sig (int): Significance level for persistence skill confidence levels.
                        Defaults to sig.
        iterations (int): number of resampling iterations (bootstrap
                         with replacement). Defaults to 500.
        compute (func): function to compute skill.
                        Choose from
                        [:py:func:`climpred.prediction.compute_perfect_model`,
                         :py:func:`climpred.prediction.compute_hindcast`].
        resample_uninit (func): function to create an uninitialized ensemble
                        from a control simulation or uninitialized large
                        ensemble. Choose from:
                        [:py:func:`bootstrap_uninitialized_ensemble`,
                         :py:func:`bootstrap_uninit_pm_ensemble_from_control`].
        ** metric_kwargs (dict): additional keywords to be passed to metric
            (see the arguments required for a given metric in :ref:`Metrics`).

    Returns:
        results: (xr.Dataset): bootstrapped results for the three different skills:

            - `initialized` for the initialized hindcast `hind` and describes skill due
             to initialization and external forcing
            - `uninitialized` for the uninitialized/historical and approximates skill
             from external forcing
            - `persistence` for the persistence forecast computed by
              `compute_persistence`

        the different results:
            - `verify skill`: skill values
            - `p`: p value
            - `low_ci` and `high_ci`: high and low ends of confidence intervals based
             on significance threshold `sig`


    Reference:
        * Goddard, L., A. Kumar, A. Solomon, D. Smith, G. Boer, P.
          Gonzalez, V. Kharin, et al. “A Verification Framework for
          Interannual-to-Decadal Predictions Experiments.” Climate
          Dynamics 40, no. 1–2 (January 1, 2013): 245–72.
          https://doi.org/10/f4jjvf.

    See also:
        * climpred.bootstrap.bootstrap_hindcast
        * climpred.bootstrap.bootstrap_perfect_model
    """
    warn_if_chunking_would_increase_performance(hind, crit_size_in_MB=5)
    if pers_sig is None:
        pers_sig = sig
    if isinstance(dim, str):
        dim = [dim]
    if isinstance(reference, str):
        reference = [reference]
    if reference is None:
        reference = []

    p = (100 - sig) / 100
    ci_low = p / 2
    ci_high = 1 - p / 2
    p_pers = (100 - pers_sig) / 100
    ci_low_pers = p_pers / 2
    ci_high_pers = 1 - p_pers / 2

    # get metric/comparison function name, not the alias
    metric = METRIC_ALIASES.get(metric, metric)
    comparison = COMPARISON_ALIASES.get(comparison, comparison)

    # get class Metric(metric)
    metric = get_metric_class(metric, ALL_METRICS)
    # get comparison function
    comparison = get_comparison_class(comparison, ALL_COMPARISONS)

    # Perfect Model requires `same_inits` setup
    isHindcast = True if comparison.name in HINDCAST_COMPARISONS else False
    reference_alignment = alignment if isHindcast else "same_inits"
    chunking_dims = [d for d in hind.dims if d not in CLIMPRED_DIMS]

    # carry alignment for compute_reference separately
    metric_kwargs_reference = metric_kwargs.copy()
    metric_kwargs_reference["alignment"] = reference_alignment
    # carry alignment in metric_kwargs
    if isHindcast:
        metric_kwargs["alignment"] = alignment

    if hist is None:  # PM path, use verif = control
        hist = verif

    # slower path for hindcast and resample_dim init
    if resample_dim == "init" and isHindcast:
        warnings.warn("resample_dim=`init` will be slower than resample_dim=`member`.")
        (
            bootstrapped_init_skill,
            bootstrapped_uninit_skill,
            bootstrapped_pers_skill,
        ) = _bootstrap_hindcast_over_init_dim(
            hind,
            hist,
            verif,
            dim,
            reference,
            resample_dim,
            iterations,
            metric,
            comparison,
            compute,
            resample_uninit,
            **metric_kwargs,
        )
    else:  # faster: first _resample_iterations_idx, then compute skill
        resample_func = _get_resample_func(hind)
        if not isHindcast:
            if "uninitialized" in reference:
                # create more members than needed in PM to make the uninitialized
                # distribution more robust
                members_to_sample_from = 50
                repeat = members_to_sample_from // hind.member.size + 1
                uninit_hind = xr.concat(
                    [resample_uninit(hind, hist) for i in range(repeat)],
                    dim="member",
                    **CONCAT_KWARGS,
                )
                uninit_hind["member"] = np.arange(1, 1 + uninit_hind.member.size)
                if dask.is_dask_collection(uninit_hind):
                    # too minimize tasks: ensure uninit_hind get pre-computed
                    # alternativly .chunk({'member':-1})
                    uninit_hind = uninit_hind.compute().chunk()
                # resample uninit always over member and select only hind.member.size
                bootstrapped_uninit = resample_func(
                    uninit_hind,
                    iterations,
                    "member",
                    replace=False,
                    dim_max=hind["member"].size,
                )
                bootstrapped_uninit["lead"] = hind["lead"]
                # effectively only when _resample_iteration_idx which doesnt use dim_max
                bootstrapped_uninit = bootstrapped_uninit.isel(
                    member=slice(None, hind.member.size)
                )
                bootstrapped_uninit["member"] = np.arange(
                    1, 1 + bootstrapped_uninit.member.size
                )
                if dask.is_dask_collection(bootstrapped_uninit):
                    bootstrapped_uninit = bootstrapped_uninit.chunk({"member": -1})
                    bootstrapped_uninit = _maybe_auto_chunk(
                        bootstrapped_uninit, ["iteration"] + chunking_dims
                    )
        else:  # hindcast
            if "uninitialized" in reference:
                uninit_hind = resample_uninit(hind, hist)
                if dask.is_dask_collection(uninit_hind):
                    # too minimize tasks: ensure uninit_hind get pre-computed
                    # maybe not needed
                    uninit_hind = uninit_hind.compute().chunk()
                bootstrapped_uninit = resample_func(
                    uninit_hind, iterations, resample_dim
                )
                bootstrapped_uninit = bootstrapped_uninit.isel(
                    member=slice(None, hind.member.size)
                )
                bootstrapped_uninit["lead"] = hind["lead"]
                if dask.is_dask_collection(bootstrapped_uninit):
                    bootstrapped_uninit = _maybe_auto_chunk(
                        bootstrapped_uninit.chunk({"lead": 1}),
                        ["iteration"] + chunking_dims,
                    )

        if "uninitialized" in reference:
            bootstrapped_uninit_skill = compute(
                bootstrapped_uninit,
                verif,
                metric=metric,
                comparison="m2o" if isHindcast else comparison,
                dim=dim,
                add_attrs=False,
                **metric_kwargs,
            )
            # take mean if 'm2o' comparison forced before
            if isHindcast and comparison != __m2o:
                bootstrapped_uninit_skill = bootstrapped_uninit_skill.mean("member")

        bootstrapped_hind = resample_func(hind, iterations, resample_dim)
        if dask.is_dask_collection(bootstrapped_hind):
            bootstrapped_hind = bootstrapped_hind.chunk({"member": -1})

        bootstrapped_init_skill = compute(
            bootstrapped_hind,
            verif,
            metric=metric,
            comparison=comparison,
            add_attrs=False,
            dim=dim,
            **metric_kwargs,
        )
        if "persistence" in reference:
            pers_skill = compute_persistence(
                hind,
                verif,
                metric=metric,
                dim=dim,
                **metric_kwargs_reference,
            )
            # bootstrap pers
            if resample_dim == "init":
                bootstrapped_pers_skill = compute_persistence(
                    bootstrapped_hind,
                    verif,
                    metric=metric,
                    **metric_kwargs_reference,
                )
            else:  # member no need to calculate all again
                bootstrapped_pers_skill, _ = xr.broadcast(
                    pers_skill, bootstrapped_init_skill
                )

    # calc mean skill without any resampling
    init_skill = compute(
        hind,
        verif,
        metric=metric,
        comparison=comparison,
        dim=dim,
        **metric_kwargs,
    )
    if "uninitialized" in reference:
        # uninit skill as mean resampled uninit skill
        unin_skill = bootstrapped_uninit_skill.mean("iteration")  # noqa: F841
    if "persistence" in reference:
        pers_skill = compute_persistence(
            hind, verif, metric=metric, dim=dim, **metric_kwargs_reference
        )
    if "climatology" in reference:
        clim_skill = compute_climatology(
            hind, verif, metric=metric, dim=dim, comparison=comparison, **metric_kwargs
        )
        bootstrapped_clim_skill, _ = xr.broadcast(clim_skill, bootstrapped_init_skill)

    # get confidence intervals CI
    init_ci = _distribution_to_ci(bootstrapped_init_skill, ci_low, ci_high)
    if "uninitialized" in reference:
        unin_ci = _distribution_to_ci(  # noqa: F841
            bootstrapped_uninit_skill, ci_low, ci_high
        )
    if "climatology" in reference:
        clim_ci = _distribution_to_ci(  # noqa: F841
            bootstrapped_clim_skill, ci_low, ci_high
        )
    if "persistence" in reference:
        pers_ci = _distribution_to_ci(  # noqa: F841
            bootstrapped_pers_skill, ci_low_pers, ci_high_pers
        )

    # pvalue whether uninit or pers better than init forecast
    if "uninitialized" in reference:
        p_unin_over_init = _pvalue_from_distributions(  # noqa: F841
            bootstrapped_uninit_skill, bootstrapped_init_skill, metric=metric
        )
    if "climatology" in reference:
        p_clim_over_init = _pvalue_from_distributions(  # noqa: F841
            bootstrapped_clim_skill, bootstrapped_clim_skill, metric=metric
        )
    if "persistence" in reference:
        p_pers_over_init = _pvalue_from_distributions(  # noqa: F841
            bootstrapped_pers_skill, bootstrapped_init_skill, metric=metric
        )

    # gather return
    # p defined as probability that reference better than
    # initialized, therefore not defined for initialized skill
    # itself
    results = xr.concat(
        [
            init_skill,
            init_skill.where(init_skill == -999),
            init_ci.isel(quantile=0, drop=True),
            init_ci.isel(quantile=1, drop=True),
        ],
        dim="results",
        coords="minimal",
    ).assign_coords(
        results=("results", ["verify skill", "p", "low_ci", "high_ci"]),
        skill="initialized",
    )

    if reference != []:
        for r in reference:
            ref_skill = eval(f"{r[:4]}_skill")
            ref_p = eval(f"p_{r[:4]}_over_init")
            ref_ci_low = eval(f"{r[:4]}_ci").isel(quantile=0, drop=True)
            ref_ci_high = eval(f"{r[:4]}_ci").isel(quantile=1, drop=True)
            ref_results = xr.concat(
                [ref_skill, ref_p, ref_ci_low, ref_ci_high],
                dim="results",
                **CONCAT_KWARGS,
            ).assign_coords(
                skill=r, results=("results", ["verify skill", "p", "low_ci", "high_ci"])
            )
            if "member" in ref_results.dims:
                if not ref_results["member"].identical(results["member"]):
                    ref_results["member"] = results[
                        "member"
                    ]  # fixes m2c different member names in reference forecasts
            results = xr.concat([results, ref_results], dim="skill", **CONCAT_KWARGS)
        results = results.assign_coords(skill=["initialized"] + reference).squeeze()
    else:
        results = results.drop_sel(results="p")
    results = results.squeeze()

    # Attach climpred compute information to skill
    # results.results
    metadata_dict = {
        "confidence_interval_levels": f"{ci_high}-{ci_low}",
        "bootstrap_iterations": iterations,
    }
    if reference is not None:
        metadata_dict[
            "p"
        ] = "probability that reference performs better than initialized"
    metadata_dict.update(metric_kwargs)
    results = assign_attrs(
        results,
        hind,
        alignment=alignment,
        metric=metric,
        comparison=comparison,
        dim=dim,
        metadata_dict=metadata_dict,
    )
    # Ensure that the lead units get carried along for the calculation. The attribute
    # tends to get dropped along the way due to ``xarray`` functionality.
    results["lead"] = hind["lead"]
    if "units" in hind["lead"].attrs and "units" not in results["lead"].attrs:
        results["lead"].attrs["units"] = hind["lead"].attrs["units"]
    return results


def bootstrap_hindcast(
    hind,
    hist,
    verif,
    alignment="same_verifs",
    metric="pearson_r",
    comparison="e2o",
    dim="init",
    reference=None,
    resample_dim="member",
    sig=95,
    iterations=500,
    pers_sig=None,
    **metric_kwargs,
):
    """Bootstrap compute with replacement. Wrapper of
     py:func:`bootstrap_compute` for hindcasts.

    Args:
        hind (xr.Dataset): prediction ensemble.
        verif (xr.Dataset): Verification data.
        hist (xr.Dataset): historical/uninitialized simulation.
        metric (str): `metric`. Defaults to 'pearson_r'.
        comparison (str): `comparison`. Defaults to 'e2o'.
        dim (str): dimension to apply metric over. default: 'init'.
        reference (str, list of str): Type of reference forecasts with which to
            verify. One or more of ['persistence', 'uninitialized'].
            If None or empty, returns no p value.
        resample_dim (str or list): dimension to resample from. default: 'member'.

            - 'member': select a different set of members from hind
            - 'init': select a different set of initializations from hind

        sig (int): Significance level for uninitialized and
                   initialized skill. Defaults to 95.
        pers_sig (int): Significance level for persistence skill confidence levels.
                        Defaults to sig.
        iterations (int): number of resampling iterations (bootstrap
                         with replacement). Defaults to 500.
        ** metric_kwargs (dict): additional keywords to be passed to metric
            (see the arguments required for a given metric in :ref:`Metrics`).

    Returns:
        results: (xr.Dataset): bootstrapped results for the three different kinds of
                               predictions:

            - `initialized` for the initialized hindcast `hind` and describes skill due
             to initialization and external forcing
            - `uninitialized` for the uninitialized/historical and approximates skill
             from external forcing
            - `persistence` for the persistence forecast computed by
             `compute_persistence`

        the different results:
            - `verify skill`: skill values
            - `p`: p value
            - `low_ci` and `high_ci`: high and low ends of confidence intervals based
             on significance threshold `sig`

    Reference:
        * Goddard, L., A. Kumar, A. Solomon, D. Smith, G. Boer, P.
          Gonzalez, V. Kharin, et al. “A Verification Framework for
          Interannual-to-Decadal Predictions Experiments.” Climate
          Dynamics 40, no. 1–2 (January 1, 2013): 245–72.
          https://doi.org/10/f4jjvf.

    See also:
        * climpred.bootstrap.bootstrap_compute
        * climpred.prediction.compute_hindcast

    """
    # Check that init is int, cftime, or datetime; convert ints or datetime to cftime.
    hind = convert_time_index(hind, "init", "hind[init]")
    if isinstance(hist, xr.Dataset):
        hist = convert_time_index(hist, "time", "uninitialized[time]")
    else:
        hist = False
    verif = convert_time_index(verif, "time", "verif[time]")
    # Put this after `convert_time_index` since it assigns 'years' attribute if the
    # `init` dimension is a `float` or `int`.
    has_valid_lead_units(hind)

    if ("same_verif" in alignment) & (resample_dim == "init"):
        raise KeywordError(
            "Cannot have both alignment='same_verifs' and "
            "resample_dim='init'. Change `resample_dim` to 'member' to keep "
            "common verification alignment or `alignment` to 'same_inits' to "
            "resample over initializations."
        )

    # Kludge for now. Since we're computing persistence here we need to ensure that
    # all products have a union in their time axis.
    if hist not in [None, False]:
        times = np.sort(
            list(set(hind.init.data) & set(hist.time.data) & set(verif.time.data))
        )
    else:
        times = np.sort(list(set(hind.init.data) & set(verif.time.data)))
    hind = hind.sel(init=times)
    if isinstance(hist, xr.Dataset):
        hist = hist.sel(time=times)
    verif = verif.sel(time=times)

    return bootstrap_compute(
        hind,
        verif,
        hist=hist,
        alignment=alignment,
        metric=metric,
        comparison=comparison,
        dim=dim,
        reference=reference,
        resample_dim=resample_dim,
        sig=sig,
        iterations=iterations,
        pers_sig=pers_sig,
        compute=compute_hindcast,
        resample_uninit=bootstrap_uninitialized_ensemble,
        **metric_kwargs,
    )


def bootstrap_perfect_model(
    init_pm,
    control,
    metric="pearson_r",
    comparison="m2e",
    dim=None,
    reference=None,
    resample_dim="member",
    sig=95,
    iterations=500,
    pers_sig=None,
    **metric_kwargs,
):
    """Bootstrap compute with replacement. Wrapper of
     py:func:`bootstrap_compute` for perfect-model framework.

    Args:
        hind (xr.Dataset): prediction ensemble.
        verif (xr.Dataset): Verification data.
        hist (xr.Dataset): historical/uninitialized simulation.
        metric (str): `metric`. Defaults to 'pearson_r'.
        comparison (str): `comparison`. Defaults to 'm2e'.
        dim (str): dimension to apply metric over. default: ['init', 'member'].
        reference (str, list of str): Type of reference forecasts with which to
            verify. One or more of ['persistence', 'uninitialized'].
            If None or empty, returns no p value.
        resample_dim (str or list): dimension to resample from. default: 'member'.

            - 'member': select a different set of members from hind
            - 'init': select a different set of initializations from hind

        sig (int): Significance level for uninitialized and
                   initialized skill. Defaults to 95.
        pers_sig (int): Significance level for persistence skill confidence levels.
                        Defaults to sig.
        iterations (int): number of resampling iterations (bootstrap
                         with replacement). Defaults to 500.
        ** metric_kwargs (dict): additional keywords to be passed to metric
            (see the arguments required for a given metric in :ref:`Metrics`).

    Returns:
        results: (xr.Dataset): bootstrapped results for the three different kinds of
                               predictions:

            - `initialized` for the initialized hindcast `hind` and describes skill due
             to initialization and external forcing
            - `uninitialized` for the uninitialized/historical and approximates skill
             from external forcing
            - `persistence` for the persistence forecast
            - `climatology`

        the different results:
            - `skill`: skill values
            - `p`: p value
            - `low_ci` and `high_ci`: high and low ends of confidence intervals based
             on significance threshold `sig`

    Reference:
        * Goddard, L., A. Kumar, A. Solomon, D. Smith, G. Boer, P.
          Gonzalez, V. Kharin, et al. “A Verification Framework for
          Interannual-to-Decadal Predictions Experiments.” Climate
          Dynamics 40, no. 1–2 (January 1, 2013): 245–72.
          https://doi.org/10/f4jjvf.

    See also:
        * climpred.bootstrap.bootstrap_compute
        * climpred.prediction.compute_perfect_model
    """
    if dim is None:
        dim = ["init", "member"]
    # Check init & time is int, cftime, or datetime; convert ints or datetime to cftime.
    init_pm = convert_time_index(
        init_pm, "init", "init_pm[init]", calendar=PM_CALENDAR_STR
    )
    control = convert_time_index(
        control, "time", "control[time]", calendar=PM_CALENDAR_STR
    )
    lead_units_equal_control_time_stride(init_pm, control)
    return bootstrap_compute(
        init_pm,
        control,
        hist=None,
        metric=metric,
        comparison=comparison,
        dim=dim,
        reference=reference,
        resample_dim=resample_dim,
        sig=sig,
        iterations=iterations,
        pers_sig=pers_sig,
        compute=compute_perfect_model,
        resample_uninit=bootstrap_uninit_pm_ensemble_from_control_cftime,
        **metric_kwargs,
    )


def _bootstrap_func(
    func,
    ds,
    resample_dim,
    sig=95,
    iterations=500,
    *func_args,
    **func_kwargs,
):
    """Sig % threshold of function based on iterations resampling with replacement.

    Reference:
    * Mason, S. J., and G. M. Mimmack. “The Use of Bootstrap Confidence
     Intervals for the Correlation Coefficient in Climatology.” Theoretical and
      Applied Climatology 45, no. 4 (December 1, 1992): 229–33.
      https://doi.org/10/b6fnsv.

    Args:
        func (function): function to be bootstrapped.
        ds (xr.object): first input argument of func. `chunk` ds on `dim` other
            than `resample_dim` for potential performance increase when multiple
            CPUs available.
        resample_dim (str): dimension to resample from.
        sig (int,float,list): significance levels to return. Defaults to 95.
        iterations (int): number of resample iterations. Defaults to 500.
        *func_args (type): `*func_args`.
        **func_kwargs (type): `**func_kwargs`.

    Returns:
        sig_level: bootstrapped significance levels with
                   dimensions of init_pm and len(sig) if sig is list
    """
    if not callable(func):
        raise ValueError(f"Please provide func as a function, found {type(func)}")
    warn_if_chunking_would_increase_performance(ds)
    if isinstance(sig, list):
        psig = [i / 100 for i in sig]
    else:
        psig = sig / 100

    resample_func = _get_resample_func(ds)
    bootstraped_ds = resample_func(ds, iterations, dim=resample_dim, replace=False)
    bootstraped_results = func(bootstraped_ds, *func_args, **func_kwargs)
    bootstraped_results = rechunk_to_single_chunk_if_more_than_one_chunk_along_dim(
        bootstraped_results, dim="iteration"
    )
    sig_level = bootstraped_results.quantile(dim="iteration", q=psig, skipna=False)
    return sig_level


def dpp_threshold(control, sig=95, iterations=500, dim="time", **dpp_kwargs):
    """Calc DPP significance levels from re-sampled dataset.

    Reference:
        * Feng, X., T. DelSole, and P. Houser. “Bootstrap Estimated Seasonal
          Potential Predictability of Global Temperature and Precipitation.”
          Geophysical Research Letters 38, no. 7 (2011).
          https://doi.org/10/ft272w.

    See also:
        * climpred.bootstrap._bootstrap_func
        * climpred.stats.dpp
    """
    return _bootstrap_func(
        dpp, control, dim, sig=sig, iterations=iterations, **dpp_kwargs
    )


def varweighted_mean_period_threshold(control, sig=95, iterations=500, time_dim="time"):
    """Calc the variance-weighted mean period significance levels from re-sampled
    dataset.

    See also:
        * climpred.bootstrap._bootstrap_func
        * climpred.stats.varweighted_mean_period
    """
    if varweighted_mean_period is None:
        raise ImportError(
            "xrft is not installed; see"
            "https://xrft.readthedocs.io/en/latest/installation.html"
        )
    return _bootstrap_func(
        varweighted_mean_period,
        control,
        time_dim,
        sig=sig,
        iterations=iterations,
    )<|MERGE_RESOLUTION|>--- conflicted
+++ resolved
@@ -20,7 +20,6 @@
 from .exceptions import KeywordError
 from .metrics import ALL_METRICS, METRIC_ALIASES
 from .prediction import compute_hindcast, compute_perfect_model
-<<<<<<< HEAD
 from .reference import compute_persistence
 from .stats import dpp
 
@@ -28,10 +27,6 @@
     from .stats import varweighted_mean_period
 except ImportError:
     varweighted_mean_period = None
-=======
-from .reference import compute_climatology, compute_persistence
-from .stats import dpp, varweighted_mean_period
->>>>>>> 73566ec2
 from .utils import (
     _transpose_and_rechunk_to,
     assign_attrs,
