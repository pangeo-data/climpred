--- conflicted
+++ resolved
@@ -112,11 +112,6 @@
     skill = metric.function(
         forecast, reference, dim=dim, comparison=comparison, **metric_kwargs
     )
-<<<<<<< HEAD
-=======
-
-    # correction for distance based metrics in m2m comparison
->>>>>>> 03d1534f
     if comparison.name == 'm2m':
         if 'forecast_member' in skill.dims:
             skill = skill.mean('forecast_member')
@@ -230,6 +225,13 @@
 
     # think in real time dimension: real time = init + lag
     forecast = forecast.rename({'init': 'time'})
+    
+    # If dask, then chunk in time.
+    if dask.is_dask_collection(a):
+        a = a.chunk({'time': -1})
+    if dask.is_dask_collection(b):
+        b = b.chunk({'time': -1})
+    
     # take only inits for which we have references at all leahind
     if not max_dof:
         forecast, reference = reduce_time_series(forecast, reference, nlags)
@@ -256,23 +258,13 @@
                     )
                 }
             )
-<<<<<<< HEAD
+        
         # broadcast dims when deterministic metric and apply over member
         if (
             (a.dims != b.dims)
             and (dim_to_apply_metric_to == 'member')
             and not metric.probabilistic
         ):
-=======
-        # If dask, then chunk in time.
-        if dask.is_dask_collection(a):
-            a = a.chunk({'time': -1})
-        if dask.is_dask_collection(b):
-            b = b.chunk({'time': -1})
-
-        # broadcast dims when apply over member
-        if (a.dims != b.dims) and dim_to_apply_metric_to == 'member':
->>>>>>> 03d1534f
             a, b = xr.broadcast(a, b)
         plag.append(
             metric.function(
