import pytest
from scipy.stats import norm

from climpred.bootstrap import bootstrap_hindcast, bootstrap_perfect_model
from climpred.comparisons import (
    PM_COMPARISONS,
    PROBABILISTIC_HINDCAST_COMPARISONS,
    PROBABILISTIC_PM_COMPARISONS,
)
from climpred.metrics import METRIC_ALIASES, PROBABILISTIC_METRICS
from climpred.prediction import compute_hindcast, compute_perfect_model

BOOTSTRAP = 3


@pytest.mark.parametrize('comparison', PROBABILISTIC_PM_COMPARISONS)
@pytest.mark.parametrize('metric', PROBABILISTIC_METRICS)
def test_compute_perfect_model_da1d_not_nan_probabilistic(
    PM_da_initialized_1d, PM_da_control_1d, metric, comparison
):
    """
    Checks that there are no NaNs on perfect model probabilistic metrics of 1D
    time series.
    """
    if 'threshold' in metric:
        threshold = 10.5
    else:
        threshold = None

    if metric == 'brier_score':

        def func(x):
            return x > 0

    else:
        func = None

    actual = compute_perfect_model(
        PM_da_initialized_1d,
        PM_da_control_1d,
        comparison=comparison,
        metric=metric,
        threshold=threshold,
        gaussian=True,
        func=func,
        dim='member',
    )
    actual = actual.isnull().any()
    assert not actual


@pytest.mark.parametrize('metric', PROBABILISTIC_METRICS)
@pytest.mark.parametrize('comparison', PROBABILISTIC_HINDCAST_COMPARISONS)
def test_compute_hindcast_probabilistic(
    hind_da_initialized_1d, observations_da_1d, metric, comparison
):
    """
    Checks that compute hindcast works without breaking.
    """
    if 'threshold' in metric:
        threshold = 0.5  # hind_da_initialized_1d.mean()
    else:
        threshold = None
    if metric == 'brier_score':

        def func(x):
            return x > 0.5

    else:
        func = None
    res = compute_hindcast(
        hind_da_initialized_1d,
        observations_da_1d,
        metric=metric,
        comparison=comparison,
        threshold=threshold,
        func=func,
        dim='member',
    )
    # mean init because skill has still coords for init lead
    if 'init' in res.coords:
        res = res.mean('init')
    res = res.isnull().any()
    assert not res


@pytest.mark.parametrize('comparison', PROBABILISTIC_PM_COMPARISONS)
@pytest.mark.parametrize('metric', PROBABILISTIC_METRICS)
def test_bootstrap_perfect_model_da1d_not_nan_probabilistic(
    PM_da_initialized_1d, PM_da_control_1d, metric, comparison
):
    """
    Checks that there are no NaNs on perfect model probabilistic metrics of 1D
    time series.
    """
    if 'threshold' in metric:
        threshold = 10.5
    else:
        threshold = None

    if metric == 'brier_score':

        def func(x):
            return x > 0

    else:
        func = None

    actual = bootstrap_perfect_model(
        PM_da_initialized_1d,
        PM_da_control_1d,
        comparison=comparison,
        metric=metric,
        threshold=threshold,
        gaussian=True,
        func=func,
        bootstrap=BOOTSTRAP,
        dim='member',
    )
    for kind in ['init', 'uninit']:
        actualk = actual.sel(kind=kind, results='skill')
        if 'init' in actualk.coords:
            actualk = actualk.mean('init')
        actualk = actualk.isnull().any()
        assert not actualk


@pytest.mark.parametrize('comparison', PROBABILISTIC_HINDCAST_COMPARISONS)
@pytest.mark.parametrize('metric', PROBABILISTIC_METRICS)
def test_bootstrap_hindcast_da1d_not_nan_probabilistic(
    hind_da_initialized_1d,
    hind_da_uninitialized_1d,
    observations_da_1d,
    metric,
    comparison,
):
    """
    Checks that there are no NaNs on hindcast probabilistic metrics of 1D
    time series.
    """
    if 'threshold' in metric:
        threshold = 10.5
    else:
        threshold = None

    if metric == 'brier_score':

        def func(x):
            return x > 0

    else:
        func = None

    actual = bootstrap_hindcast(
        hind_da_initialized_1d,
        hind_da_uninitialized_1d,
        observations_da_1d,
        comparison=comparison,
        metric=metric,
        threshold=threshold,
        gaussian=True,
        func=func,
        bootstrap=BOOTSTRAP,
        dim='member',
    )
    for kind in ['init', 'uninit']:
        actualk = actual.sel(kind=kind, results='skill')
        if 'init' in actualk.coords:
            actualk = actualk.mean('init')
        actualk = actualk.isnull().any()
        assert not actualk


def test_compute_perfect_model_da1d_not_nan_crpss_quadratic(
    PM_da_initialized_1d, PM_da_control_1d
):
    """
    Checks that there are no NaNs on perfect model metrics of 1D time series.
    """
    actual = (
        compute_perfect_model(
            PM_da_initialized_1d.isel(lead=[0]),
            PM_da_control_1d,
            comparison='m2c',
            metric='crpss',
            gaussian=False,
            dim='member',
        )
        .isnull()
        .any()
    )
    assert not actual


def test_compute_perfect_model_da1d_not_nan_crpss_quadratic_kwargs(
    PM_da_initialized_1d, PM_da_control_1d
):
    """
    Checks that there are no NaNs on perfect model metrics of 1D time series.
    """
    actual = (
        compute_perfect_model(
            PM_da_initialized_1d.isel(lead=[0]),
            PM_da_control_1d,
            comparison='m2c',
            metric='crpss',
            gaussian=False,
            dim='member',
            tol=1e-6,
            xmin=None,
            xmax=None,
            cdf_or_dist=norm,
        )
        .isnull()
        .any()
    )
    assert not actual


@pytest.mark.skip(reason='takes quite long')
def test_compute_hindcast_da1d_not_nan_crpss_quadratic(
    hind_da_initialized_1d, observations_da_1d
):
    """
    Checks that there are no NaNs on hindcast metrics of 1D time series.
    """
    actual = (
        compute_hindcast(
            hind_da_initialized_1d,
            observations_da_1d,
            comparison='m2o',
            metric='crpss',
            gaussian=False,
            dim='member',
        )
        .isnull()
        .any()
    )
    assert not actual


def test_hindcast_crpss_orientation(hind_da_initialized_1d, observations_da_1d):
    """
    Checks that CRPSS hindcast as skill score > 0.
    """
    actual = compute_hindcast(
<<<<<<< HEAD
        hind_da_initialized_1d,
        observations_da_1d,
        comparison='m2o',
        metric='crpss',
        dim='member',
=======
        initialized_da, observations_da, comparison='m2o', metric='crpss', dim='member',
>>>>>>> 0afdf59e
    )
    if 'init' in actual.coords:
        actual = actual.mean('init')
    assert not (actual.isel(lead=[0, 1]) < 0).any()


def test_pm_crpss_orientation(PM_da_initialized_1d, PM_da_control_1d):
    """
    Checks that CRPSS in PM as skill score > 0.
    """
    actual = compute_perfect_model(
<<<<<<< HEAD
        PM_da_initialized_1d,
        PM_da_control_1d,
        comparison='m2m',
        metric='crpss',
        dim='member',
=======
        pm_da_ds1d, pm_da_control1d, comparison='m2m', metric='crpss', dim='member',
>>>>>>> 0afdf59e
    )
    if 'init' in actual.coords:
        actual = actual.mean('init')
    assert not (actual.isel(lead=[0, 1]) < 0).any()


# test api


NON_PROBABILISTIC_PM_COMPARISONS = list(
    set(PM_COMPARISONS) - set(PROBABILISTIC_PM_COMPARISONS)
)


# Probabilistic PM metrics dont work with non-prob. PM comparison m2e and e2c
@pytest.mark.parametrize('comparison', NON_PROBABILISTIC_PM_COMPARISONS)
@pytest.mark.parametrize('metric', PROBABILISTIC_METRICS)
def test_compute_pm_probabilistic_metric_non_probabilistic_comparison_fails(
    PM_da_initialized_1d, PM_da_control_1d, metric, comparison
):
    with pytest.raises(ValueError) as excinfo:
        compute_perfect_model(
            PM_da_initialized_1d,
            PM_da_control_1d,
            comparison=comparison,
            metric=metric,
        )
    assert (
        f'Probabilistic metric {metric} cannot work with comparison {comparison}'
        in str(excinfo.value)
    )


@pytest.mark.parametrize('dim', ['init', ['init', 'member']])
@pytest.mark.parametrize('metric', ['crps'])
def test_compute_pm_probabilistic_metric_not_dim_member_warn(
    PM_da_initialized_1d, PM_da_control_1d, metric, dim
):
    with pytest.warns(UserWarning) as record:
        compute_perfect_model(
<<<<<<< HEAD
            PM_da_initialized_1d,
            PM_da_control_1d,
            comparison='m2c',
            metric=metric,
            dim=dim,
=======
            pm_da_ds1d, pm_da_control1d, comparison='m2c', metric=metric, dim=dim,
>>>>>>> 0afdf59e
        )
    expected = (
        f'Probabilistic metric {metric} requires to be '
        f'computed over dimension `dim="member"`. '
        f'Set automatically.'
    )
    assert record[0].message.args[0] == expected


@pytest.mark.parametrize('metric', ['crps'])
def test_compute_hindcast_probabilistic_metric_e2o_fails(
    hind_da_initialized_1d, observations_da_1d, metric
):
    metric = METRIC_ALIASES.get(metric, metric)
    with pytest.raises(ValueError) as excinfo:
        compute_hindcast(
            hind_da_initialized_1d,
            observations_da_1d,
            comparison='e2o',
            metric=metric,
            dim='member',
        )
    assert f'Probabilistic metric `{metric}` requires' in str(excinfo.value)


@pytest.mark.parametrize('dim', ['init'])
@pytest.mark.parametrize('metric', ['crps'])
def test_compute_hindcast_probabilistic_metric_not_dim_member_warn(
    hind_da_initialized_1d, observations_da_1d, metric, dim
):
    metric = METRIC_ALIASES.get(metric, metric)
    with pytest.warns(UserWarning) as record:
        compute_hindcast(
<<<<<<< HEAD
            hind_da_initialized_1d,
            observations_da_1d,
            comparison='m2o',
            metric=metric,
            dim=dim,
=======
            initialized_da, observations_da, comparison='m2o', metric=metric, dim=dim,
>>>>>>> 0afdf59e
        )
    expected = (
        f'Probabilistic metric {metric} requires to be '
        f'computed over dimension `dim="member"`. '
        f'Set automatically.'
    )
    # Set this to the third message since the first two are about converting the integer
    # time to annual `cftime`.
    assert record[2].message.args[0] == expected<|MERGE_RESOLUTION|>--- conflicted
+++ resolved
@@ -244,15 +244,11 @@
     Checks that CRPSS hindcast as skill score > 0.
     """
     actual = compute_hindcast(
-<<<<<<< HEAD
         hind_da_initialized_1d,
         observations_da_1d,
         comparison='m2o',
         metric='crpss',
         dim='member',
-=======
-        initialized_da, observations_da, comparison='m2o', metric='crpss', dim='member',
->>>>>>> 0afdf59e
     )
     if 'init' in actual.coords:
         actual = actual.mean('init')
@@ -264,15 +260,11 @@
     Checks that CRPSS in PM as skill score > 0.
     """
     actual = compute_perfect_model(
-<<<<<<< HEAD
         PM_da_initialized_1d,
         PM_da_control_1d,
         comparison='m2m',
         metric='crpss',
         dim='member',
-=======
-        pm_da_ds1d, pm_da_control1d, comparison='m2m', metric='crpss', dim='member',
->>>>>>> 0afdf59e
     )
     if 'init' in actual.coords:
         actual = actual.mean('init')
@@ -313,15 +305,11 @@
 ):
     with pytest.warns(UserWarning) as record:
         compute_perfect_model(
-<<<<<<< HEAD
             PM_da_initialized_1d,
             PM_da_control_1d,
             comparison='m2c',
             metric=metric,
             dim=dim,
-=======
-            pm_da_ds1d, pm_da_control1d, comparison='m2c', metric=metric, dim=dim,
->>>>>>> 0afdf59e
         )
     expected = (
         f'Probabilistic metric {metric} requires to be '
@@ -355,15 +343,11 @@
     metric = METRIC_ALIASES.get(metric, metric)
     with pytest.warns(UserWarning) as record:
         compute_hindcast(
-<<<<<<< HEAD
             hind_da_initialized_1d,
             observations_da_1d,
             comparison='m2o',
             metric=metric,
             dim=dim,
-=======
-            initialized_da, observations_da, comparison='m2o', metric=metric, dim=dim,
->>>>>>> 0afdf59e
         )
     expected = (
         f'Probabilistic metric {metric} requires to be '
