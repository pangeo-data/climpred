--- conflicted
+++ resolved
@@ -179,7 +179,6 @@
     assert "does not match" in str(excinfo.value)
 
 
-<<<<<<< HEAD
 def test_persistence_dim(perfectModelEnsemble_initialized_control):
     pm = perfectModelEnsemble_initialized_control.expand_dims(
         "lon"
@@ -205,13 +204,14 @@
     assert "init" in actual.dims
 
     pm = perfectModelEnsemble_initialized_control.expand_dims("lon")
+    # fix _resample_iterations_idx doesnt work with singular dimension somewhere.
     pm = pm.isel(
         lon=[0, 0]
-    )  # TODO:  fix that works also with singular dimension, rm squeeze somewhere
+    )
     actual = pm.bootstrap(metric=metric, comparison=comparison, dim=dim, iterations=2)
     assert "lon" not in actual.dims
     assert "init" in actual.dims
-=======
+
 def test_HindcastEnsemble_as_PerfectModelEnsemble(hindcast_recon_1d_mm):
     """Test that initialized dataset for HindcastEnsemble can also be used for
         PerfectModelEnsemble."""
@@ -256,5 +256,4 @@
         .any()
     )
 
-    pm.bootstrap(iterations=2, metric="acc", comparison="m2e", dim=["member", "init"])
->>>>>>> 279f954d
+    pm.bootstrap(iterations=2, metric="acc", comparison="m2e", dim=["member", "init"])