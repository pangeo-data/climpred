.DS_Store
.*.un~
.fuse_hidden*

# Created by https://www.gitignore.io/api/python

### Python ###
# Byte-compiled / optimized / DLL files
__pycache__/
*.py[cod]
*$py.class

# C extensions
*.so

# Distribution / packaging
.Python
build/
develop-eggs/
dist/
downloads/
eggs/
.eggs/
lib/
lib64/
parts/
sdist/
var/
wheels/
*.egg-info/
.installed.cfg
*.egg

# PyInstaller
#  Usually these files are written by a python script from a template
#  before PyInstaller builds the exe, so as to inject date/other infos into it.
*.manifest
*.spec

# Installer logs
pip-log.txt
pip-delete-this-directory.txt

# Unit test / coverage reports
htmlcov/
.tox/
.coverage
.coverage.*
.cache
nosetests.xml
coverage.xml
*.cover
.hypothesis/

# Translations
*.mo
*.pot

# Django stuff:
*.log
local_settings.py

# Flask stuff:
instance/
.webassets-cache

# Scrapy stuff:
.scrapy

# Sphinx documentation
docs/_build/

# PyBuilder
target/

# Jupyter Notebook
.ipynb_checkpoints

# pyenv
.python-version

# celery beat schedule file
celerybeat-schedule

# SageMath parsed files
*.sage.py

# Environments
.env
.venv
env/
venv/
ENV/
env.bak/
venv.bak/

# Spyder project settings
.spyderproject
.spyproject

# Rope project settings
.ropeproject

# mkdocs documentation
/site

# mypy
.mypy_cache/

<<<<<<< HEAD
# asv
asv_bench/.asv/
=======
# VS Code
.vscode/
>>>>>>> fe040436

# End of https://www.gitignore.io/api/python<|MERGE_RESOLUTION|>--- conflicted
+++ resolved
@@ -107,12 +107,10 @@
 # mypy
 .mypy_cache/
 
-<<<<<<< HEAD
 # asv
 asv_bench/.asv/
-=======
+
 # VS Code
 .vscode/
->>>>>>> fe040436
 
 # End of https://www.gitignore.io/api/python