--- conflicted
+++ resolved
@@ -16,46 +16,7 @@
 from climpred.exceptions import DatasetError, DimensionError, VariableError
 
 
-<<<<<<< HEAD
-@pytest.fixture
-def ds1():
-    return xr.Dataset(
-        {'air': (('lon', 'lat'), [[0, 1, 2], [3, 4, 5], [6, 7, 8]])},
-        coords={'lon': [1, 3, 4], 'lat': [5, 6, 7]},
-    )
-
-
-@pytest.fixture
-def ds2():
-    return xr.Dataset(
-        {'air': (('lon', 'lat'), [[0, 1, 2], [3, 4, 5], [6, 7, 8]])},
-        coords={'lon': [1, 3, 6], 'lat': [5, 6, 9]},
-    )
-
-
-@pytest.fixture
-def da1():
-    return xr.DataArray([[0, 1], [3, 4], [6, 7]], dims=('x', 'y'))
-
-
-@pytest.fixture
-def da2():
-    return xr.DataArray([[0, 1], [5, 6], [6, 7]], dims=('x', 'y'))
-
-
-@pytest.fixture
-def da_lead_time():
-    lead = np.arange(5)
-    init = np.arange(5)
-    return xr.DataArray(
-        np.random.rand(len(lead), len(init)),
-        dims=['init', 'lead'],
-        coords=[init, lead],
-    )
-
-
-=======
->>>>>>> d599eb0f
+
 @is_xarray(0)
 def _arbitrary_ds_da_func(ds_da, *args, **kwargs):
     """Function for testing if checking the first item in arg list is ds/da."""
