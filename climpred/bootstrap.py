--- conflicted
+++ resolved
@@ -11,12 +11,14 @@
 from .prediction import compute_hindcast, compute_perfect_model, compute_persistence
 from .stats import dpp, varweighted_mean_period
 from .utils import (
-<<<<<<< HEAD
     _ensure_loaded,
     _transpose_and_rechunk_to,
     assign_attrs,
+    convert_time_index,
     get_comparison_class,
+    get_lead_cftime_shift_args,
     get_metric_class,
+    shift_cftime_singular
 )
 
 ncpu = multiprocessing.cpu_count()
@@ -90,15 +92,6 @@
     quantile = xr.concat(quantile, 'quantile')
     quantile['quantile'] = q
     return quantile.squeeze()
-=======
-    assign_attrs,
-    convert_time_index,
-    get_comparison_class,
-    get_lead_cftime_shift_args,
-    get_metric_class,
-    shift_cftime_singular,
-)
->>>>>>> 03d1534f
 
 
 def _distribution_to_ci(ds, ci_low, ci_high, dim='bootstrap'):
@@ -201,16 +194,12 @@
         uninit_hind.append(uninit_at_one_init_year)
     uninit_hind = xr.concat(uninit_hind, 'init')
     uninit_hind['init'] = hind['init'].values
-<<<<<<< HEAD
+    uninit_hind.lead.attrs['units'] = hind.lead.attrs['units
     return (
         _transpose_and_rechunk_to(uninit_hind, hind)
         if dask.is_dask_collection(uninit_hind)
         else uninit_hind
     )
-=======
-    uninit_hind.lead.attrs['units'] = hind.lead.attrs['units']
-    return uninit_hind
->>>>>>> 03d1534f
 
 
 def bootstrap_uninit_pm_ensemble_from_control(ds, control):
@@ -580,12 +569,8 @@
         hind,
         metric=metric,
         comparison=comparison,
-<<<<<<< HEAD
-        function_name=inspect.stack()[0][3],
-=======
         dim=dim,
         function_name=inspect.stack()[0][3],  # take function.__name__
->>>>>>> 03d1534f
         metadata_dict=metadata_dict,
     )
     # Ensure that the lead units get carried along for the calculation. The attribute
